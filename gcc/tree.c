/* Language-independent node constructors for parse phase of GNU compiler.
   Copyright (C) 1987-2013 Free Software Foundation, Inc.

This file is part of GCC.

GCC is free software; you can redistribute it and/or modify it under
the terms of the GNU General Public License as published by the Free
Software Foundation; either version 3, or (at your option) any later
version.

GCC is distributed in the hope that it will be useful, but WITHOUT ANY
WARRANTY; without even the implied warranty of MERCHANTABILITY or
FITNESS FOR A PARTICULAR PURPOSE.  See the GNU General Public License
for more details.

You should have received a copy of the GNU General Public License
along with GCC; see the file COPYING3.  If not see
<http://www.gnu.org/licenses/>.  */

/* This file contains the low level primitives for operating on tree nodes,
   including allocation, list operations, interning of identifiers,
   construction of data type nodes and statement nodes,
   and construction of type conversion nodes.  It also contains
   tables index by tree code that describe how to take apart
   nodes of that code.

   It is intended to be language-independent, but occasionally
   calls language-dependent routines defined (for C) in typecheck.c.  */

#include "config.h"
#include "system.h"
#include "coretypes.h"
#include "tm.h"
#include "flags.h"
#include "tree.h"
#include "stor-layout.h"
#include "calls.h"
#include "attribs.h"
#include "varasm.h"
#include "tm_p.h"
#include "function.h"
#include "obstack.h"
#include "toplev.h" /* get_random_seed */
#include "hashtab.h"
#include "filenames.h"
#include "output.h"
#include "target.h"
#include "common/common-target.h"
#include "langhooks.h"
#include "tree-inline.h"
#include "tree-iterator.h"
#include "basic-block.h"
#include "bitmap.h"
#include "pointer-set.h"
#include "tree-ssa-alias.h"
#include "internal-fn.h"
#include "gimple-expr.h"
#include "is-a.h"
#include "gimple.h"
#include "gimple-iterator.h"
#include "gimplify.h"
#include "gimple-ssa.h"
#include "cgraph.h"
#include "tree-phinodes.h"
#include "stringpool.h"
#include "tree-ssanames.h"
#include "expr.h"
#include "tree-dfa.h"
#include "params.h"
#include "tree-pass.h"
#include "langhooks-def.h"
#include "diagnostic.h"
#include "tree-diagnostic.h"
#include "tree-pretty-print.h"
#include "except.h"
#include "debug.h"
#include "intl.h"
#include "wide-int.h"

/* Tree code classes.  */

#define DEFTREECODE(SYM, NAME, TYPE, LENGTH) TYPE,
#define END_OF_BASE_TREE_CODES tcc_exceptional,

const enum tree_code_class tree_code_type[] = {
#include "all-tree.def"
};

#undef DEFTREECODE
#undef END_OF_BASE_TREE_CODES

/* Table indexed by tree code giving number of expression
   operands beyond the fixed part of the node structure.
   Not used for types or decls.  */

#define DEFTREECODE(SYM, NAME, TYPE, LENGTH) LENGTH,
#define END_OF_BASE_TREE_CODES 0,

const unsigned char tree_code_length[] = {
#include "all-tree.def"
};

#undef DEFTREECODE
#undef END_OF_BASE_TREE_CODES

/* Names of tree components.
   Used for printing out the tree and error messages.  */
#define DEFTREECODE(SYM, NAME, TYPE, LEN) NAME,
#define END_OF_BASE_TREE_CODES "@dummy",

static const char *const tree_code_name[] = {
#include "all-tree.def"
};

#undef DEFTREECODE
#undef END_OF_BASE_TREE_CODES

/* Each tree code class has an associated string representation.
   These must correspond to the tree_code_class entries.  */

const char *const tree_code_class_strings[] =
{
  "exceptional",
  "constant",
  "type",
  "declaration",
  "reference",
  "comparison",
  "unary",
  "binary",
  "statement",
  "vl_exp",
  "expression"
};

/* obstack.[ch] explicitly declined to prototype this.  */
extern int _obstack_allocated_p (struct obstack *h, void *obj);

/* Statistics-gathering stuff.  */

static int tree_code_counts[MAX_TREE_CODES];
int tree_node_counts[(int) all_kinds];
int tree_node_sizes[(int) all_kinds];

/* Keep in sync with tree.h:enum tree_node_kind.  */
static const char * const tree_node_kind_names[] = {
  "decls",
  "types",
  "blocks",
  "stmts",
  "refs",
  "exprs",
  "constants",
  "identifiers",
  "vecs",
  "binfos",
  "ssa names",
  "constructors",
  "random kinds",
  "lang_decl kinds",
  "lang_type kinds",
  "omp clauses",
};

/* Unique id for next decl created.  */
static GTY(()) int next_decl_uid;
/* Unique id for next type created.  */
static GTY(()) int next_type_uid = 1;
/* Unique id for next debug decl created.  Use negative numbers,
   to catch erroneous uses.  */
static GTY(()) int next_debug_decl_uid;

/* Since we cannot rehash a type after it is in the table, we have to
   keep the hash code.  */

struct GTY(()) type_hash {
  unsigned long hash;
  tree type;
};

/* Initial size of the hash table (rounded to next prime).  */
#define TYPE_HASH_INITIAL_SIZE 1000

/* Now here is the hash table.  When recording a type, it is added to
   the slot whose index is the hash code.  Note that the hash table is
   used for several kinds of types (function types, array types and
   array index range types, for now).  While all these live in the
   same table, they are completely independent, and the hash code is
   computed differently for each of these.  */

static GTY ((if_marked ("type_hash_marked_p"), param_is (struct type_hash)))
     htab_t type_hash_table;

/* Hash table and temporary node for larger integer const values.  */
static GTY (()) tree int_cst_node;
static GTY ((if_marked ("ggc_marked_p"), param_is (union tree_node)))
     htab_t int_cst_hash_table;

/* Hash table for optimization flags and target option flags.  Use the same
   hash table for both sets of options.  Nodes for building the current
   optimization and target option nodes.  The assumption is most of the time
   the options created will already be in the hash table, so we avoid
   allocating and freeing up a node repeatably.  */
static GTY (()) tree cl_optimization_node;
static GTY (()) tree cl_target_option_node;
static GTY ((if_marked ("ggc_marked_p"), param_is (union tree_node)))
     htab_t cl_option_hash_table;

/* General tree->tree mapping  structure for use in hash tables.  */


static GTY ((if_marked ("tree_decl_map_marked_p"), param_is (struct tree_decl_map)))
     htab_t debug_expr_for_decl;

static GTY ((if_marked ("tree_decl_map_marked_p"), param_is (struct tree_decl_map)))
     htab_t value_expr_for_decl;

static GTY ((if_marked ("tree_vec_map_marked_p"), param_is (struct tree_vec_map)))
     htab_t debug_args_for_decl;

static GTY ((if_marked ("tree_priority_map_marked_p"),
	     param_is (struct tree_priority_map)))
  htab_t init_priority_for_decl;

static void set_type_quals (tree, int);
static int type_hash_eq (const void *, const void *);
static hashval_t type_hash_hash (const void *);
static hashval_t int_cst_hash_hash (const void *);
static int int_cst_hash_eq (const void *, const void *);
static hashval_t cl_option_hash_hash (const void *);
static int cl_option_hash_eq (const void *, const void *);
static void print_type_hash_statistics (void);
static void print_debug_expr_statistics (void);
static void print_value_expr_statistics (void);
static int type_hash_marked_p (const void *);
static unsigned int type_hash_list (const_tree, hashval_t);
static unsigned int attribute_hash_list (const_tree, hashval_t);
static bool decls_same_for_odr (tree decl1, tree decl2);

tree global_trees[TI_MAX];
tree integer_types[itk_none];

unsigned char tree_contains_struct[MAX_TREE_CODES][64];

/* Number of operands for each OpenMP clause.  */
unsigned const char omp_clause_num_ops[] =
{
  0, /* OMP_CLAUSE_ERROR  */
  1, /* OMP_CLAUSE_PRIVATE  */
  1, /* OMP_CLAUSE_SHARED  */
  1, /* OMP_CLAUSE_FIRSTPRIVATE  */
  2, /* OMP_CLAUSE_LASTPRIVATE  */
  4, /* OMP_CLAUSE_REDUCTION  */
  1, /* OMP_CLAUSE_COPYIN  */
  1, /* OMP_CLAUSE_COPYPRIVATE  */
  2, /* OMP_CLAUSE_LINEAR  */
  2, /* OMP_CLAUSE_ALIGNED  */
  1, /* OMP_CLAUSE_DEPEND  */
  1, /* OMP_CLAUSE_UNIFORM  */
  2, /* OMP_CLAUSE_FROM  */
  2, /* OMP_CLAUSE_TO  */
  2, /* OMP_CLAUSE_MAP  */
  1, /* OMP_CLAUSE__LOOPTEMP_  */
  1, /* OMP_CLAUSE_IF  */
  1, /* OMP_CLAUSE_NUM_THREADS  */
  1, /* OMP_CLAUSE_SCHEDULE  */
  0, /* OMP_CLAUSE_NOWAIT  */
  0, /* OMP_CLAUSE_ORDERED  */
  0, /* OMP_CLAUSE_DEFAULT  */
  3, /* OMP_CLAUSE_COLLAPSE  */
  0, /* OMP_CLAUSE_UNTIED   */
  1, /* OMP_CLAUSE_FINAL  */
  0, /* OMP_CLAUSE_MERGEABLE  */
  1, /* OMP_CLAUSE_DEVICE  */
  1, /* OMP_CLAUSE_DIST_SCHEDULE  */
  0, /* OMP_CLAUSE_INBRANCH  */
  0, /* OMP_CLAUSE_NOTINBRANCH  */
  1, /* OMP_CLAUSE_NUM_TEAMS  */
  1, /* OMP_CLAUSE_THREAD_LIMIT  */
  0, /* OMP_CLAUSE_PROC_BIND  */
  1, /* OMP_CLAUSE_SAFELEN  */
  1, /* OMP_CLAUSE_SIMDLEN  */
  0, /* OMP_CLAUSE_FOR  */
  0, /* OMP_CLAUSE_PARALLEL  */
  0, /* OMP_CLAUSE_SECTIONS  */
  0, /* OMP_CLAUSE_TASKGROUP  */
  1, /* OMP_CLAUSE__SIMDUID_  */
};

const char * const omp_clause_code_name[] =
{
  "error_clause",
  "private",
  "shared",
  "firstprivate",
  "lastprivate",
  "reduction",
  "copyin",
  "copyprivate",
  "linear",
  "aligned",
  "depend",
  "uniform",
  "from",
  "to",
  "map",
  "_looptemp_",
  "if",
  "num_threads",
  "schedule",
  "nowait",
  "ordered",
  "default",
  "collapse",
  "untied",
  "final",
  "mergeable",
  "device",
  "dist_schedule",
  "inbranch",
  "notinbranch",
  "num_teams",
  "thread_limit",
  "proc_bind",
  "safelen",
  "simdlen",
  "for",
  "parallel",
  "sections",
  "taskgroup",
  "_simduid_"
};


/* Return the tree node structure used by tree code CODE.  */

static inline enum tree_node_structure_enum
tree_node_structure_for_code (enum tree_code code)
{
  switch (TREE_CODE_CLASS (code))
    {
    case tcc_declaration:
      {
	switch (code)
	  {
	  case FIELD_DECL:
	    return TS_FIELD_DECL;
	  case PARM_DECL:
	    return TS_PARM_DECL;
	  case VAR_DECL:
	    return TS_VAR_DECL;
	  case LABEL_DECL:
	    return TS_LABEL_DECL;
	  case RESULT_DECL:
	    return TS_RESULT_DECL;
	  case DEBUG_EXPR_DECL:
	    return TS_DECL_WRTL;
	  case CONST_DECL:
	    return TS_CONST_DECL;
	  case TYPE_DECL:
	    return TS_TYPE_DECL;
	  case FUNCTION_DECL:
	    return TS_FUNCTION_DECL;
	  case TRANSLATION_UNIT_DECL:
	    return TS_TRANSLATION_UNIT_DECL;
	  default:
	    return TS_DECL_NON_COMMON;
	  }
      }
    case tcc_type:
      return TS_TYPE_NON_COMMON;
    case tcc_reference:
    case tcc_comparison:
    case tcc_unary:
    case tcc_binary:
    case tcc_expression:
    case tcc_statement:
    case tcc_vl_exp:
      return TS_EXP;
    default:  /* tcc_constant and tcc_exceptional */
      break;
    }
  switch (code)
    {
      /* tcc_constant cases.  */
    case INTEGER_CST:		return TS_INT_CST;
    case REAL_CST:		return TS_REAL_CST;
    case FIXED_CST:		return TS_FIXED_CST;
    case COMPLEX_CST:		return TS_COMPLEX;
    case VECTOR_CST:		return TS_VECTOR;
    case STRING_CST:		return TS_STRING;
      /* tcc_exceptional cases.  */
    case ERROR_MARK:		return TS_COMMON;
    case IDENTIFIER_NODE:	return TS_IDENTIFIER;
    case TREE_LIST:		return TS_LIST;
    case TREE_VEC:		return TS_VEC;
    case SSA_NAME:		return TS_SSA_NAME;
    case PLACEHOLDER_EXPR:	return TS_COMMON;
    case STATEMENT_LIST:	return TS_STATEMENT_LIST;
    case BLOCK:			return TS_BLOCK;
    case CONSTRUCTOR:		return TS_CONSTRUCTOR;
    case TREE_BINFO:		return TS_BINFO;
    case OMP_CLAUSE:		return TS_OMP_CLAUSE;
    case OPTIMIZATION_NODE:	return TS_OPTIMIZATION;
    case TARGET_OPTION_NODE:	return TS_TARGET_OPTION;

    default:
      gcc_unreachable ();
    }
}


/* Initialize tree_contains_struct to describe the hierarchy of tree
   nodes.  */

static void
initialize_tree_contains_struct (void)
{
  unsigned i;

  for (i = ERROR_MARK; i < LAST_AND_UNUSED_TREE_CODE; i++)
    {
      enum tree_code code;
      enum tree_node_structure_enum ts_code;

      code = (enum tree_code) i;
      ts_code = tree_node_structure_for_code (code);

      /* Mark the TS structure itself.  */
      tree_contains_struct[code][ts_code] = 1;

      /* Mark all the structures that TS is derived from.  */
      switch (ts_code)
	{
	case TS_TYPED:
	case TS_BLOCK:
	  MARK_TS_BASE (code);
	  break;

	case TS_COMMON:
	case TS_INT_CST:
	case TS_REAL_CST:
	case TS_FIXED_CST:
	case TS_VECTOR:
	case TS_STRING:
	case TS_COMPLEX:
	case TS_SSA_NAME:
	case TS_CONSTRUCTOR:
	case TS_EXP:
	case TS_STATEMENT_LIST:
	  MARK_TS_TYPED (code);
	  break;

	case TS_IDENTIFIER:
	case TS_DECL_MINIMAL:
	case TS_TYPE_COMMON:
	case TS_LIST:
	case TS_VEC:
	case TS_BINFO:
	case TS_OMP_CLAUSE:
	case TS_OPTIMIZATION:
	case TS_TARGET_OPTION:
	  MARK_TS_COMMON (code);
	  break;

	case TS_TYPE_WITH_LANG_SPECIFIC:
	  MARK_TS_TYPE_COMMON (code);
	  break;

	case TS_TYPE_NON_COMMON:
	  MARK_TS_TYPE_WITH_LANG_SPECIFIC (code);
	  break;

	case TS_DECL_COMMON:
	  MARK_TS_DECL_MINIMAL (code);
	  break;

	case TS_DECL_WRTL:
	case TS_CONST_DECL:
	  MARK_TS_DECL_COMMON (code);
	  break;

	case TS_DECL_NON_COMMON:
	  MARK_TS_DECL_WITH_VIS (code);
	  break;

	case TS_DECL_WITH_VIS:
	case TS_PARM_DECL:
	case TS_LABEL_DECL:
	case TS_RESULT_DECL:
	  MARK_TS_DECL_WRTL (code);
	  break;

	case TS_FIELD_DECL:
	  MARK_TS_DECL_COMMON (code);
	  break;

	case TS_VAR_DECL:
	  MARK_TS_DECL_WITH_VIS (code);
	  break;

	case TS_TYPE_DECL:
	case TS_FUNCTION_DECL:
	  MARK_TS_DECL_NON_COMMON (code);
	  break;

	case TS_TRANSLATION_UNIT_DECL:
	  MARK_TS_DECL_COMMON (code);
	  break;

	default:
	  gcc_unreachable ();
	}
    }

  /* Basic consistency checks for attributes used in fold.  */
  gcc_assert (tree_contains_struct[FUNCTION_DECL][TS_DECL_NON_COMMON]);
  gcc_assert (tree_contains_struct[TYPE_DECL][TS_DECL_NON_COMMON]);
  gcc_assert (tree_contains_struct[CONST_DECL][TS_DECL_COMMON]);
  gcc_assert (tree_contains_struct[VAR_DECL][TS_DECL_COMMON]);
  gcc_assert (tree_contains_struct[PARM_DECL][TS_DECL_COMMON]);
  gcc_assert (tree_contains_struct[RESULT_DECL][TS_DECL_COMMON]);
  gcc_assert (tree_contains_struct[FUNCTION_DECL][TS_DECL_COMMON]);
  gcc_assert (tree_contains_struct[TYPE_DECL][TS_DECL_COMMON]);
  gcc_assert (tree_contains_struct[TRANSLATION_UNIT_DECL][TS_DECL_COMMON]);
  gcc_assert (tree_contains_struct[LABEL_DECL][TS_DECL_COMMON]);
  gcc_assert (tree_contains_struct[FIELD_DECL][TS_DECL_COMMON]);
  gcc_assert (tree_contains_struct[VAR_DECL][TS_DECL_WRTL]);
  gcc_assert (tree_contains_struct[PARM_DECL][TS_DECL_WRTL]);
  gcc_assert (tree_contains_struct[RESULT_DECL][TS_DECL_WRTL]);
  gcc_assert (tree_contains_struct[FUNCTION_DECL][TS_DECL_WRTL]);
  gcc_assert (tree_contains_struct[LABEL_DECL][TS_DECL_WRTL]);
  gcc_assert (tree_contains_struct[CONST_DECL][TS_DECL_MINIMAL]);
  gcc_assert (tree_contains_struct[VAR_DECL][TS_DECL_MINIMAL]);
  gcc_assert (tree_contains_struct[PARM_DECL][TS_DECL_MINIMAL]);
  gcc_assert (tree_contains_struct[RESULT_DECL][TS_DECL_MINIMAL]);
  gcc_assert (tree_contains_struct[FUNCTION_DECL][TS_DECL_MINIMAL]);
  gcc_assert (tree_contains_struct[TYPE_DECL][TS_DECL_MINIMAL]);
  gcc_assert (tree_contains_struct[TRANSLATION_UNIT_DECL][TS_DECL_MINIMAL]);
  gcc_assert (tree_contains_struct[LABEL_DECL][TS_DECL_MINIMAL]);
  gcc_assert (tree_contains_struct[FIELD_DECL][TS_DECL_MINIMAL]);
  gcc_assert (tree_contains_struct[VAR_DECL][TS_DECL_WITH_VIS]);
  gcc_assert (tree_contains_struct[FUNCTION_DECL][TS_DECL_WITH_VIS]);
  gcc_assert (tree_contains_struct[TYPE_DECL][TS_DECL_WITH_VIS]);
  gcc_assert (tree_contains_struct[VAR_DECL][TS_VAR_DECL]);
  gcc_assert (tree_contains_struct[FIELD_DECL][TS_FIELD_DECL]);
  gcc_assert (tree_contains_struct[PARM_DECL][TS_PARM_DECL]);
  gcc_assert (tree_contains_struct[LABEL_DECL][TS_LABEL_DECL]);
  gcc_assert (tree_contains_struct[RESULT_DECL][TS_RESULT_DECL]);
  gcc_assert (tree_contains_struct[CONST_DECL][TS_CONST_DECL]);
  gcc_assert (tree_contains_struct[TYPE_DECL][TS_TYPE_DECL]);
  gcc_assert (tree_contains_struct[FUNCTION_DECL][TS_FUNCTION_DECL]);
  gcc_assert (tree_contains_struct[IMPORTED_DECL][TS_DECL_MINIMAL]);
  gcc_assert (tree_contains_struct[IMPORTED_DECL][TS_DECL_COMMON]);
}


/* Init tree.c.  */

void
init_ttree (void)
{
  /* Initialize the hash table of types.  */
  type_hash_table = htab_create_ggc (TYPE_HASH_INITIAL_SIZE, type_hash_hash,
				     type_hash_eq, 0);

  debug_expr_for_decl = htab_create_ggc (512, tree_decl_map_hash,
					 tree_decl_map_eq, 0);

  value_expr_for_decl = htab_create_ggc (512, tree_decl_map_hash,
					 tree_decl_map_eq, 0);
  init_priority_for_decl = htab_create_ggc (512, tree_priority_map_hash,
					    tree_priority_map_eq, 0);

  int_cst_hash_table = htab_create_ggc (1024, int_cst_hash_hash,
					int_cst_hash_eq, NULL);

  int_cst_node = make_int_cst (1, 1);

  cl_option_hash_table = htab_create_ggc (64, cl_option_hash_hash,
					  cl_option_hash_eq, NULL);

  cl_optimization_node = make_node (OPTIMIZATION_NODE);
  cl_target_option_node = make_node (TARGET_OPTION_NODE);

  /* Initialize the tree_contains_struct array.  */
  initialize_tree_contains_struct ();
  lang_hooks.init_ts ();
}


/* The name of the object as the assembler will see it (but before any
   translations made by ASM_OUTPUT_LABELREF).  Often this is the same
   as DECL_NAME.  It is an IDENTIFIER_NODE.  */
tree
decl_assembler_name (tree decl)
{
  if (!DECL_ASSEMBLER_NAME_SET_P (decl))
    lang_hooks.set_decl_assembler_name (decl);
  return DECL_WITH_VIS_CHECK (decl)->decl_with_vis.assembler_name;
}

/* Compute the number of bytes occupied by a tree with code CODE.
   This function cannot be used for nodes that have variable sizes,
   including TREE_VEC, INTEGER_CST, STRING_CST, and CALL_EXPR.  */
size_t
tree_code_size (enum tree_code code)
{
  switch (TREE_CODE_CLASS (code))
    {
    case tcc_declaration:  /* A decl node */
      {
	switch (code)
	  {
	  case FIELD_DECL:
	    return sizeof (struct tree_field_decl);
	  case PARM_DECL:
	    return sizeof (struct tree_parm_decl);
	  case VAR_DECL:
	    return sizeof (struct tree_var_decl);
	  case LABEL_DECL:
	    return sizeof (struct tree_label_decl);
	  case RESULT_DECL:
	    return sizeof (struct tree_result_decl);
	  case CONST_DECL:
	    return sizeof (struct tree_const_decl);
	  case TYPE_DECL:
	    return sizeof (struct tree_type_decl);
	  case FUNCTION_DECL:
	    return sizeof (struct tree_function_decl);
	  case DEBUG_EXPR_DECL:
	    return sizeof (struct tree_decl_with_rtl);
	  default:
	    return sizeof (struct tree_decl_non_common);
	  }
      }

    case tcc_type:  /* a type node */
      return sizeof (struct tree_type_non_common);

    case tcc_reference:   /* a reference */
    case tcc_expression:  /* an expression */
    case tcc_statement:   /* an expression with side effects */
    case tcc_comparison:  /* a comparison expression */
    case tcc_unary:       /* a unary arithmetic expression */
    case tcc_binary:      /* a binary arithmetic expression */
      return (sizeof (struct tree_exp)
	      + (TREE_CODE_LENGTH (code) - 1) * sizeof (tree));

    case tcc_constant:  /* a constant */
      switch (code)
	{
	case INTEGER_CST:	gcc_unreachable ();
	case REAL_CST:		return sizeof (struct tree_real_cst);
	case FIXED_CST:		return sizeof (struct tree_fixed_cst);
	case COMPLEX_CST:	return sizeof (struct tree_complex);
	case VECTOR_CST:	return sizeof (struct tree_vector);
	case STRING_CST:	gcc_unreachable ();
	default:
	  return lang_hooks.tree_size (code);
	}

    case tcc_exceptional:  /* something random, like an identifier.  */
      switch (code)
	{
	case IDENTIFIER_NODE:	return lang_hooks.identifier_size;
	case TREE_LIST:		return sizeof (struct tree_list);

	case ERROR_MARK:
	case PLACEHOLDER_EXPR:	return sizeof (struct tree_common);

	case TREE_VEC:
	case OMP_CLAUSE:	gcc_unreachable ();

	case SSA_NAME:		return sizeof (struct tree_ssa_name);

	case STATEMENT_LIST:	return sizeof (struct tree_statement_list);
	case BLOCK:		return sizeof (struct tree_block);
	case CONSTRUCTOR:	return sizeof (struct tree_constructor);
	case OPTIMIZATION_NODE: return sizeof (struct tree_optimization_option);
	case TARGET_OPTION_NODE: return sizeof (struct tree_target_option);

	default:
	  return lang_hooks.tree_size (code);
	}

    default:
      gcc_unreachable ();
    }
}

/* Compute the number of bytes occupied by NODE.  This routine only
   looks at TREE_CODE, except for those nodes that have variable sizes.  */
size_t
tree_size (const_tree node)
{
  const enum tree_code code = TREE_CODE (node);
  switch (code)
    {
    case INTEGER_CST:
      return (sizeof (struct tree_int_cst)
	      + (TREE_INT_CST_EXT_NUNITS (node) - 1) * sizeof (HOST_WIDE_INT));

    case TREE_BINFO:
      return (offsetof (struct tree_binfo, base_binfos)
	      + vec<tree, va_gc>
		  ::embedded_size (BINFO_N_BASE_BINFOS (node)));

    case TREE_VEC:
      return (sizeof (struct tree_vec)
	      + (TREE_VEC_LENGTH (node) - 1) * sizeof (tree));

    case VECTOR_CST:
      return (sizeof (struct tree_vector)
	      + (TYPE_VECTOR_SUBPARTS (TREE_TYPE (node)) - 1) * sizeof (tree));

    case STRING_CST:
      return TREE_STRING_LENGTH (node) + offsetof (struct tree_string, str) + 1;

    case OMP_CLAUSE:
      return (sizeof (struct tree_omp_clause)
	      + (omp_clause_num_ops[OMP_CLAUSE_CODE (node)] - 1)
	        * sizeof (tree));

    default:
      if (TREE_CODE_CLASS (code) == tcc_vl_exp)
	return (sizeof (struct tree_exp)
		+ (VL_EXP_OPERAND_LENGTH (node) - 1) * sizeof (tree));
      else
	return tree_code_size (code);
    }
}

/* Record interesting allocation statistics for a tree node with CODE
   and LENGTH.  */

static void
record_node_allocation_statistics (enum tree_code code ATTRIBUTE_UNUSED,
				   size_t length ATTRIBUTE_UNUSED)
{
  enum tree_code_class type = TREE_CODE_CLASS (code);
  tree_node_kind kind;

  if (!GATHER_STATISTICS)
    return;

  switch (type)
    {
    case tcc_declaration:  /* A decl node */
      kind = d_kind;
      break;

    case tcc_type:  /* a type node */
      kind = t_kind;
      break;

    case tcc_statement:  /* an expression with side effects */
      kind = s_kind;
      break;

    case tcc_reference:  /* a reference */
      kind = r_kind;
      break;

    case tcc_expression:  /* an expression */
    case tcc_comparison:  /* a comparison expression */
    case tcc_unary:  /* a unary arithmetic expression */
    case tcc_binary:  /* a binary arithmetic expression */
      kind = e_kind;
      break;

    case tcc_constant:  /* a constant */
      kind = c_kind;
      break;

    case tcc_exceptional:  /* something random, like an identifier.  */
      switch (code)
	{
	case IDENTIFIER_NODE:
	  kind = id_kind;
	  break;

	case TREE_VEC:
	  kind = vec_kind;
	  break;

	case TREE_BINFO:
	  kind = binfo_kind;
	  break;

	case SSA_NAME:
	  kind = ssa_name_kind;
	  break;

	case BLOCK:
	  kind = b_kind;
	  break;

	case CONSTRUCTOR:
	  kind = constr_kind;
	  break;

	case OMP_CLAUSE:
	  kind = omp_clause_kind;
	  break;

	default:
	  kind = x_kind;
	  break;
	}
      break;

    case tcc_vl_exp:
      kind = e_kind;
      break;

    default:
      gcc_unreachable ();
    }

  tree_code_counts[(int) code]++;
  tree_node_counts[(int) kind]++;
  tree_node_sizes[(int) kind] += length;
}

/* Allocate and return a new UID from the DECL_UID namespace.  */

int
allocate_decl_uid (void)
{
  return next_decl_uid++;
}

/* Return a newly allocated node of code CODE.  For decl and type
   nodes, some other fields are initialized.  The rest of the node is
   initialized to zero.  This function cannot be used for TREE_VEC,
   INTEGER_CST or OMP_CLAUSE nodes, which is enforced by asserts in
   tree_code_size.

   Achoo!  I got a code in the node.  */

tree
make_node_stat (enum tree_code code MEM_STAT_DECL)
{
  tree t;
  enum tree_code_class type = TREE_CODE_CLASS (code);
  size_t length = tree_code_size (code);

  record_node_allocation_statistics (code, length);

  t = ggc_alloc_cleared_tree_node_stat (length PASS_MEM_STAT);
  TREE_SET_CODE (t, code);

  switch (type)
    {
    case tcc_statement:
      TREE_SIDE_EFFECTS (t) = 1;
      break;

    case tcc_declaration:
      if (CODE_CONTAINS_STRUCT (code, TS_DECL_COMMON))
	{
	  if (code == FUNCTION_DECL)
	    {
	      DECL_ALIGN (t) = FUNCTION_BOUNDARY;
	      DECL_MODE (t) = FUNCTION_MODE;
	    }
	  else
	    DECL_ALIGN (t) = 1;
	}
      DECL_SOURCE_LOCATION (t) = input_location;
      if (TREE_CODE (t) == DEBUG_EXPR_DECL)
	DECL_UID (t) = --next_debug_decl_uid;
      else
	{
	  DECL_UID (t) = allocate_decl_uid ();
	  SET_DECL_PT_UID (t, -1);
	}
      if (TREE_CODE (t) == LABEL_DECL)
	LABEL_DECL_UID (t) = -1;

      break;

    case tcc_type:
      TYPE_UID (t) = next_type_uid++;
      TYPE_ALIGN (t) = BITS_PER_UNIT;
      TYPE_USER_ALIGN (t) = 0;
      TYPE_MAIN_VARIANT (t) = t;
      TYPE_CANONICAL (t) = t;

      /* Default to no attributes for type, but let target change that.  */
      TYPE_ATTRIBUTES (t) = NULL_TREE;
      targetm.set_default_type_attributes (t);

      /* We have not yet computed the alias set for this type.  */
      TYPE_ALIAS_SET (t) = -1;
      break;

    case tcc_constant:
      TREE_CONSTANT (t) = 1;
      break;

    case tcc_expression:
      switch (code)
	{
	case INIT_EXPR:
	case MODIFY_EXPR:
	case VA_ARG_EXPR:
	case PREDECREMENT_EXPR:
	case PREINCREMENT_EXPR:
	case POSTDECREMENT_EXPR:
	case POSTINCREMENT_EXPR:
	  /* All of these have side-effects, no matter what their
	     operands are.  */
	  TREE_SIDE_EFFECTS (t) = 1;
	  break;

	default:
	  break;
	}
      break;

    default:
      /* Other classes need no special treatment.  */
      break;
    }

  return t;
}

/* Return a new node with the same contents as NODE except that its
   TREE_CHAIN, if it has one, is zero and it has a fresh uid.  */

tree
copy_node_stat (tree node MEM_STAT_DECL)
{
  tree t;
  enum tree_code code = TREE_CODE (node);
  size_t length;

  gcc_assert (code != STATEMENT_LIST);

  length = tree_size (node);
  record_node_allocation_statistics (code, length);
  t = ggc_alloc_tree_node_stat (length PASS_MEM_STAT);
  memcpy (t, node, length);

  if (CODE_CONTAINS_STRUCT (code, TS_COMMON))
    TREE_CHAIN (t) = 0;
  TREE_ASM_WRITTEN (t) = 0;
  TREE_VISITED (t) = 0;

  if (TREE_CODE_CLASS (code) == tcc_declaration)
    {
      if (code == DEBUG_EXPR_DECL)
	DECL_UID (t) = --next_debug_decl_uid;
      else
	{
	  DECL_UID (t) = allocate_decl_uid ();
	  if (DECL_PT_UID_SET_P (node))
	    SET_DECL_PT_UID (t, DECL_PT_UID (node));
	}
      if ((TREE_CODE (node) == PARM_DECL || TREE_CODE (node) == VAR_DECL)
	  && DECL_HAS_VALUE_EXPR_P (node))
	{
	  SET_DECL_VALUE_EXPR (t, DECL_VALUE_EXPR (node));
	  DECL_HAS_VALUE_EXPR_P (t) = 1;
	}
      /* DECL_DEBUG_EXPR is copied explicitely by callers.  */
      if (TREE_CODE (node) == VAR_DECL)
	DECL_HAS_DEBUG_EXPR_P (t) = 0;
      if (TREE_CODE (node) == VAR_DECL && DECL_HAS_INIT_PRIORITY_P (node))
	{
	  SET_DECL_INIT_PRIORITY (t, DECL_INIT_PRIORITY (node));
	  DECL_HAS_INIT_PRIORITY_P (t) = 1;
	}
      if (TREE_CODE (node) == FUNCTION_DECL)
	DECL_STRUCT_FUNCTION (t) = NULL;
    }
  else if (TREE_CODE_CLASS (code) == tcc_type)
    {
      TYPE_UID (t) = next_type_uid++;
      /* The following is so that the debug code for
	 the copy is different from the original type.
	 The two statements usually duplicate each other
	 (because they clear fields of the same union),
	 but the optimizer should catch that.  */
      TYPE_SYMTAB_POINTER (t) = 0;
      TYPE_SYMTAB_ADDRESS (t) = 0;

      /* Do not copy the values cache.  */
      if (TYPE_CACHED_VALUES_P (t))
	{
	  TYPE_CACHED_VALUES_P (t) = 0;
	  TYPE_CACHED_VALUES (t) = NULL_TREE;
	}
    }

  return t;
}

/* Return a copy of a chain of nodes, chained through the TREE_CHAIN field.
   For example, this can copy a list made of TREE_LIST nodes.  */

tree
copy_list (tree list)
{
  tree head;
  tree prev, next;

  if (list == 0)
    return 0;

  head = prev = copy_node (list);
  next = TREE_CHAIN (list);
  while (next)
    {
      TREE_CHAIN (prev) = copy_node (next);
      prev = TREE_CHAIN (prev);
      next = TREE_CHAIN (next);
    }
  return head;
}


/* Return the value that TREE_INT_CST_EXT_NUNITS should have for an
   INTEGER_CST with value CST and type TYPE.   */

static unsigned int
get_int_cst_ext_nunits (tree type, const wide_int &cst)
{
  gcc_checking_assert (cst.get_precision () == TYPE_PRECISION (type));
  /* We need an extra zero HWI if CST is an unsigned integer with its
     upper bit set, and if CST occupies a whole number of HWIs.  */
  if (TYPE_UNSIGNED (type)
      && wi::neg_p (cst)
      && (cst.get_precision () % HOST_BITS_PER_WIDE_INT) == 0)
    return cst.get_precision () / HOST_BITS_PER_WIDE_INT + 1;
  return cst.get_len ();
}

/* Return a new INTEGER_CST with value CST and type TYPE.  */

static tree
build_new_int_cst (tree type, const wide_int &cst)
{
  unsigned int len = cst.get_len ();
  unsigned int ext_len = get_int_cst_ext_nunits (type, cst);
  tree nt = make_int_cst (len, ext_len);

  if (len < ext_len)
    {
      --ext_len;
      TREE_INT_CST_ELT (nt, ext_len) = 0;
      for (unsigned int i = len; i < ext_len; ++i)
	TREE_INT_CST_ELT (nt, i) = -1;
    }
  else if (TYPE_UNSIGNED (type)
	   && cst.get_precision () < len * HOST_BITS_PER_WIDE_INT)
    {
      len--;
      TREE_INT_CST_ELT (nt, len)
	= zext_hwi (cst.elt (len),
		    cst.get_precision () % HOST_BITS_PER_WIDE_INT);
    }

  for (unsigned int i = 0; i < len; i++)
    TREE_INT_CST_ELT (nt, i) = cst.elt (i);
  TREE_TYPE (nt) = type;
  return nt;
}

/* Create an INT_CST node with a LOW value sign extended to TYPE.  */

tree
build_int_cst (tree type, HOST_WIDE_INT low)
{
  /* Support legacy code.  */
  if (!type)
    type = integer_type_node;

  return wide_int_to_tree (type, wi::shwi (low, TYPE_PRECISION (type)));
}

tree
build_int_cstu (tree type, unsigned HOST_WIDE_INT cst)
{
  return wide_int_to_tree (type, wi::uhwi (cst, TYPE_PRECISION (type)));
}

/* Create an INT_CST node with a LOW value sign extended to TYPE.  */

tree
build_int_cst_type (tree type, HOST_WIDE_INT low)
{
  gcc_assert (type);
  return wide_int_to_tree (type, wi::shwi (low, TYPE_PRECISION (type)));
}

/* Constructs tree in type TYPE from with value given by CST.  Signedness
   of CST is assumed to be the same as the signedness of TYPE.  */

tree
double_int_to_tree (tree type, double_int cst)
{
  return wide_int_to_tree (type, widest_int::from (cst, TYPE_SIGN (type)));
}

/* We force the wide_int CST to the range of the type TYPE by sign or
   zero extending it.  OVERFLOWABLE indicates if we are interested in
   overflow of the value, when >0 we are only interested in signed
   overflow, for <0 we are interested in any overflow.  OVERFLOWED
   indicates whether overflow has already occurred.  CONST_OVERFLOWED
   indicates whether constant overflow has already occurred.  We force
   T's value to be within range of T's type (by setting to 0 or 1 all
   the bits outside the type's range).  We set TREE_OVERFLOWED if,
        OVERFLOWED is nonzero,
        or OVERFLOWABLE is >0 and signed overflow occurs
        or OVERFLOWABLE is <0 and any overflow occurs
   We return a new tree node for the extended wide_int.  The node
   is shared if no overflow flags are set.  */


tree
force_fit_type (tree type, const wide_int_ref &cst,
		int overflowable, bool overflowed)
{
  signop sign = TYPE_SIGN (type);

  /* If we need to set overflow flags, return a new unshared node.  */
  if (overflowed || !wi::fits_to_tree_p (cst, type))
    {
      if (overflowed
	  || overflowable < 0
	  || (overflowable > 0 && sign == SIGNED))
	{
	  wide_int tmp = wide_int::from (cst, TYPE_PRECISION (type), sign);
	  tree t = build_new_int_cst (type, tmp);
	  TREE_OVERFLOW (t) = 1;
	  return t;
	}
    }

  /* Else build a shared node.  */
  return wide_int_to_tree (type, cst);
}

/* These are the hash table functions for the hash table of INTEGER_CST
   nodes of a sizetype.  */

/* Return the hash code code X, an INTEGER_CST.  */

static hashval_t
int_cst_hash_hash (const void *x)
{
  const_tree const t = (const_tree) x;
  hashval_t code = htab_hash_pointer (TREE_TYPE (t));
  int i;

  for (i = 0; i < TREE_INT_CST_NUNITS (t); i++)
    code ^= TREE_INT_CST_ELT (t, i);

  return code;
}

/* Return nonzero if the value represented by *X (an INTEGER_CST tree node)
   is the same as that given by *Y, which is the same.  */

static int
int_cst_hash_eq (const void *x, const void *y)
{
  const_tree const xt = (const_tree) x;
  const_tree const yt = (const_tree) y;

  if (TREE_TYPE (xt) != TREE_TYPE (yt)
      || TREE_INT_CST_NUNITS (xt) != TREE_INT_CST_NUNITS (yt)
      || TREE_INT_CST_EXT_NUNITS (xt) != TREE_INT_CST_EXT_NUNITS (yt))
    return false;

  for (int i = 0; i < TREE_INT_CST_NUNITS (xt); i++)
    if (TREE_INT_CST_ELT (xt, i) != TREE_INT_CST_ELT (yt, i))
      return false;

  return true;
}

/* Create an INT_CST node of TYPE and value CST.
   The returned node is always shared.  For small integers we use a
   per-type vector cache, for larger ones we use a single hash table.
   The value is extended from its precision according to the sign of
   the type to be a multiple of HOST_BITS_PER_WIDE_INT.  This defines
   the upper bits and ensures that hashing and value equality based
   upon the underlying HOST_WIDE_INTs works without masking.  */

tree
wide_int_to_tree (tree type, const wide_int_ref &pcst)
{
  tree t;
  int ix = -1;
  int limit = 0;

  gcc_assert (type);
  unsigned int prec = TYPE_PRECISION (type);
  signop sgn = TYPE_SIGN (type);

  /* Verify that everything is canonical.  */
  int l = pcst.get_len ();
  if (l > 1)
    {
<<<<<<< HEAD
      if (pcst.elt (l - 1) == 0)
	gcc_checking_assert (pcst.elt (l - 2) < 0);
      if (pcst.elt (l - 1) == (HOST_WIDE_INT) -1)
	gcc_checking_assert (pcst.elt (l - 2) >= 0);
    }
=======
    case NULLPTR_TYPE:
      gcc_assert (hi == 0 && low == 0);
      /* Fallthru.  */

    case POINTER_TYPE:
    case REFERENCE_TYPE:
      /* Cache NULL pointer.  */
      if (!hi && !low)
	{
	  limit = 1;
	  ix = 0;
	}
      break;
>>>>>>> 81927967

  wide_int cst = wide_int::from (pcst, prec, sgn);
  unsigned int ext_len = get_int_cst_ext_nunits (type, cst);

  if (ext_len == 1)
    {
      /* We just need to store a single HOST_WIDE_INT.  */
      HOST_WIDE_INT hwi;
      if (TYPE_UNSIGNED (type))
	hwi = cst.to_uhwi ();
      else
	hwi = cst.to_shwi ();

      switch (TREE_CODE (type))
	{
	case NULLPTR_TYPE:
	  gcc_assert (hwi == 0);
	  /* Fallthru.  */

	case POINTER_TYPE:
	case REFERENCE_TYPE:
	case POINTER_BOUNDS_TYPE:
	  /* Cache NULL pointer and zero bounds.  */
	  if (hwi == 0)
	    {
	      limit = 1;
	      ix = 0;
	    }
	  break;

	case BOOLEAN_TYPE:
	  /* Cache false or true.  */
	  limit = 2;
	  if (hwi < 2)
	    ix = hwi;
	  break;

	case INTEGER_TYPE:
	case OFFSET_TYPE:
	  if (TYPE_SIGN (type) == UNSIGNED)
	    {
	      /* Cache [0, N).  */
	      limit = INTEGER_SHARE_LIMIT;
	      if (IN_RANGE (hwi, 0, INTEGER_SHARE_LIMIT - 1))
		ix = hwi;
	    }
	  else
	    {
	      /* Cache [-1, N).  */
	      limit = INTEGER_SHARE_LIMIT + 1;
	      if (IN_RANGE (hwi, -1, INTEGER_SHARE_LIMIT - 1))
		ix = hwi + 1;
	    }
	  break;

	case ENUMERAL_TYPE:
	  break;

	default:
	  gcc_unreachable ();
	}

      if (ix >= 0)
	{
	  /* Look for it in the type's vector of small shared ints.  */
	  if (!TYPE_CACHED_VALUES_P (type))
	    {
	      TYPE_CACHED_VALUES_P (type) = 1;
	      TYPE_CACHED_VALUES (type) = make_tree_vec (limit);
	    }

	  t = TREE_VEC_ELT (TYPE_CACHED_VALUES (type), ix);
	  if (t)
	    /* Make sure no one is clobbering the shared constant.  */
	    gcc_checking_assert (TREE_TYPE (t) == type
				 && TREE_INT_CST_NUNITS (t) == 1
				 && TREE_INT_CST_OFFSET_NUNITS (t) == 1
				 && TREE_INT_CST_EXT_NUNITS (t) == 1
				 && TREE_INT_CST_ELT (t, 0) == hwi);
	  else
	    {
	      /* Create a new shared int.  */
	      t = build_new_int_cst (type, cst);
	      TREE_VEC_ELT (TYPE_CACHED_VALUES (type), ix) = t;
	    }
	}
      else
	{
	  /* Use the cache of larger shared ints, using int_cst_node as
	     a temporary.  */
	  void **slot;

	  TREE_INT_CST_ELT (int_cst_node, 0) = hwi;
	  TREE_TYPE (int_cst_node) = type;

	  slot = htab_find_slot (int_cst_hash_table, int_cst_node, INSERT);
	  t = (tree) *slot;
	  if (!t)
	    {
	      /* Insert this one into the hash table.  */
	      t = int_cst_node;
	      *slot = t;
	      /* Make a new node for next time round.  */
	      int_cst_node = make_int_cst (1, 1);
	    }
	}
    }
  else
    {
      /* The value either hashes properly or we drop it on the floor
	 for the gc to take care of.  There will not be enough of them
	 to worry about.  */
      void **slot;

      tree nt = build_new_int_cst (type, cst);
      slot = htab_find_slot (int_cst_hash_table, nt, INSERT);
      t = (tree) *slot;
      if (!t)
	{
	  /* Insert this one into the hash table.  */
	  t = nt;
	  *slot = t;
	}
    }

  return t;
}

void
cache_integer_cst (tree t)
{
  tree type = TREE_TYPE (t);
  int ix = -1;
  int limit = 0;
  int prec = TYPE_PRECISION (type);

  gcc_assert (!TREE_OVERFLOW (t));

  switch (TREE_CODE (type))
    {
    case NULLPTR_TYPE:
      gcc_assert (integer_zerop (t));
      /* Fallthru.  */

    case POINTER_TYPE:
    case REFERENCE_TYPE:
      /* Cache NULL pointer.  */
      if (integer_zerop (t))
	{
	  limit = 1;
	  ix = 0;
	}
      break;

    case BOOLEAN_TYPE:
      /* Cache false or true.  */
      limit = 2;
      if (wi::ltu_p (t, 2))
	ix = TREE_INT_CST_ELT (t, 0);
      break;

    case INTEGER_TYPE:
    case OFFSET_TYPE:
      if (TYPE_UNSIGNED (type))
	{
	  /* Cache 0..N */
	  limit = INTEGER_SHARE_LIMIT;

	  /* This is a little hokie, but if the prec is smaller than
	     what is necessary to hold INTEGER_SHARE_LIMIT, then the
	     obvious test will not get the correct answer.  */
	  if (prec < HOST_BITS_PER_WIDE_INT)
	    {
	      if (tree_to_uhwi (t) < (unsigned HOST_WIDE_INT) INTEGER_SHARE_LIMIT)
		ix = tree_to_uhwi (t);
	    }
	  else if (wi::ltu_p (t, INTEGER_SHARE_LIMIT))
	    ix = tree_to_uhwi (t);
	}
      else
	{
	  /* Cache -1..N */
	  limit = INTEGER_SHARE_LIMIT + 1;

	  if (integer_minus_onep (t))
	    ix = 0;
	  else if (!wi::neg_p (t))
	    {
	      if (prec < HOST_BITS_PER_WIDE_INT)
		{
		  if (tree_to_shwi (t) < INTEGER_SHARE_LIMIT)
		    ix = tree_to_shwi (t) + 1;
		}
	      else if (wi::ltu_p (t, INTEGER_SHARE_LIMIT))
		ix = tree_to_shwi (t) + 1;
	    }
	}
      break;

    case ENUMERAL_TYPE:
      break;

    default:
      gcc_unreachable ();
    }

  if (ix >= 0)
    {
      /* Look for it in the type's vector of small shared ints.  */
      if (!TYPE_CACHED_VALUES_P (type))
	{
	  TYPE_CACHED_VALUES_P (type) = 1;
	  TYPE_CACHED_VALUES (type) = make_tree_vec (limit);
	}

      gcc_assert (TREE_VEC_ELT (TYPE_CACHED_VALUES (type), ix) == NULL_TREE);
      TREE_VEC_ELT (TYPE_CACHED_VALUES (type), ix) = t;
    }
  else
    {
      /* Use the cache of larger shared ints.  */
      void **slot;

      slot = htab_find_slot (int_cst_hash_table, t, INSERT);
      /* If there is already an entry for the number verify it's the
         same.  */
      if (*slot)
	gcc_assert (wi::eq_p (tree (*slot), t));
      else
	/* Otherwise insert this one into the hash table.  */
	*slot = t;
    }
}


/* Builds an integer constant in TYPE such that lowest BITS bits are ones
   and the rest are zeros.  */

tree
build_low_bits_mask (tree type, unsigned bits)
{
  gcc_assert (bits <= TYPE_PRECISION (type));

  return wide_int_to_tree (type, wi::mask (bits, false,
					   TYPE_PRECISION (type)));
}

/* Checks that X is integer constant that can be expressed in (unsigned)
   HOST_WIDE_INT without loss of precision.  */

bool
cst_and_fits_in_hwi (const_tree x)
{
  if (TREE_CODE (x) != INTEGER_CST)
    return false;

  if (TYPE_PRECISION (TREE_TYPE (x)) > HOST_BITS_PER_WIDE_INT)
    return false;

  return TREE_INT_CST_NUNITS (x) == 1;
}

/* Build a newly constructed TREE_VEC node of length LEN.  */

tree
make_vector_stat (unsigned len MEM_STAT_DECL)
{
  tree t;
  unsigned length = (len - 1) * sizeof (tree) + sizeof (struct tree_vector);

  record_node_allocation_statistics (VECTOR_CST, length);

  t = ggc_alloc_cleared_tree_node_stat (length PASS_MEM_STAT);

  TREE_SET_CODE (t, VECTOR_CST);
  TREE_CONSTANT (t) = 1;

  return t;
}

/* Return a new VECTOR_CST node whose type is TYPE and whose values
   are in a list pointed to by VALS.  */

tree
build_vector_stat (tree type, tree *vals MEM_STAT_DECL)
{
  int over = 0;
  unsigned cnt = 0;
  tree v = make_vector (TYPE_VECTOR_SUBPARTS (type));
  TREE_TYPE (v) = type;

  /* Iterate through elements and check for overflow.  */
  for (cnt = 0; cnt < TYPE_VECTOR_SUBPARTS (type); ++cnt)
    {
      tree value = vals[cnt];

      VECTOR_CST_ELT (v, cnt) = value;

      /* Don't crash if we get an address constant.  */
      if (!CONSTANT_CLASS_P (value))
	continue;

      over |= TREE_OVERFLOW (value);
    }

  TREE_OVERFLOW (v) = over;
  return v;
}

/* Return a new VECTOR_CST node whose type is TYPE and whose values
   are extracted from V, a vector of CONSTRUCTOR_ELT.  */

tree
build_vector_from_ctor (tree type, vec<constructor_elt, va_gc> *v)
{
  tree *vec = XALLOCAVEC (tree, TYPE_VECTOR_SUBPARTS (type));
  unsigned HOST_WIDE_INT idx;
  tree value;

  FOR_EACH_CONSTRUCTOR_VALUE (v, idx, value)
    vec[idx] = value;
  for (; idx < TYPE_VECTOR_SUBPARTS (type); ++idx)
    vec[idx] = build_zero_cst (TREE_TYPE (type));

  return build_vector (type, vec);
}

/* Build a vector of type VECTYPE where all the elements are SCs.  */
tree
build_vector_from_val (tree vectype, tree sc) 
{
  int i, nunits = TYPE_VECTOR_SUBPARTS (vectype);

  if (sc == error_mark_node)
    return sc;

  /* Verify that the vector type is suitable for SC.  Note that there
     is some inconsistency in the type-system with respect to restrict
     qualifications of pointers.  Vector types always have a main-variant
     element type and the qualification is applied to the vector-type.
     So TREE_TYPE (vector-type) does not return a properly qualified
     vector element-type.  */
  gcc_checking_assert (types_compatible_p (TYPE_MAIN_VARIANT (TREE_TYPE (sc)),
					   TREE_TYPE (vectype)));

  if (CONSTANT_CLASS_P (sc))
    {
      tree *v = XALLOCAVEC (tree, nunits);
      for (i = 0; i < nunits; ++i)
	v[i] = sc;
      return build_vector (vectype, v);
    }
  else
    {
      vec<constructor_elt, va_gc> *v;
      vec_alloc (v, nunits);
      for (i = 0; i < nunits; ++i)
	CONSTRUCTOR_APPEND_ELT (v, NULL_TREE, sc);
      return build_constructor (vectype, v);
    }
}

/* Return a new CONSTRUCTOR node whose type is TYPE and whose values
   are in the vec pointed to by VALS.  */
tree
build_constructor (tree type, vec<constructor_elt, va_gc> *vals)
{
  tree c = make_node (CONSTRUCTOR);
  unsigned int i;
  constructor_elt *elt;
  bool constant_p = true;
  bool side_effects_p = false;

  TREE_TYPE (c) = type;
  CONSTRUCTOR_ELTS (c) = vals;

  FOR_EACH_VEC_SAFE_ELT (vals, i, elt)
    {
      /* Mostly ctors will have elts that don't have side-effects, so
	 the usual case is to scan all the elements.  Hence a single
	 loop for both const and side effects, rather than one loop
	 each (with early outs).  */
      if (!TREE_CONSTANT (elt->value))
	constant_p = false;
      if (TREE_SIDE_EFFECTS (elt->value))
	side_effects_p = true;
    }

  TREE_SIDE_EFFECTS (c) = side_effects_p;
  TREE_CONSTANT (c) = constant_p;

  return c;
}

/* Build a CONSTRUCTOR node made of a single initializer, with the specified
   INDEX and VALUE.  */
tree
build_constructor_single (tree type, tree index, tree value)
{
  vec<constructor_elt, va_gc> *v;
  constructor_elt elt = {index, value};

  vec_alloc (v, 1);
  v->quick_push (elt);

  return build_constructor (type, v);
}


/* Return a new CONSTRUCTOR node whose type is TYPE and whose values
   are in a list pointed to by VALS.  */
tree
build_constructor_from_list (tree type, tree vals)
{
  tree t;
  vec<constructor_elt, va_gc> *v = NULL;

  if (vals)
    {
      vec_alloc (v, list_length (vals));
      for (t = vals; t; t = TREE_CHAIN (t))
	CONSTRUCTOR_APPEND_ELT (v, TREE_PURPOSE (t), TREE_VALUE (t));
    }

  return build_constructor (type, v);
}

/* Return a new CONSTRUCTOR node whose type is TYPE.  NELTS is the number
   of elements, provided as index/value pairs.  */

tree
build_constructor_va (tree type, int nelts, ...)
{
  vec<constructor_elt, va_gc> *v = NULL;
  va_list p;

  va_start (p, nelts);
  vec_alloc (v, nelts);
  while (nelts--)
    {
      tree index = va_arg (p, tree);
      tree value = va_arg (p, tree);
      CONSTRUCTOR_APPEND_ELT (v, index, value);
    }
  va_end (p);
  return build_constructor (type, v);
}

/* Return a new FIXED_CST node whose type is TYPE and value is F.  */

tree
build_fixed (tree type, FIXED_VALUE_TYPE f)
{
  tree v;
  FIXED_VALUE_TYPE *fp;

  v = make_node (FIXED_CST);
  fp = ggc_alloc_fixed_value ();
  memcpy (fp, &f, sizeof (FIXED_VALUE_TYPE));

  TREE_TYPE (v) = type;
  TREE_FIXED_CST_PTR (v) = fp;
  return v;
}

/* Return a new REAL_CST node whose type is TYPE and value is D.  */

tree
build_real (tree type, REAL_VALUE_TYPE d)
{
  tree v;
  REAL_VALUE_TYPE *dp;
  int overflow = 0;

  /* ??? Used to check for overflow here via CHECK_FLOAT_TYPE.
     Consider doing it via real_convert now.  */

  v = make_node (REAL_CST);
  dp = ggc_alloc_real_value ();
  memcpy (dp, &d, sizeof (REAL_VALUE_TYPE));

  TREE_TYPE (v) = type;
  TREE_REAL_CST_PTR (v) = dp;
  TREE_OVERFLOW (v) = overflow;
  return v;
}

/* Return a new REAL_CST node whose type is TYPE
   and whose value is the integer value of the INTEGER_CST node I.  */

REAL_VALUE_TYPE
real_value_from_int_cst (const_tree type, const_tree i)
{
  REAL_VALUE_TYPE d;

  /* Clear all bits of the real value type so that we can later do
     bitwise comparisons to see if two values are the same.  */
  memset (&d, 0, sizeof d);

  real_from_integer (&d, type ? TYPE_MODE (type) : VOIDmode, i,
		     TYPE_SIGN (TREE_TYPE (i)));
  return d;
}

/* Given a tree representing an integer constant I, return a tree
   representing the same value as a floating-point constant of type TYPE.  */

tree
build_real_from_int_cst (tree type, const_tree i)
{
  tree v;
  int overflow = TREE_OVERFLOW (i);

  v = build_real (type, real_value_from_int_cst (type, i));

  TREE_OVERFLOW (v) |= overflow;
  return v;
}

/* Return a newly constructed STRING_CST node whose value is
   the LEN characters at STR.
   Note that for a C string literal, LEN should include the trailing NUL.
   The TREE_TYPE is not initialized.  */

tree
build_string (int len, const char *str)
{
  tree s;
  size_t length;

  /* Do not waste bytes provided by padding of struct tree_string.  */
  length = len + offsetof (struct tree_string, str) + 1;

  record_node_allocation_statistics (STRING_CST, length);

  s = ggc_alloc_tree_node (length);

  memset (s, 0, sizeof (struct tree_typed));
  TREE_SET_CODE (s, STRING_CST);
  TREE_CONSTANT (s) = 1;
  TREE_STRING_LENGTH (s) = len;
  memcpy (s->string.str, str, len);
  s->string.str[len] = '\0';

  return s;
}

/* Return a newly constructed COMPLEX_CST node whose value is
   specified by the real and imaginary parts REAL and IMAG.
   Both REAL and IMAG should be constant nodes.  TYPE, if specified,
   will be the type of the COMPLEX_CST; otherwise a new type will be made.  */

tree
build_complex (tree type, tree real, tree imag)
{
  tree t = make_node (COMPLEX_CST);

  TREE_REALPART (t) = real;
  TREE_IMAGPART (t) = imag;
  TREE_TYPE (t) = type ? type : build_complex_type (TREE_TYPE (real));
  TREE_OVERFLOW (t) = TREE_OVERFLOW (real) | TREE_OVERFLOW (imag);
  return t;
}

/* Return a constant of arithmetic type TYPE which is the
   multiplicative identity of the set TYPE.  */

tree
build_one_cst (tree type)
{
  switch (TREE_CODE (type))
    {
    case INTEGER_TYPE: case ENUMERAL_TYPE: case BOOLEAN_TYPE:
    case POINTER_TYPE: case REFERENCE_TYPE:
    case OFFSET_TYPE:
      return build_int_cst (type, 1);

    case REAL_TYPE:
      return build_real (type, dconst1);

    case FIXED_POINT_TYPE:
      /* We can only generate 1 for accum types.  */
      gcc_assert (ALL_SCALAR_ACCUM_MODE_P (TYPE_MODE (type)));
      return build_fixed (type, FCONST1 (TYPE_MODE (type)));

    case VECTOR_TYPE:
      {
	tree scalar = build_one_cst (TREE_TYPE (type));

	return build_vector_from_val (type, scalar);
      }

    case COMPLEX_TYPE:
      return build_complex (type,
			    build_one_cst (TREE_TYPE (type)),
			    build_zero_cst (TREE_TYPE (type)));

    default:
      gcc_unreachable ();
    }
}

/* Return an integer of type TYPE containing all 1's in as much precision as
   it contains, or a complex or vector whose subparts are such integers.  */

tree
build_all_ones_cst (tree type)
{
  if (TREE_CODE (type) == COMPLEX_TYPE)
    {
      tree scalar = build_all_ones_cst (TREE_TYPE (type));
      return build_complex (type, scalar, scalar);
    }
  else
    return build_minus_one_cst (type);
}

/* Return a constant of arithmetic type TYPE which is the
   opposite of the multiplicative identity of the set TYPE.  */

tree
build_minus_one_cst (tree type)
{
  switch (TREE_CODE (type))
    {
    case INTEGER_TYPE: case ENUMERAL_TYPE: case BOOLEAN_TYPE:
    case POINTER_TYPE: case REFERENCE_TYPE:
    case OFFSET_TYPE:
      return build_int_cst (type, -1);

    case REAL_TYPE:
      return build_real (type, dconstm1);

    case FIXED_POINT_TYPE:
      /* We can only generate 1 for accum types.  */
      gcc_assert (ALL_SCALAR_ACCUM_MODE_P (TYPE_MODE (type)));
      return build_fixed (type, fixed_from_double_int (double_int_minus_one,
						       TYPE_MODE (type)));

    case VECTOR_TYPE:
      {
	tree scalar = build_minus_one_cst (TREE_TYPE (type));

	return build_vector_from_val (type, scalar);
      }

    case COMPLEX_TYPE:
      return build_complex (type,
			    build_minus_one_cst (TREE_TYPE (type)),
			    build_zero_cst (TREE_TYPE (type)));

    default:
      gcc_unreachable ();
    }
}

/* Build 0 constant of type TYPE.  This is used by constructor folding
   and thus the constant should be represented in memory by
   zero(es).  */

tree
build_zero_cst (tree type)
{
  switch (TREE_CODE (type))
    {
    case INTEGER_TYPE: case ENUMERAL_TYPE: case BOOLEAN_TYPE:
    case POINTER_TYPE: case REFERENCE_TYPE:
    case OFFSET_TYPE: case NULLPTR_TYPE:
      return build_int_cst (type, 0);

    case REAL_TYPE:
      return build_real (type, dconst0);

    case FIXED_POINT_TYPE:
      return build_fixed (type, FCONST0 (TYPE_MODE (type)));

    case VECTOR_TYPE:
      {
	tree scalar = build_zero_cst (TREE_TYPE (type));

	return build_vector_from_val (type, scalar);
      }

    case COMPLEX_TYPE:
      {
	tree zero = build_zero_cst (TREE_TYPE (type));

	return build_complex (type, zero, zero);
      }

    default:
      if (!AGGREGATE_TYPE_P (type))
	return fold_convert (type, integer_zero_node);
      return build_constructor (type, NULL);
    }
}


/* Build a BINFO with LEN language slots.  */

tree
make_tree_binfo_stat (unsigned base_binfos MEM_STAT_DECL)
{
  tree t;
  size_t length = (offsetof (struct tree_binfo, base_binfos)
		   + vec<tree, va_gc>::embedded_size (base_binfos));

  record_node_allocation_statistics (TREE_BINFO, length);

  t = ggc_alloc_tree_node_stat (length PASS_MEM_STAT);

  memset (t, 0, offsetof (struct tree_binfo, base_binfos));

  TREE_SET_CODE (t, TREE_BINFO);

  BINFO_BASE_BINFOS (t)->embedded_init (base_binfos);

  return t;
}

/* Create a CASE_LABEL_EXPR tree node and return it.  */

tree
build_case_label (tree low_value, tree high_value, tree label_decl)
{
  tree t = make_node (CASE_LABEL_EXPR);

  TREE_TYPE (t) = void_type_node;
  SET_EXPR_LOCATION (t, DECL_SOURCE_LOCATION (label_decl));

  CASE_LOW (t) = low_value;
  CASE_HIGH (t) = high_value;
  CASE_LABEL (t) = label_decl;
  CASE_CHAIN (t) = NULL_TREE;

  return t;
}

/* Build a newly constructed INTEGER_CST node.  LEN and EXT_LEN are the
   values of TREE_INT_CST_NUNITS and TREE_INT_CST_EXT_NUNITS respectively.
   The latter determines the length of the HOST_WIDE_INT vector.  */

tree
make_int_cst_stat (int len, int ext_len MEM_STAT_DECL)
{
  tree t;
  int length = (ext_len - 1) * sizeof (tree) + sizeof (struct tree_int_cst);

  gcc_assert (len);
  record_node_allocation_statistics (INTEGER_CST, length);

  t = ggc_alloc_cleared_tree_node_stat (length PASS_MEM_STAT);

  TREE_SET_CODE (t, INTEGER_CST);
  TREE_INT_CST_NUNITS (t) = len;
  TREE_INT_CST_EXT_NUNITS (t) = ext_len;
  /* to_offset can only be applied to trees that are offset_int-sized
     or smaller.  EXT_LEN is correct if it fits, otherwise the constant
     must be exactly the precision of offset_int and so LEN is correct.  */
  if (ext_len <= OFFSET_INT_ELTS)
    TREE_INT_CST_OFFSET_NUNITS (t) = ext_len;
  else
    TREE_INT_CST_OFFSET_NUNITS (t) = len;

  TREE_CONSTANT (t) = 1;

  return t;
}

/* Build a newly constructed TREE_VEC node of length LEN.  */

tree
make_tree_vec_stat (int len MEM_STAT_DECL)
{
  tree t;
  int length = (len - 1) * sizeof (tree) + sizeof (struct tree_vec);

  record_node_allocation_statistics (TREE_VEC, length);

  t = ggc_alloc_cleared_tree_node_stat (length PASS_MEM_STAT);

  TREE_SET_CODE (t, TREE_VEC);
  TREE_VEC_LENGTH (t) = len;

  return t;
}

/* Grow a TREE_VEC node to new length LEN.  */

tree
grow_tree_vec_stat (tree v, int len MEM_STAT_DECL)
{
  gcc_assert (TREE_CODE (v) == TREE_VEC);

  int oldlen = TREE_VEC_LENGTH (v);
  gcc_assert (len > oldlen);

  int oldlength = (oldlen - 1) * sizeof (tree) + sizeof (struct tree_vec);
  int length = (len - 1) * sizeof (tree) + sizeof (struct tree_vec);

  record_node_allocation_statistics (TREE_VEC, length - oldlength);

  v = (tree) ggc_realloc_stat (v, length PASS_MEM_STAT);

  TREE_VEC_LENGTH (v) = len;

  return v;
}

/* Return 1 if EXPR is the integer constant zero or a complex constant
   of zero.  */

int
integer_zerop (const_tree expr)
{
  STRIP_NOPS (expr);

  switch (TREE_CODE (expr))
    {
    case INTEGER_CST:
      return wi::eq_p (expr, 0);
    case COMPLEX_CST:
      return (integer_zerop (TREE_REALPART (expr))
	      && integer_zerop (TREE_IMAGPART (expr)));
    case VECTOR_CST:
      {
	unsigned i;
	for (i = 0; i < VECTOR_CST_NELTS (expr); ++i)
	  if (!integer_zerop (VECTOR_CST_ELT (expr, i)))
	    return false;
	return true;
      }
    default:
      return false;
    }
}

/* Return 1 if EXPR is the integer constant one or the corresponding
   complex constant.  */

int
integer_onep (const_tree expr)
{
  STRIP_NOPS (expr);

  switch (TREE_CODE (expr))
    {
    case INTEGER_CST:
      return wi::eq_p (wi::to_widest (expr), 1);
    case COMPLEX_CST:
      return (integer_onep (TREE_REALPART (expr))
	      && integer_zerop (TREE_IMAGPART (expr)));
    case VECTOR_CST:
      {
	unsigned i;
	for (i = 0; i < VECTOR_CST_NELTS (expr); ++i)
	  if (!integer_onep (VECTOR_CST_ELT (expr, i)))
	    return false;
	return true;
      }
    default:
      return false;
    }
}

/* Return 1 if EXPR is an integer containing all 1's in as much precision as
   it contains, or a complex or vector whose subparts are such integers.  */

int
integer_all_onesp (const_tree expr)
{
  STRIP_NOPS (expr);

  if (TREE_CODE (expr) == COMPLEX_CST
      && integer_all_onesp (TREE_REALPART (expr))
      && integer_all_onesp (TREE_IMAGPART (expr)))
    return 1;

  else if (TREE_CODE (expr) == VECTOR_CST)
    {
      unsigned i;
      for (i = 0; i < VECTOR_CST_NELTS (expr); ++i)
	if (!integer_all_onesp (VECTOR_CST_ELT (expr, i)))
	  return 0;
      return 1;
    }

  else if (TREE_CODE (expr) != INTEGER_CST)
    return 0;

  return wi::max_value (TYPE_PRECISION (TREE_TYPE (expr)), UNSIGNED) == expr;
}

/* Return 1 if EXPR is the integer constant minus one.  */

int
integer_minus_onep (const_tree expr)
{
  STRIP_NOPS (expr);

  if (TREE_CODE (expr) == COMPLEX_CST)
    return (integer_all_onesp (TREE_REALPART (expr))
	    && integer_zerop (TREE_IMAGPART (expr)));
  else
    return integer_all_onesp (expr);
}

/* Return 1 if EXPR is an integer constant that is a power of 2 (i.e., has only
   one bit on).  */

int
integer_pow2p (const_tree expr)
{
  STRIP_NOPS (expr);

  if (TREE_CODE (expr) == COMPLEX_CST
      && integer_pow2p (TREE_REALPART (expr))
      && integer_zerop (TREE_IMAGPART (expr)))
    return 1;

  if (TREE_CODE (expr) != INTEGER_CST)
    return 0;

  return wi::popcount (expr) == 1;
}

/* Return 1 if EXPR is an integer constant other than zero or a
   complex constant other than zero.  */

int
integer_nonzerop (const_tree expr)
{
  STRIP_NOPS (expr);

  return ((TREE_CODE (expr) == INTEGER_CST
	   && !wi::eq_p (expr, 0))
	  || (TREE_CODE (expr) == COMPLEX_CST
	      && (integer_nonzerop (TREE_REALPART (expr))
		  || integer_nonzerop (TREE_IMAGPART (expr)))));
}

/* Return 1 if EXPR is the fixed-point constant zero.  */

int
fixed_zerop (const_tree expr)
{
  return (TREE_CODE (expr) == FIXED_CST
	  && TREE_FIXED_CST (expr).data.is_zero ());
}

/* Return the power of two represented by a tree node known to be a
   power of two.  */

int
tree_log2 (const_tree expr)
{
  STRIP_NOPS (expr);

  if (TREE_CODE (expr) == COMPLEX_CST)
    return tree_log2 (TREE_REALPART (expr));

  return wi::exact_log2 (expr);
}

/* Similar, but return the largest integer Y such that 2 ** Y is less
   than or equal to EXPR.  */

int
tree_floor_log2 (const_tree expr)
{
  STRIP_NOPS (expr);

  if (TREE_CODE (expr) == COMPLEX_CST)
    return tree_log2 (TREE_REALPART (expr));

  return wi::floor_log2 (expr);
}

/* Return number of known trailing zero bits in EXPR, or, if the value of
   EXPR is known to be zero, the precision of it's type.  */

unsigned int
tree_ctz (const_tree expr)
{
  if (!INTEGRAL_TYPE_P (TREE_TYPE (expr))
      && !POINTER_TYPE_P (TREE_TYPE (expr)))
    return 0;

  unsigned int ret1, ret2, prec = TYPE_PRECISION (TREE_TYPE (expr));
  switch (TREE_CODE (expr))
    {
    case INTEGER_CST:
      ret1 = wi::ctz (expr);
      return MIN (ret1, prec);
    case SSA_NAME:
      ret1 = wi::ctz (get_nonzero_bits (expr));
      return MIN (ret1, prec);
    case PLUS_EXPR:
    case MINUS_EXPR:
    case BIT_IOR_EXPR:
    case BIT_XOR_EXPR:
    case MIN_EXPR:
    case MAX_EXPR:
      ret1 = tree_ctz (TREE_OPERAND (expr, 0));
      if (ret1 == 0)
	return ret1;
      ret2 = tree_ctz (TREE_OPERAND (expr, 1));
      return MIN (ret1, ret2);
    case POINTER_PLUS_EXPR:
      ret1 = tree_ctz (TREE_OPERAND (expr, 0));
      ret2 = tree_ctz (TREE_OPERAND (expr, 1));
      /* Second operand is sizetype, which could be in theory
	 wider than pointer's precision.  Make sure we never
	 return more than prec.  */
      ret2 = MIN (ret2, prec);
      return MIN (ret1, ret2);
    case BIT_AND_EXPR:
      ret1 = tree_ctz (TREE_OPERAND (expr, 0));
      ret2 = tree_ctz (TREE_OPERAND (expr, 1));
      return MAX (ret1, ret2);
    case MULT_EXPR:
      ret1 = tree_ctz (TREE_OPERAND (expr, 0));
      ret2 = tree_ctz (TREE_OPERAND (expr, 1));
      return MIN (ret1 + ret2, prec);
    case LSHIFT_EXPR:
      ret1 = tree_ctz (TREE_OPERAND (expr, 0));
      if (tree_fits_uhwi_p (TREE_OPERAND (expr, 1))
	  && (tree_to_uhwi (TREE_OPERAND (expr, 1)) < prec))
	{
	  ret2 = tree_to_uhwi (TREE_OPERAND (expr, 1));
	  return MIN (ret1 + ret2, prec);
	}
      return ret1;
    case RSHIFT_EXPR:
      if (tree_fits_uhwi_p (TREE_OPERAND (expr, 1))
	  && (tree_to_uhwi (TREE_OPERAND (expr, 1)) < prec))
	{
	  ret1 = tree_ctz (TREE_OPERAND (expr, 0));
	  ret2 = tree_to_uhwi (TREE_OPERAND (expr, 1));
	  if (ret1 > ret2)
	    return ret1 - ret2;
	}
      return 0;
    case TRUNC_DIV_EXPR:
    case CEIL_DIV_EXPR:
    case FLOOR_DIV_EXPR:
    case ROUND_DIV_EXPR:
    case EXACT_DIV_EXPR:
      if (TREE_CODE (TREE_OPERAND (expr, 1)) == INTEGER_CST
	  && tree_int_cst_sgn (TREE_OPERAND (expr, 1)) == 1)
	{
	  int l = tree_log2 (TREE_OPERAND (expr, 1));
	  if (l >= 0)
	    {
	      ret1 = tree_ctz (TREE_OPERAND (expr, 0));
	      ret2 = l;
	      if (ret1 > ret2)
		return ret1 - ret2;
	    }
	}
      return 0;
    CASE_CONVERT:
      ret1 = tree_ctz (TREE_OPERAND (expr, 0));
      if (ret1 && ret1 == TYPE_PRECISION (TREE_TYPE (TREE_OPERAND (expr, 0))))
	ret1 = prec;
      return MIN (ret1, prec);
    case SAVE_EXPR:
      return tree_ctz (TREE_OPERAND (expr, 0));
    case COND_EXPR:
      ret1 = tree_ctz (TREE_OPERAND (expr, 1));
      if (ret1 == 0)
	return 0;
      ret2 = tree_ctz (TREE_OPERAND (expr, 2));
      return MIN (ret1, ret2);
    case COMPOUND_EXPR:
      return tree_ctz (TREE_OPERAND (expr, 1));
    case ADDR_EXPR:
      ret1 = get_pointer_alignment (CONST_CAST_TREE (expr));
      if (ret1 > BITS_PER_UNIT)
	{
	  ret1 = ctz_hwi (ret1 / BITS_PER_UNIT);
	  return MIN (ret1, prec);
	}
      return 0;
    default:
      return 0;
    }
}

/* Return 1 if EXPR is the real constant zero.  Trailing zeroes matter for
   decimal float constants, so don't return 1 for them.  */

int
real_zerop (const_tree expr)
{
  STRIP_NOPS (expr);

  switch (TREE_CODE (expr))
    {
    case REAL_CST:
      return REAL_VALUES_EQUAL (TREE_REAL_CST (expr), dconst0)
	     && !(DECIMAL_FLOAT_MODE_P (TYPE_MODE (TREE_TYPE (expr))));
    case COMPLEX_CST:
      return real_zerop (TREE_REALPART (expr))
	     && real_zerop (TREE_IMAGPART (expr));
    case VECTOR_CST:
      {
	unsigned i;
	for (i = 0; i < VECTOR_CST_NELTS (expr); ++i)
	  if (!real_zerop (VECTOR_CST_ELT (expr, i)))
	    return false;
	return true;
      }
    default:
      return false;
    }
}

/* Return 1 if EXPR is the real constant one in real or complex form.
   Trailing zeroes matter for decimal float constants, so don't return
   1 for them.  */

int
real_onep (const_tree expr)
{
  STRIP_NOPS (expr);

  switch (TREE_CODE (expr))
    {
    case REAL_CST:
      return REAL_VALUES_EQUAL (TREE_REAL_CST (expr), dconst1)
	     && !(DECIMAL_FLOAT_MODE_P (TYPE_MODE (TREE_TYPE (expr))));
    case COMPLEX_CST:
      return real_onep (TREE_REALPART (expr))
	     && real_zerop (TREE_IMAGPART (expr));
    case VECTOR_CST:
      {
	unsigned i;
	for (i = 0; i < VECTOR_CST_NELTS (expr); ++i)
	  if (!real_onep (VECTOR_CST_ELT (expr, i)))
	    return false;
	return true;
      }
    default:
      return false;
    }
}

/* Return 1 if EXPR is the real constant minus one.  Trailing zeroes
   matter for decimal float constants, so don't return 1 for them.  */

int
real_minus_onep (const_tree expr)
{
  STRIP_NOPS (expr);

  switch (TREE_CODE (expr))
    {
    case REAL_CST:
      return REAL_VALUES_EQUAL (TREE_REAL_CST (expr), dconstm1)
	     && !(DECIMAL_FLOAT_MODE_P (TYPE_MODE (TREE_TYPE (expr))));
    case COMPLEX_CST:
      return real_minus_onep (TREE_REALPART (expr))
	     && real_zerop (TREE_IMAGPART (expr));
    case VECTOR_CST:
      {
	unsigned i;
	for (i = 0; i < VECTOR_CST_NELTS (expr); ++i)
	  if (!real_minus_onep (VECTOR_CST_ELT (expr, i)))
	    return false;
	return true;
      }
    default:
      return false;
    }
}

/* Nonzero if EXP is a constant or a cast of a constant.  */

int
really_constant_p (const_tree exp)
{
  /* This is not quite the same as STRIP_NOPS.  It does more.  */
  while (CONVERT_EXPR_P (exp)
	 || TREE_CODE (exp) == NON_LVALUE_EXPR)
    exp = TREE_OPERAND (exp, 0);
  return TREE_CONSTANT (exp);
}

/* Return first list element whose TREE_VALUE is ELEM.
   Return 0 if ELEM is not in LIST.  */

tree
value_member (tree elem, tree list)
{
  while (list)
    {
      if (elem == TREE_VALUE (list))
	return list;
      list = TREE_CHAIN (list);
    }
  return NULL_TREE;
}

/* Return first list element whose TREE_PURPOSE is ELEM.
   Return 0 if ELEM is not in LIST.  */

tree
purpose_member (const_tree elem, tree list)
{
  while (list)
    {
      if (elem == TREE_PURPOSE (list))
	return list;
      list = TREE_CHAIN (list);
    }
  return NULL_TREE;
}

/* Return true if ELEM is in V.  */

bool
vec_member (const_tree elem, vec<tree, va_gc> *v)
{
  unsigned ix;
  tree t;
  FOR_EACH_VEC_SAFE_ELT (v, ix, t)
    if (elem == t)
      return true;
  return false;
}

/* Returns element number IDX (zero-origin) of chain CHAIN, or
   NULL_TREE.  */

tree
chain_index (int idx, tree chain)
{
  for (; chain && idx > 0; --idx)
    chain = TREE_CHAIN (chain);
  return chain;
}

/* Return nonzero if ELEM is part of the chain CHAIN.  */

int
chain_member (const_tree elem, const_tree chain)
{
  while (chain)
    {
      if (elem == chain)
	return 1;
      chain = DECL_CHAIN (chain);
    }

  return 0;
}

/* Return the length of a chain of nodes chained through TREE_CHAIN.
   We expect a null pointer to mark the end of the chain.
   This is the Lisp primitive `length'.  */

int
list_length (const_tree t)
{
  const_tree p = t;
#ifdef ENABLE_TREE_CHECKING
  const_tree q = t;
#endif
  int len = 0;

  while (p)
    {
      p = TREE_CHAIN (p);
#ifdef ENABLE_TREE_CHECKING
      if (len % 2)
	q = TREE_CHAIN (q);
      gcc_assert (p != q);
#endif
      len++;
    }

  return len;
}

/* Returns the first FIELD_DECL in the TYPE_FIELDS of the RECORD_TYPE or
   UNION_TYPE TYPE, or NULL_TREE if none.  */

tree
first_field (const_tree type)
{
  tree t = TYPE_FIELDS (type);
  while (t && TREE_CODE (t) != FIELD_DECL)
    t = TREE_CHAIN (t);
  return t;
}

/* Concatenate two chains of nodes (chained through TREE_CHAIN)
   by modifying the last node in chain 1 to point to chain 2.
   This is the Lisp primitive `nconc'.  */

tree
chainon (tree op1, tree op2)
{
  tree t1;

  if (!op1)
    return op2;
  if (!op2)
    return op1;

  for (t1 = op1; TREE_CHAIN (t1); t1 = TREE_CHAIN (t1))
    continue;
  TREE_CHAIN (t1) = op2;

#ifdef ENABLE_TREE_CHECKING
  {
    tree t2;
    for (t2 = op2; t2; t2 = TREE_CHAIN (t2))
      gcc_assert (t2 != t1);
  }
#endif

  return op1;
}

/* Return the last node in a chain of nodes (chained through TREE_CHAIN).  */

tree
tree_last (tree chain)
{
  tree next;
  if (chain)
    while ((next = TREE_CHAIN (chain)))
      chain = next;
  return chain;
}

/* Reverse the order of elements in the chain T,
   and return the new head of the chain (old last element).  */

tree
nreverse (tree t)
{
  tree prev = 0, decl, next;
  for (decl = t; decl; decl = next)
    {
      /* We shouldn't be using this function to reverse BLOCK chains; we
	 have blocks_nreverse for that.  */
      gcc_checking_assert (TREE_CODE (decl) != BLOCK);
      next = TREE_CHAIN (decl);
      TREE_CHAIN (decl) = prev;
      prev = decl;
    }
  return prev;
}

/* Return a newly created TREE_LIST node whose
   purpose and value fields are PARM and VALUE.  */

tree
build_tree_list_stat (tree parm, tree value MEM_STAT_DECL)
{
  tree t = make_node_stat (TREE_LIST PASS_MEM_STAT);
  TREE_PURPOSE (t) = parm;
  TREE_VALUE (t) = value;
  return t;
}

/* Build a chain of TREE_LIST nodes from a vector.  */

tree
build_tree_list_vec_stat (const vec<tree, va_gc> *vec MEM_STAT_DECL)
{
  tree ret = NULL_TREE;
  tree *pp = &ret;
  unsigned int i;
  tree t;
  FOR_EACH_VEC_SAFE_ELT (vec, i, t)
    {
      *pp = build_tree_list_stat (NULL, t PASS_MEM_STAT);
      pp = &TREE_CHAIN (*pp);
    }
  return ret;
}

/* Return a newly created TREE_LIST node whose
   purpose and value fields are PURPOSE and VALUE
   and whose TREE_CHAIN is CHAIN.  */

tree 
tree_cons_stat (tree purpose, tree value, tree chain MEM_STAT_DECL)
{
  tree node;

  node = ggc_alloc_tree_node_stat (sizeof (struct tree_list) PASS_MEM_STAT);
  memset (node, 0, sizeof (struct tree_common));

  record_node_allocation_statistics (TREE_LIST, sizeof (struct tree_list));

  TREE_SET_CODE (node, TREE_LIST);
  TREE_CHAIN (node) = chain;
  TREE_PURPOSE (node) = purpose;
  TREE_VALUE (node) = value;
  return node;
}

/* Return the values of the elements of a CONSTRUCTOR as a vector of
   trees.  */

vec<tree, va_gc> *
ctor_to_vec (tree ctor)
{
  vec<tree, va_gc> *vec;
  vec_alloc (vec, CONSTRUCTOR_NELTS (ctor));
  unsigned int ix;
  tree val;

  FOR_EACH_CONSTRUCTOR_VALUE (CONSTRUCTOR_ELTS (ctor), ix, val)
    vec->quick_push (val);

  return vec;
}

/* Return the size nominally occupied by an object of type TYPE
   when it resides in memory.  The value is measured in units of bytes,
   and its data type is that normally used for type sizes
   (which is the first type created by make_signed_type or
   make_unsigned_type).  */

tree
size_in_bytes (const_tree type)
{
  tree t;

  if (type == error_mark_node)
    return integer_zero_node;

  type = TYPE_MAIN_VARIANT (type);
  t = TYPE_SIZE_UNIT (type);

  if (t == 0)
    {
      lang_hooks.types.incomplete_type_error (NULL_TREE, type);
      return size_zero_node;
    }

  return t;
}

/* Return the size of TYPE (in bytes) as a wide integer
   or return -1 if the size can vary or is larger than an integer.  */

HOST_WIDE_INT
int_size_in_bytes (const_tree type)
{
  tree t;

  if (type == error_mark_node)
    return 0;

  type = TYPE_MAIN_VARIANT (type);
  t = TYPE_SIZE_UNIT (type);

  if (t && tree_fits_uhwi_p (t))
    return TREE_INT_CST_LOW (t);
  else
    return -1;
}

/* Return the maximum size of TYPE (in bytes) as a wide integer
   or return -1 if the size can vary or is larger than an integer.  */

HOST_WIDE_INT
max_int_size_in_bytes (const_tree type)
{
  HOST_WIDE_INT size = -1;
  tree size_tree;

  /* If this is an array type, check for a possible MAX_SIZE attached.  */

  if (TREE_CODE (type) == ARRAY_TYPE)
    {
      size_tree = TYPE_ARRAY_MAX_SIZE (type);

      if (size_tree && tree_fits_uhwi_p (size_tree))
	size = tree_to_uhwi (size_tree);
    }

  /* If we still haven't been able to get a size, see if the language
     can compute a maximum size.  */

  if (size == -1)
    {
      size_tree = lang_hooks.types.max_size (type);

      if (size_tree && tree_fits_uhwi_p (size_tree))
	size = tree_to_uhwi (size_tree);
    }

  return size;
}

/* Return the bit position of FIELD, in bits from the start of the record.
   This is a tree of type bitsizetype.  */

tree
bit_position (const_tree field)
{
  return bit_from_pos (DECL_FIELD_OFFSET (field),
		       DECL_FIELD_BIT_OFFSET (field));
}

/* Likewise, but return as an integer.  It must be representable in
   that way (since it could be a signed value, we don't have the
   option of returning -1 like int_size_in_byte can.  */

HOST_WIDE_INT
int_bit_position (const_tree field)
{
  return tree_to_shwi (bit_position (field));
}

/* Return the byte position of FIELD, in bytes from the start of the record.
   This is a tree of type sizetype.  */

tree
byte_position (const_tree field)
{
  return byte_from_pos (DECL_FIELD_OFFSET (field),
			DECL_FIELD_BIT_OFFSET (field));
}

/* Likewise, but return as an integer.  It must be representable in
   that way (since it could be a signed value, we don't have the
   option of returning -1 like int_size_in_byte can.  */

HOST_WIDE_INT
int_byte_position (const_tree field)
{
  return tree_to_shwi (byte_position (field));
}

/* Return the strictest alignment, in bits, that T is known to have.  */

unsigned int
expr_align (const_tree t)
{
  unsigned int align0, align1;

  switch (TREE_CODE (t))
    {
    CASE_CONVERT:  case NON_LVALUE_EXPR:
      /* If we have conversions, we know that the alignment of the
	 object must meet each of the alignments of the types.  */
      align0 = expr_align (TREE_OPERAND (t, 0));
      align1 = TYPE_ALIGN (TREE_TYPE (t));
      return MAX (align0, align1);

    case SAVE_EXPR:         case COMPOUND_EXPR:       case MODIFY_EXPR:
    case INIT_EXPR:         case TARGET_EXPR:         case WITH_CLEANUP_EXPR:
    case CLEANUP_POINT_EXPR:
      /* These don't change the alignment of an object.  */
      return expr_align (TREE_OPERAND (t, 0));

    case COND_EXPR:
      /* The best we can do is say that the alignment is the least aligned
	 of the two arms.  */
      align0 = expr_align (TREE_OPERAND (t, 1));
      align1 = expr_align (TREE_OPERAND (t, 2));
      return MIN (align0, align1);

      /* FIXME: LABEL_DECL and CONST_DECL never have DECL_ALIGN set
	 meaningfully, it's always 1.  */
    case LABEL_DECL:     case CONST_DECL:
    case VAR_DECL:       case PARM_DECL:   case RESULT_DECL:
    case FUNCTION_DECL:
      gcc_assert (DECL_ALIGN (t) != 0);
      return DECL_ALIGN (t);

    default:
      break;
    }

  /* Otherwise take the alignment from that of the type.  */
  return TYPE_ALIGN (TREE_TYPE (t));
}

/* Return, as a tree node, the number of elements for TYPE (which is an
   ARRAY_TYPE) minus one. This counts only elements of the top array.  */

tree
array_type_nelts (const_tree type)
{
  tree index_type, min, max;

  /* If they did it with unspecified bounds, then we should have already
     given an error about it before we got here.  */
  if (! TYPE_DOMAIN (type))
    return error_mark_node;

  index_type = TYPE_DOMAIN (type);
  min = TYPE_MIN_VALUE (index_type);
  max = TYPE_MAX_VALUE (index_type);

  /* TYPE_MAX_VALUE may not be set if the array has unknown length.  */
  if (!max)
    return error_mark_node;

  return (integer_zerop (min)
	  ? max
	  : fold_build2 (MINUS_EXPR, TREE_TYPE (max), max, min));
}

/* If arg is static -- a reference to an object in static storage -- then
   return the object.  This is not the same as the C meaning of `static'.
   If arg isn't static, return NULL.  */

tree
staticp (tree arg)
{
  switch (TREE_CODE (arg))
    {
    case FUNCTION_DECL:
      /* Nested functions are static, even though taking their address will
	 involve a trampoline as we unnest the nested function and create
	 the trampoline on the tree level.  */
      return arg;

    case VAR_DECL:
      return ((TREE_STATIC (arg) || DECL_EXTERNAL (arg))
	      && ! DECL_THREAD_LOCAL_P (arg)
	      && ! DECL_DLLIMPORT_P (arg)
	      ? arg : NULL);

    case CONST_DECL:
      return ((TREE_STATIC (arg) || DECL_EXTERNAL (arg))
	      ? arg : NULL);

    case CONSTRUCTOR:
      return TREE_STATIC (arg) ? arg : NULL;

    case LABEL_DECL:
    case STRING_CST:
      return arg;

    case COMPONENT_REF:
      /* If the thing being referenced is not a field, then it is
	 something language specific.  */
      gcc_assert (TREE_CODE (TREE_OPERAND (arg, 1)) == FIELD_DECL);

      /* If we are referencing a bitfield, we can't evaluate an
	 ADDR_EXPR at compile time and so it isn't a constant.  */
      if (DECL_BIT_FIELD (TREE_OPERAND (arg, 1)))
	return NULL;

      return staticp (TREE_OPERAND (arg, 0));

    case BIT_FIELD_REF:
      return NULL;

    case INDIRECT_REF:
      return TREE_CONSTANT (TREE_OPERAND (arg, 0)) ? arg : NULL;

    case ARRAY_REF:
    case ARRAY_RANGE_REF:
      if (TREE_CODE (TYPE_SIZE (TREE_TYPE (arg))) == INTEGER_CST
	  && TREE_CODE (TREE_OPERAND (arg, 1)) == INTEGER_CST)
	return staticp (TREE_OPERAND (arg, 0));
      else
	return NULL;

    case COMPOUND_LITERAL_EXPR:
      return TREE_STATIC (COMPOUND_LITERAL_EXPR_DECL (arg)) ? arg : NULL;

    default:
      return NULL;
    }
}




/* Return whether OP is a DECL whose address is function-invariant.  */

bool
decl_address_invariant_p (const_tree op)
{
  /* The conditions below are slightly less strict than the one in
     staticp.  */

  switch (TREE_CODE (op))
    {
    case PARM_DECL:
    case RESULT_DECL:
    case LABEL_DECL:
    case FUNCTION_DECL:
      return true;

    case VAR_DECL:
      if ((TREE_STATIC (op) || DECL_EXTERNAL (op))
          || DECL_THREAD_LOCAL_P (op)
          || DECL_CONTEXT (op) == current_function_decl
          || decl_function_context (op) == current_function_decl)
        return true;
      break;

    case CONST_DECL:
      if ((TREE_STATIC (op) || DECL_EXTERNAL (op))
          || decl_function_context (op) == current_function_decl)
        return true;
      break;

    default:
      break;
    }

  return false;
}

/* Return whether OP is a DECL whose address is interprocedural-invariant.  */

bool
decl_address_ip_invariant_p (const_tree op)
{
  /* The conditions below are slightly less strict than the one in
     staticp.  */

  switch (TREE_CODE (op))
    {
    case LABEL_DECL:
    case FUNCTION_DECL:
    case STRING_CST:
      return true;

    case VAR_DECL:
      if (((TREE_STATIC (op) || DECL_EXTERNAL (op))
           && !DECL_DLLIMPORT_P (op))
          || DECL_THREAD_LOCAL_P (op))
        return true;
      break;

    case CONST_DECL:
      if ((TREE_STATIC (op) || DECL_EXTERNAL (op)))
        return true;
      break;

    default:
      break;
    }

  return false;
}


/* Return true if T is function-invariant (internal function, does
   not handle arithmetic; that's handled in skip_simple_arithmetic and
   tree_invariant_p).  */

static bool tree_invariant_p (tree t);

static bool
tree_invariant_p_1 (tree t)
{
  tree op;

  if (TREE_CONSTANT (t)
      || (TREE_READONLY (t) && !TREE_SIDE_EFFECTS (t)))
    return true;

  switch (TREE_CODE (t))
    {
    case SAVE_EXPR:
      return true;

    case ADDR_EXPR:
      op = TREE_OPERAND (t, 0);
      while (handled_component_p (op))
	{
	  switch (TREE_CODE (op))
	    {
	    case ARRAY_REF:
	    case ARRAY_RANGE_REF:
	      if (!tree_invariant_p (TREE_OPERAND (op, 1))
		  || TREE_OPERAND (op, 2) != NULL_TREE
		  || TREE_OPERAND (op, 3) != NULL_TREE)
		return false;
	      break;

	    case COMPONENT_REF:
	      if (TREE_OPERAND (op, 2) != NULL_TREE)
		return false;
	      break;

	    default:;
	    }
	  op = TREE_OPERAND (op, 0);
	}

      return CONSTANT_CLASS_P (op) || decl_address_invariant_p (op);

    default:
      break;
    }

  return false;
}

/* Return true if T is function-invariant.  */

static bool
tree_invariant_p (tree t)
{
  tree inner = skip_simple_arithmetic (t);
  return tree_invariant_p_1 (inner);
}

/* Wrap a SAVE_EXPR around EXPR, if appropriate.
   Do this to any expression which may be used in more than one place,
   but must be evaluated only once.

   Normally, expand_expr would reevaluate the expression each time.
   Calling save_expr produces something that is evaluated and recorded
   the first time expand_expr is called on it.  Subsequent calls to
   expand_expr just reuse the recorded value.

   The call to expand_expr that generates code that actually computes
   the value is the first call *at compile time*.  Subsequent calls
   *at compile time* generate code to use the saved value.
   This produces correct result provided that *at run time* control
   always flows through the insns made by the first expand_expr
   before reaching the other places where the save_expr was evaluated.
   You, the caller of save_expr, must make sure this is so.

   Constants, and certain read-only nodes, are returned with no
   SAVE_EXPR because that is safe.  Expressions containing placeholders
   are not touched; see tree.def for an explanation of what these
   are used for.  */

tree
save_expr (tree expr)
{
  tree t = fold (expr);
  tree inner;

  /* If the tree evaluates to a constant, then we don't want to hide that
     fact (i.e. this allows further folding, and direct checks for constants).
     However, a read-only object that has side effects cannot be bypassed.
     Since it is no problem to reevaluate literals, we just return the
     literal node.  */
  inner = skip_simple_arithmetic (t);
  if (TREE_CODE (inner) == ERROR_MARK)
    return inner;

  if (tree_invariant_p_1 (inner))
    return t;

  /* If INNER contains a PLACEHOLDER_EXPR, we must evaluate it each time, since
     it means that the size or offset of some field of an object depends on
     the value within another field.

     Note that it must not be the case that T contains both a PLACEHOLDER_EXPR
     and some variable since it would then need to be both evaluated once and
     evaluated more than once.  Front-ends must assure this case cannot
     happen by surrounding any such subexpressions in their own SAVE_EXPR
     and forcing evaluation at the proper time.  */
  if (contains_placeholder_p (inner))
    return t;

  t = build1 (SAVE_EXPR, TREE_TYPE (expr), t);
  SET_EXPR_LOCATION (t, EXPR_LOCATION (expr));

  /* This expression might be placed ahead of a jump to ensure that the
     value was computed on both sides of the jump.  So make sure it isn't
     eliminated as dead.  */
  TREE_SIDE_EFFECTS (t) = 1;
  return t;
}

/* Look inside EXPR into any simple arithmetic operations.  Return the
   outermost non-arithmetic or non-invariant node.  */

tree
skip_simple_arithmetic (tree expr)
{
  /* We don't care about whether this can be used as an lvalue in this
     context.  */
  while (TREE_CODE (expr) == NON_LVALUE_EXPR)
    expr = TREE_OPERAND (expr, 0);

  /* If we have simple operations applied to a SAVE_EXPR or to a SAVE_EXPR and
     a constant, it will be more efficient to not make another SAVE_EXPR since
     it will allow better simplification and GCSE will be able to merge the
     computations if they actually occur.  */
  while (true)
    {
      if (UNARY_CLASS_P (expr))
	expr = TREE_OPERAND (expr, 0);
      else if (BINARY_CLASS_P (expr))
	{
	  if (tree_invariant_p (TREE_OPERAND (expr, 1)))
	    expr = TREE_OPERAND (expr, 0);
	  else if (tree_invariant_p (TREE_OPERAND (expr, 0)))
	    expr = TREE_OPERAND (expr, 1);
	  else
	    break;
	}
      else
	break;
    }

  return expr;
}

/* Look inside EXPR into simple arithmetic operations involving constants.
   Return the outermost non-arithmetic or non-constant node.  */

tree
skip_simple_constant_arithmetic (tree expr)
{
  while (TREE_CODE (expr) == NON_LVALUE_EXPR)
    expr = TREE_OPERAND (expr, 0);

  while (true)
    {
      if (UNARY_CLASS_P (expr))
	expr = TREE_OPERAND (expr, 0);
      else if (BINARY_CLASS_P (expr))
	{
	  if (TREE_CONSTANT (TREE_OPERAND (expr, 1)))
	    expr = TREE_OPERAND (expr, 0);
	  else if (TREE_CONSTANT (TREE_OPERAND (expr, 0)))
	    expr = TREE_OPERAND (expr, 1);
	  else
	    break;
	}
      else
	break;
    }

  return expr;
}

/* Return which tree structure is used by T.  */

enum tree_node_structure_enum
tree_node_structure (const_tree t)
{
  const enum tree_code code = TREE_CODE (t);
  return tree_node_structure_for_code (code);
}

/* Set various status flags when building a CALL_EXPR object T.  */

static void
process_call_operands (tree t)
{
  bool side_effects = TREE_SIDE_EFFECTS (t);
  bool read_only = false;
  int i = call_expr_flags (t);

  /* Calls have side-effects, except those to const or pure functions.  */
  if ((i & ECF_LOOPING_CONST_OR_PURE) || !(i & (ECF_CONST | ECF_PURE)))
    side_effects = true;
  /* Propagate TREE_READONLY of arguments for const functions.  */
  if (i & ECF_CONST)
    read_only = true;

  if (!side_effects || read_only)
    for (i = 1; i < TREE_OPERAND_LENGTH (t); i++)
      {
	tree op = TREE_OPERAND (t, i);
	if (op && TREE_SIDE_EFFECTS (op))
	  side_effects = true;
	if (op && !TREE_READONLY (op) && !CONSTANT_CLASS_P (op))
	  read_only = false;
      }

  TREE_SIDE_EFFECTS (t) = side_effects;
  TREE_READONLY (t) = read_only;
}

/* Return true if EXP contains a PLACEHOLDER_EXPR, i.e. if it represents a
   size or offset that depends on a field within a record.  */

bool
contains_placeholder_p (const_tree exp)
{
  enum tree_code code;

  if (!exp)
    return 0;

  code = TREE_CODE (exp);
  if (code == PLACEHOLDER_EXPR)
    return 1;

  switch (TREE_CODE_CLASS (code))
    {
    case tcc_reference:
      /* Don't look at any PLACEHOLDER_EXPRs that might be in index or bit
	 position computations since they will be converted into a
	 WITH_RECORD_EXPR involving the reference, which will assume
	 here will be valid.  */
      return CONTAINS_PLACEHOLDER_P (TREE_OPERAND (exp, 0));

    case tcc_exceptional:
      if (code == TREE_LIST)
	return (CONTAINS_PLACEHOLDER_P (TREE_VALUE (exp))
		|| CONTAINS_PLACEHOLDER_P (TREE_CHAIN (exp)));
      break;

    case tcc_unary:
    case tcc_binary:
    case tcc_comparison:
    case tcc_expression:
      switch (code)
	{
	case COMPOUND_EXPR:
	  /* Ignoring the first operand isn't quite right, but works best.  */
	  return CONTAINS_PLACEHOLDER_P (TREE_OPERAND (exp, 1));

	case COND_EXPR:
	  return (CONTAINS_PLACEHOLDER_P (TREE_OPERAND (exp, 0))
		  || CONTAINS_PLACEHOLDER_P (TREE_OPERAND (exp, 1))
		  || CONTAINS_PLACEHOLDER_P (TREE_OPERAND (exp, 2)));

	case SAVE_EXPR:
	  /* The save_expr function never wraps anything containing
	     a PLACEHOLDER_EXPR. */
	  return 0;

	default:
	  break;
	}

      switch (TREE_CODE_LENGTH (code))
	{
	case 1:
	  return CONTAINS_PLACEHOLDER_P (TREE_OPERAND (exp, 0));
	case 2:
	  return (CONTAINS_PLACEHOLDER_P (TREE_OPERAND (exp, 0))
		  || CONTAINS_PLACEHOLDER_P (TREE_OPERAND (exp, 1)));
	default:
	  return 0;
	}

    case tcc_vl_exp:
      switch (code)
	{
	case CALL_EXPR:
	  {
	    const_tree arg;
	    const_call_expr_arg_iterator iter;
	    FOR_EACH_CONST_CALL_EXPR_ARG (arg, iter, exp)
	      if (CONTAINS_PLACEHOLDER_P (arg))
		return 1;
	    return 0;
	  }
	default:
	  return 0;
	}

    default:
      return 0;
    }
  return 0;
}

/* Return true if any part of the structure of TYPE involves a PLACEHOLDER_EXPR
   directly.  This includes size, bounds, qualifiers (for QUAL_UNION_TYPE) and
   field positions.  */

static bool
type_contains_placeholder_1 (const_tree type)
{
  /* If the size contains a placeholder or the parent type (component type in
     the case of arrays) type involves a placeholder, this type does.  */
  if (CONTAINS_PLACEHOLDER_P (TYPE_SIZE (type))
      || CONTAINS_PLACEHOLDER_P (TYPE_SIZE_UNIT (type))
      || (!POINTER_TYPE_P (type)
	  && TREE_TYPE (type)
	  && type_contains_placeholder_p (TREE_TYPE (type))))
    return true;

  /* Now do type-specific checks.  Note that the last part of the check above
     greatly limits what we have to do below.  */
  switch (TREE_CODE (type))
    {
    case VOID_TYPE:
    case COMPLEX_TYPE:
    case ENUMERAL_TYPE:
    case BOOLEAN_TYPE:
    case POINTER_TYPE:
    case OFFSET_TYPE:
    case REFERENCE_TYPE:
    case METHOD_TYPE:
    case FUNCTION_TYPE:
    case VECTOR_TYPE:
    case NULLPTR_TYPE:
      return false;

    case INTEGER_TYPE:
    case REAL_TYPE:
    case FIXED_POINT_TYPE:
      /* Here we just check the bounds.  */
      return (CONTAINS_PLACEHOLDER_P (TYPE_MIN_VALUE (type))
	      || CONTAINS_PLACEHOLDER_P (TYPE_MAX_VALUE (type)));

    case ARRAY_TYPE:
      /* We have already checked the component type above, so just check the
	 domain type.  */
      return type_contains_placeholder_p (TYPE_DOMAIN (type));

    case RECORD_TYPE:
    case UNION_TYPE:
    case QUAL_UNION_TYPE:
      {
	tree field;

	for (field = TYPE_FIELDS (type); field; field = DECL_CHAIN (field))
	  if (TREE_CODE (field) == FIELD_DECL
	      && (CONTAINS_PLACEHOLDER_P (DECL_FIELD_OFFSET (field))
		  || (TREE_CODE (type) == QUAL_UNION_TYPE
		      && CONTAINS_PLACEHOLDER_P (DECL_QUALIFIER (field)))
		  || type_contains_placeholder_p (TREE_TYPE (field))))
	    return true;

	return false;
      }

    default:
      gcc_unreachable ();
    }
}

/* Wrapper around above function used to cache its result.  */

bool
type_contains_placeholder_p (tree type)
{
  bool result;

  /* If the contains_placeholder_bits field has been initialized,
     then we know the answer.  */
  if (TYPE_CONTAINS_PLACEHOLDER_INTERNAL (type) > 0)
    return TYPE_CONTAINS_PLACEHOLDER_INTERNAL (type) - 1;

  /* Indicate that we've seen this type node, and the answer is false.
     This is what we want to return if we run into recursion via fields.  */
  TYPE_CONTAINS_PLACEHOLDER_INTERNAL (type) = 1;

  /* Compute the real value.  */
  result = type_contains_placeholder_1 (type);

  /* Store the real value.  */
  TYPE_CONTAINS_PLACEHOLDER_INTERNAL (type) = result + 1;

  return result;
}

/* Push tree EXP onto vector QUEUE if it is not already present.  */

static void
push_without_duplicates (tree exp, vec<tree> *queue)
{
  unsigned int i;
  tree iter;

  FOR_EACH_VEC_ELT (*queue, i, iter)
    if (simple_cst_equal (iter, exp) == 1)
      break;

  if (!iter)
    queue->safe_push (exp);
}

/* Given a tree EXP, find all occurrences of references to fields
   in a PLACEHOLDER_EXPR and place them in vector REFS without
   duplicates.  Also record VAR_DECLs and CONST_DECLs.  Note that
   we assume here that EXP contains only arithmetic expressions
   or CALL_EXPRs with PLACEHOLDER_EXPRs occurring only in their
   argument list.  */

void
find_placeholder_in_expr (tree exp, vec<tree> *refs)
{
  enum tree_code code = TREE_CODE (exp);
  tree inner;
  int i;

  /* We handle TREE_LIST and COMPONENT_REF separately.  */
  if (code == TREE_LIST)
    {
      FIND_PLACEHOLDER_IN_EXPR (TREE_CHAIN (exp), refs);
      FIND_PLACEHOLDER_IN_EXPR (TREE_VALUE (exp), refs);
    }
  else if (code == COMPONENT_REF)
    {
      for (inner = TREE_OPERAND (exp, 0);
	   REFERENCE_CLASS_P (inner);
	   inner = TREE_OPERAND (inner, 0))
	;

      if (TREE_CODE (inner) == PLACEHOLDER_EXPR)
	push_without_duplicates (exp, refs);
      else
	FIND_PLACEHOLDER_IN_EXPR (TREE_OPERAND (exp, 0), refs);
   }
  else
    switch (TREE_CODE_CLASS (code))
      {
      case tcc_constant:
	break;

      case tcc_declaration:
	/* Variables allocated to static storage can stay.  */
        if (!TREE_STATIC (exp))
	  push_without_duplicates (exp, refs);
	break;

      case tcc_expression:
	/* This is the pattern built in ada/make_aligning_type.  */
	if (code == ADDR_EXPR
	    && TREE_CODE (TREE_OPERAND (exp, 0)) == PLACEHOLDER_EXPR)
	  {
	    push_without_duplicates (exp, refs);
	    break;
	  }

        /* Fall through...  */

      case tcc_exceptional:
      case tcc_unary:
      case tcc_binary:
      case tcc_comparison:
      case tcc_reference:
	for (i = 0; i < TREE_CODE_LENGTH (code); i++)
	  FIND_PLACEHOLDER_IN_EXPR (TREE_OPERAND (exp, i), refs);
	break;

      case tcc_vl_exp:
	for (i = 1; i < TREE_OPERAND_LENGTH (exp); i++)
	  FIND_PLACEHOLDER_IN_EXPR (TREE_OPERAND (exp, i), refs);
	break;

      default:
	gcc_unreachable ();
      }
}

/* Given a tree EXP, a FIELD_DECL F, and a replacement value R,
   return a tree with all occurrences of references to F in a
   PLACEHOLDER_EXPR replaced by R.  Also handle VAR_DECLs and
   CONST_DECLs.  Note that we assume here that EXP contains only
   arithmetic expressions or CALL_EXPRs with PLACEHOLDER_EXPRs
   occurring only in their argument list.  */

tree
substitute_in_expr (tree exp, tree f, tree r)
{
  enum tree_code code = TREE_CODE (exp);
  tree op0, op1, op2, op3;
  tree new_tree;

  /* We handle TREE_LIST and COMPONENT_REF separately.  */
  if (code == TREE_LIST)
    {
      op0 = SUBSTITUTE_IN_EXPR (TREE_CHAIN (exp), f, r);
      op1 = SUBSTITUTE_IN_EXPR (TREE_VALUE (exp), f, r);
      if (op0 == TREE_CHAIN (exp) && op1 == TREE_VALUE (exp))
	return exp;

      return tree_cons (TREE_PURPOSE (exp), op1, op0);
    }
  else if (code == COMPONENT_REF)
    {
      tree inner;

      /* If this expression is getting a value from a PLACEHOLDER_EXPR
	 and it is the right field, replace it with R.  */
      for (inner = TREE_OPERAND (exp, 0);
	   REFERENCE_CLASS_P (inner);
	   inner = TREE_OPERAND (inner, 0))
	;

      /* The field.  */
      op1 = TREE_OPERAND (exp, 1);

      if (TREE_CODE (inner) == PLACEHOLDER_EXPR && op1 == f)
	return r;

      /* If this expression hasn't been completed let, leave it alone.  */
      if (TREE_CODE (inner) == PLACEHOLDER_EXPR && !TREE_TYPE (inner))
	return exp;

      op0 = SUBSTITUTE_IN_EXPR (TREE_OPERAND (exp, 0), f, r);
      if (op0 == TREE_OPERAND (exp, 0))
	return exp;

      new_tree
	= fold_build3 (COMPONENT_REF, TREE_TYPE (exp), op0, op1, NULL_TREE);
   }
  else
    switch (TREE_CODE_CLASS (code))
      {
      case tcc_constant:
	return exp;

      case tcc_declaration:
	if (exp == f)
	  return r;
	else
	  return exp;

      case tcc_expression:
	if (exp == f)
	  return r;

        /* Fall through...  */

      case tcc_exceptional:
      case tcc_unary:
      case tcc_binary:
      case tcc_comparison:
      case tcc_reference:
	switch (TREE_CODE_LENGTH (code))
	  {
	  case 0:
	    return exp;

	  case 1:
	    op0 = SUBSTITUTE_IN_EXPR (TREE_OPERAND (exp, 0), f, r);
	    if (op0 == TREE_OPERAND (exp, 0))
	      return exp;

	    new_tree = fold_build1 (code, TREE_TYPE (exp), op0);
	    break;

	  case 2:
	    op0 = SUBSTITUTE_IN_EXPR (TREE_OPERAND (exp, 0), f, r);
	    op1 = SUBSTITUTE_IN_EXPR (TREE_OPERAND (exp, 1), f, r);

	    if (op0 == TREE_OPERAND (exp, 0) && op1 == TREE_OPERAND (exp, 1))
	      return exp;

	    new_tree = fold_build2 (code, TREE_TYPE (exp), op0, op1);
	    break;

	  case 3:
	    op0 = SUBSTITUTE_IN_EXPR (TREE_OPERAND (exp, 0), f, r);
	    op1 = SUBSTITUTE_IN_EXPR (TREE_OPERAND (exp, 1), f, r);
	    op2 = SUBSTITUTE_IN_EXPR (TREE_OPERAND (exp, 2), f, r);

	    if (op0 == TREE_OPERAND (exp, 0) && op1 == TREE_OPERAND (exp, 1)
		&& op2 == TREE_OPERAND (exp, 2))
	      return exp;

	    new_tree = fold_build3 (code, TREE_TYPE (exp), op0, op1, op2);
	    break;

	  case 4:
	    op0 = SUBSTITUTE_IN_EXPR (TREE_OPERAND (exp, 0), f, r);
	    op1 = SUBSTITUTE_IN_EXPR (TREE_OPERAND (exp, 1), f, r);
	    op2 = SUBSTITUTE_IN_EXPR (TREE_OPERAND (exp, 2), f, r);
	    op3 = SUBSTITUTE_IN_EXPR (TREE_OPERAND (exp, 3), f, r);

	    if (op0 == TREE_OPERAND (exp, 0) && op1 == TREE_OPERAND (exp, 1)
		&& op2 == TREE_OPERAND (exp, 2)
		&& op3 == TREE_OPERAND (exp, 3))
	      return exp;

	    new_tree
	      = fold (build4 (code, TREE_TYPE (exp), op0, op1, op2, op3));
	    break;

	  default:
	    gcc_unreachable ();
	  }
	break;

      case tcc_vl_exp:
	{
	  int i;

	  new_tree = NULL_TREE;

	  /* If we are trying to replace F with a constant, inline back
	     functions which do nothing else than computing a value from
	     the arguments they are passed.  This makes it possible to
	     fold partially or entirely the replacement expression.  */
	  if (CONSTANT_CLASS_P (r) && code == CALL_EXPR)
	    {
	      tree t = maybe_inline_call_in_expr (exp);
	      if (t)
		return SUBSTITUTE_IN_EXPR (t, f, r);
	    }

	  for (i = 1; i < TREE_OPERAND_LENGTH (exp); i++)
	    {
	      tree op = TREE_OPERAND (exp, i);
	      tree new_op = SUBSTITUTE_IN_EXPR (op, f, r);
	      if (new_op != op)
		{
		  if (!new_tree)
		    new_tree = copy_node (exp);
		  TREE_OPERAND (new_tree, i) = new_op;
		}
	    }

	  if (new_tree)
	    {
	      new_tree = fold (new_tree);
	      if (TREE_CODE (new_tree) == CALL_EXPR)
		process_call_operands (new_tree);
	    }
	  else
	    return exp;
	}
	break;

      default:
	gcc_unreachable ();
      }

  TREE_READONLY (new_tree) |= TREE_READONLY (exp);

  if (code == INDIRECT_REF || code == ARRAY_REF || code == ARRAY_RANGE_REF)
    TREE_THIS_NOTRAP (new_tree) |= TREE_THIS_NOTRAP (exp);

  return new_tree;
}

/* Similar, but look for a PLACEHOLDER_EXPR in EXP and find a replacement
   for it within OBJ, a tree that is an object or a chain of references.  */

tree
substitute_placeholder_in_expr (tree exp, tree obj)
{
  enum tree_code code = TREE_CODE (exp);
  tree op0, op1, op2, op3;
  tree new_tree;

  /* If this is a PLACEHOLDER_EXPR, see if we find a corresponding type
     in the chain of OBJ.  */
  if (code == PLACEHOLDER_EXPR)
    {
      tree need_type = TYPE_MAIN_VARIANT (TREE_TYPE (exp));
      tree elt;

      for (elt = obj; elt != 0;
	   elt = ((TREE_CODE (elt) == COMPOUND_EXPR
		   || TREE_CODE (elt) == COND_EXPR)
		  ? TREE_OPERAND (elt, 1)
		  : (REFERENCE_CLASS_P (elt)
		     || UNARY_CLASS_P (elt)
		     || BINARY_CLASS_P (elt)
		     || VL_EXP_CLASS_P (elt)
		     || EXPRESSION_CLASS_P (elt))
		  ? TREE_OPERAND (elt, 0) : 0))
	if (TYPE_MAIN_VARIANT (TREE_TYPE (elt)) == need_type)
	  return elt;

      for (elt = obj; elt != 0;
	   elt = ((TREE_CODE (elt) == COMPOUND_EXPR
		   || TREE_CODE (elt) == COND_EXPR)
		  ? TREE_OPERAND (elt, 1)
		  : (REFERENCE_CLASS_P (elt)
		     || UNARY_CLASS_P (elt)
		     || BINARY_CLASS_P (elt)
		     || VL_EXP_CLASS_P (elt)
		     || EXPRESSION_CLASS_P (elt))
		  ? TREE_OPERAND (elt, 0) : 0))
	if (POINTER_TYPE_P (TREE_TYPE (elt))
	    && (TYPE_MAIN_VARIANT (TREE_TYPE (TREE_TYPE (elt)))
		== need_type))
	  return fold_build1 (INDIRECT_REF, need_type, elt);

      /* If we didn't find it, return the original PLACEHOLDER_EXPR.  If it
	 survives until RTL generation, there will be an error.  */
      return exp;
    }

  /* TREE_LIST is special because we need to look at TREE_VALUE
     and TREE_CHAIN, not TREE_OPERANDS.  */
  else if (code == TREE_LIST)
    {
      op0 = SUBSTITUTE_PLACEHOLDER_IN_EXPR (TREE_CHAIN (exp), obj);
      op1 = SUBSTITUTE_PLACEHOLDER_IN_EXPR (TREE_VALUE (exp), obj);
      if (op0 == TREE_CHAIN (exp) && op1 == TREE_VALUE (exp))
	return exp;

      return tree_cons (TREE_PURPOSE (exp), op1, op0);
    }
  else
    switch (TREE_CODE_CLASS (code))
      {
      case tcc_constant:
      case tcc_declaration:
	return exp;

      case tcc_exceptional:
      case tcc_unary:
      case tcc_binary:
      case tcc_comparison:
      case tcc_expression:
      case tcc_reference:
      case tcc_statement:
	switch (TREE_CODE_LENGTH (code))
	  {
	  case 0:
	    return exp;

	  case 1:
	    op0 = SUBSTITUTE_PLACEHOLDER_IN_EXPR (TREE_OPERAND (exp, 0), obj);
	    if (op0 == TREE_OPERAND (exp, 0))
	      return exp;

	    new_tree = fold_build1 (code, TREE_TYPE (exp), op0);
	    break;

	  case 2:
	    op0 = SUBSTITUTE_PLACEHOLDER_IN_EXPR (TREE_OPERAND (exp, 0), obj);
	    op1 = SUBSTITUTE_PLACEHOLDER_IN_EXPR (TREE_OPERAND (exp, 1), obj);

	    if (op0 == TREE_OPERAND (exp, 0) && op1 == TREE_OPERAND (exp, 1))
	      return exp;

	    new_tree = fold_build2 (code, TREE_TYPE (exp), op0, op1);
	    break;

	  case 3:
	    op0 = SUBSTITUTE_PLACEHOLDER_IN_EXPR (TREE_OPERAND (exp, 0), obj);
	    op1 = SUBSTITUTE_PLACEHOLDER_IN_EXPR (TREE_OPERAND (exp, 1), obj);
	    op2 = SUBSTITUTE_PLACEHOLDER_IN_EXPR (TREE_OPERAND (exp, 2), obj);

	    if (op0 == TREE_OPERAND (exp, 0) && op1 == TREE_OPERAND (exp, 1)
		&& op2 == TREE_OPERAND (exp, 2))
	      return exp;

	    new_tree = fold_build3 (code, TREE_TYPE (exp), op0, op1, op2);
	    break;

	  case 4:
	    op0 = SUBSTITUTE_PLACEHOLDER_IN_EXPR (TREE_OPERAND (exp, 0), obj);
	    op1 = SUBSTITUTE_PLACEHOLDER_IN_EXPR (TREE_OPERAND (exp, 1), obj);
	    op2 = SUBSTITUTE_PLACEHOLDER_IN_EXPR (TREE_OPERAND (exp, 2), obj);
	    op3 = SUBSTITUTE_PLACEHOLDER_IN_EXPR (TREE_OPERAND (exp, 3), obj);

	    if (op0 == TREE_OPERAND (exp, 0) && op1 == TREE_OPERAND (exp, 1)
		&& op2 == TREE_OPERAND (exp, 2)
		&& op3 == TREE_OPERAND (exp, 3))
	      return exp;

	    new_tree
	      = fold (build4 (code, TREE_TYPE (exp), op0, op1, op2, op3));
	    break;

	  default:
	    gcc_unreachable ();
	  }
	break;

      case tcc_vl_exp:
	{
	  int i;

	  new_tree = NULL_TREE;

	  for (i = 1; i < TREE_OPERAND_LENGTH (exp); i++)
	    {
	      tree op = TREE_OPERAND (exp, i);
	      tree new_op = SUBSTITUTE_PLACEHOLDER_IN_EXPR (op, obj);
	      if (new_op != op)
		{
		  if (!new_tree)
		    new_tree = copy_node (exp);
		  TREE_OPERAND (new_tree, i) = new_op;
		}
	    }

	  if (new_tree)
	    {
	      new_tree = fold (new_tree);
	      if (TREE_CODE (new_tree) == CALL_EXPR)
		process_call_operands (new_tree);
	    }
	  else
	    return exp;
	}
	break;

      default:
	gcc_unreachable ();
      }

  TREE_READONLY (new_tree) |= TREE_READONLY (exp);

  if (code == INDIRECT_REF || code == ARRAY_REF || code == ARRAY_RANGE_REF)
    TREE_THIS_NOTRAP (new_tree) |= TREE_THIS_NOTRAP (exp);

  return new_tree;
}


/* Subroutine of stabilize_reference; this is called for subtrees of
   references.  Any expression with side-effects must be put in a SAVE_EXPR
   to ensure that it is only evaluated once.

   We don't put SAVE_EXPR nodes around everything, because assigning very
   simple expressions to temporaries causes us to miss good opportunities
   for optimizations.  Among other things, the opportunity to fold in the
   addition of a constant into an addressing mode often gets lost, e.g.
   "y[i+1] += x;".  In general, we take the approach that we should not make
   an assignment unless we are forced into it - i.e., that any non-side effect
   operator should be allowed, and that cse should take care of coalescing
   multiple utterances of the same expression should that prove fruitful.  */

static tree
stabilize_reference_1 (tree e)
{
  tree result;
  enum tree_code code = TREE_CODE (e);

  /* We cannot ignore const expressions because it might be a reference
     to a const array but whose index contains side-effects.  But we can
     ignore things that are actual constant or that already have been
     handled by this function.  */

  if (tree_invariant_p (e))
    return e;

  switch (TREE_CODE_CLASS (code))
    {
    case tcc_exceptional:
    case tcc_type:
    case tcc_declaration:
    case tcc_comparison:
    case tcc_statement:
    case tcc_expression:
    case tcc_reference:
    case tcc_vl_exp:
      /* If the expression has side-effects, then encase it in a SAVE_EXPR
	 so that it will only be evaluated once.  */
      /* The reference (r) and comparison (<) classes could be handled as
	 below, but it is generally faster to only evaluate them once.  */
      if (TREE_SIDE_EFFECTS (e))
	return save_expr (e);
      return e;

    case tcc_constant:
      /* Constants need no processing.  In fact, we should never reach
	 here.  */
      return e;

    case tcc_binary:
      /* Division is slow and tends to be compiled with jumps,
	 especially the division by powers of 2 that is often
	 found inside of an array reference.  So do it just once.  */
      if (code == TRUNC_DIV_EXPR || code == TRUNC_MOD_EXPR
	  || code == FLOOR_DIV_EXPR || code == FLOOR_MOD_EXPR
	  || code == CEIL_DIV_EXPR || code == CEIL_MOD_EXPR
	  || code == ROUND_DIV_EXPR || code == ROUND_MOD_EXPR)
	return save_expr (e);
      /* Recursively stabilize each operand.  */
      result = build_nt (code, stabilize_reference_1 (TREE_OPERAND (e, 0)),
			 stabilize_reference_1 (TREE_OPERAND (e, 1)));
      break;

    case tcc_unary:
      /* Recursively stabilize each operand.  */
      result = build_nt (code, stabilize_reference_1 (TREE_OPERAND (e, 0)));
      break;

    default:
      gcc_unreachable ();
    }

  TREE_TYPE (result) = TREE_TYPE (e);
  TREE_READONLY (result) = TREE_READONLY (e);
  TREE_SIDE_EFFECTS (result) = TREE_SIDE_EFFECTS (e);
  TREE_THIS_VOLATILE (result) = TREE_THIS_VOLATILE (e);

  return result;
}

/* Stabilize a reference so that we can use it any number of times
   without causing its operands to be evaluated more than once.
   Returns the stabilized reference.  This works by means of save_expr,
   so see the caveats in the comments about save_expr.

   Also allows conversion expressions whose operands are references.
   Any other kind of expression is returned unchanged.  */

tree
stabilize_reference (tree ref)
{
  tree result;
  enum tree_code code = TREE_CODE (ref);

  switch (code)
    {
    case VAR_DECL:
    case PARM_DECL:
    case RESULT_DECL:
      /* No action is needed in this case.  */
      return ref;

    CASE_CONVERT:
    case FLOAT_EXPR:
    case FIX_TRUNC_EXPR:
      result = build_nt (code, stabilize_reference (TREE_OPERAND (ref, 0)));
      break;

    case INDIRECT_REF:
      result = build_nt (INDIRECT_REF,
			 stabilize_reference_1 (TREE_OPERAND (ref, 0)));
      break;

    case COMPONENT_REF:
      result = build_nt (COMPONENT_REF,
			 stabilize_reference (TREE_OPERAND (ref, 0)),
			 TREE_OPERAND (ref, 1), NULL_TREE);
      break;

    case BIT_FIELD_REF:
      result = build_nt (BIT_FIELD_REF,
			 stabilize_reference (TREE_OPERAND (ref, 0)),
			 TREE_OPERAND (ref, 1), TREE_OPERAND (ref, 2));
      break;

    case ARRAY_REF:
      result = build_nt (ARRAY_REF,
			 stabilize_reference (TREE_OPERAND (ref, 0)),
			 stabilize_reference_1 (TREE_OPERAND (ref, 1)),
			 TREE_OPERAND (ref, 2), TREE_OPERAND (ref, 3));
      break;

    case ARRAY_RANGE_REF:
      result = build_nt (ARRAY_RANGE_REF,
			 stabilize_reference (TREE_OPERAND (ref, 0)),
			 stabilize_reference_1 (TREE_OPERAND (ref, 1)),
			 TREE_OPERAND (ref, 2), TREE_OPERAND (ref, 3));
      break;

    case COMPOUND_EXPR:
      /* We cannot wrap the first expression in a SAVE_EXPR, as then
	 it wouldn't be ignored.  This matters when dealing with
	 volatiles.  */
      return stabilize_reference_1 (ref);

      /* If arg isn't a kind of lvalue we recognize, make no change.
	 Caller should recognize the error for an invalid lvalue.  */
    default:
      return ref;

    case ERROR_MARK:
      return error_mark_node;
    }

  TREE_TYPE (result) = TREE_TYPE (ref);
  TREE_READONLY (result) = TREE_READONLY (ref);
  TREE_SIDE_EFFECTS (result) = TREE_SIDE_EFFECTS (ref);
  TREE_THIS_VOLATILE (result) = TREE_THIS_VOLATILE (ref);

  return result;
}

/* Low-level constructors for expressions.  */

/* A helper function for build1 and constant folders.  Set TREE_CONSTANT,
   and TREE_SIDE_EFFECTS for an ADDR_EXPR.  */

void
recompute_tree_invariant_for_addr_expr (tree t)
{
  tree node;
  bool tc = true, se = false;

  /* We started out assuming this address is both invariant and constant, but
     does not have side effects.  Now go down any handled components and see if
     any of them involve offsets that are either non-constant or non-invariant.
     Also check for side-effects.

     ??? Note that this code makes no attempt to deal with the case where
     taking the address of something causes a copy due to misalignment.  */

#define UPDATE_FLAGS(NODE)  \
do { tree _node = (NODE); \
     if (_node && !TREE_CONSTANT (_node)) tc = false; \
     if (_node && TREE_SIDE_EFFECTS (_node)) se = true; } while (0)

  for (node = TREE_OPERAND (t, 0); handled_component_p (node);
       node = TREE_OPERAND (node, 0))
    {
      /* If the first operand doesn't have an ARRAY_TYPE, this is a bogus
	 array reference (probably made temporarily by the G++ front end),
	 so ignore all the operands.  */
      if ((TREE_CODE (node) == ARRAY_REF
	   || TREE_CODE (node) == ARRAY_RANGE_REF)
	  && TREE_CODE (TREE_TYPE (TREE_OPERAND (node, 0))) == ARRAY_TYPE)
	{
	  UPDATE_FLAGS (TREE_OPERAND (node, 1));
	  if (TREE_OPERAND (node, 2))
	    UPDATE_FLAGS (TREE_OPERAND (node, 2));
	  if (TREE_OPERAND (node, 3))
	    UPDATE_FLAGS (TREE_OPERAND (node, 3));
	}
      /* Likewise, just because this is a COMPONENT_REF doesn't mean we have a
	 FIELD_DECL, apparently.  The G++ front end can put something else
	 there, at least temporarily.  */
      else if (TREE_CODE (node) == COMPONENT_REF
	       && TREE_CODE (TREE_OPERAND (node, 1)) == FIELD_DECL)
	{
	  if (TREE_OPERAND (node, 2))
	    UPDATE_FLAGS (TREE_OPERAND (node, 2));
	}
    }

  node = lang_hooks.expr_to_decl (node, &tc, &se);

  /* Now see what's inside.  If it's an INDIRECT_REF, copy our properties from
     the address, since &(*a)->b is a form of addition.  If it's a constant, the
     address is constant too.  If it's a decl, its address is constant if the
     decl is static.  Everything else is not constant and, furthermore,
     taking the address of a volatile variable is not volatile.  */
  if (TREE_CODE (node) == INDIRECT_REF
      || TREE_CODE (node) == MEM_REF)
    UPDATE_FLAGS (TREE_OPERAND (node, 0));
  else if (CONSTANT_CLASS_P (node))
    ;
  else if (DECL_P (node))
    tc &= (staticp (node) != NULL_TREE);
  else
    {
      tc = false;
      se |= TREE_SIDE_EFFECTS (node);
    }


  TREE_CONSTANT (t) = tc;
  TREE_SIDE_EFFECTS (t) = se;
#undef UPDATE_FLAGS
}

/* Build an expression of code CODE, data type TYPE, and operands as
   specified.  Expressions and reference nodes can be created this way.
   Constants, decls, types and misc nodes cannot be.

   We define 5 non-variadic functions, from 0 to 4 arguments.  This is
   enough for all extant tree codes.  */

tree
build0_stat (enum tree_code code, tree tt MEM_STAT_DECL)
{
  tree t;

  gcc_assert (TREE_CODE_LENGTH (code) == 0);

  t = make_node_stat (code PASS_MEM_STAT);
  TREE_TYPE (t) = tt;

  return t;
}

tree
build1_stat (enum tree_code code, tree type, tree node MEM_STAT_DECL)
{
  int length = sizeof (struct tree_exp);
  tree t;

  record_node_allocation_statistics (code, length);

  gcc_assert (TREE_CODE_LENGTH (code) == 1);

  t = ggc_alloc_tree_node_stat (length PASS_MEM_STAT);

  memset (t, 0, sizeof (struct tree_common));

  TREE_SET_CODE (t, code);

  TREE_TYPE (t) = type;
  SET_EXPR_LOCATION (t, UNKNOWN_LOCATION);
  TREE_OPERAND (t, 0) = node;
  if (node && !TYPE_P (node))
    {
      TREE_SIDE_EFFECTS (t) = TREE_SIDE_EFFECTS (node);
      TREE_READONLY (t) = TREE_READONLY (node);
    }

  if (TREE_CODE_CLASS (code) == tcc_statement)
    TREE_SIDE_EFFECTS (t) = 1;
  else switch (code)
    {
    case VA_ARG_EXPR:
      /* All of these have side-effects, no matter what their
	 operands are.  */
      TREE_SIDE_EFFECTS (t) = 1;
      TREE_READONLY (t) = 0;
      break;

    case INDIRECT_REF:
      /* Whether a dereference is readonly has nothing to do with whether
	 its operand is readonly.  */
      TREE_READONLY (t) = 0;
      break;

    case ADDR_EXPR:
      if (node)
	recompute_tree_invariant_for_addr_expr (t);
      break;

    default:
      if ((TREE_CODE_CLASS (code) == tcc_unary || code == VIEW_CONVERT_EXPR)
	  && node && !TYPE_P (node)
	  && TREE_CONSTANT (node))
	TREE_CONSTANT (t) = 1;
      if (TREE_CODE_CLASS (code) == tcc_reference
	  && node && TREE_THIS_VOLATILE (node))
	TREE_THIS_VOLATILE (t) = 1;
      break;
    }

  return t;
}

#define PROCESS_ARG(N)				\
  do {						\
    TREE_OPERAND (t, N) = arg##N;		\
    if (arg##N &&!TYPE_P (arg##N))		\
      {						\
        if (TREE_SIDE_EFFECTS (arg##N))		\
	  side_effects = 1;			\
        if (!TREE_READONLY (arg##N)		\
	    && !CONSTANT_CLASS_P (arg##N))	\
	  (void) (read_only = 0);		\
        if (!TREE_CONSTANT (arg##N))		\
	  (void) (constant = 0);		\
      }						\
  } while (0)

tree
build2_stat (enum tree_code code, tree tt, tree arg0, tree arg1 MEM_STAT_DECL)
{
  bool constant, read_only, side_effects;
  tree t;

  gcc_assert (TREE_CODE_LENGTH (code) == 2);

  if ((code == MINUS_EXPR || code == PLUS_EXPR || code == MULT_EXPR)
      && arg0 && arg1 && tt && POINTER_TYPE_P (tt)
      /* When sizetype precision doesn't match that of pointers
         we need to be able to build explicit extensions or truncations
	 of the offset argument.  */
      && TYPE_PRECISION (sizetype) == TYPE_PRECISION (tt))
    gcc_assert (TREE_CODE (arg0) == INTEGER_CST
		&& TREE_CODE (arg1) == INTEGER_CST);

  if (code == POINTER_PLUS_EXPR && arg0 && arg1 && tt)
    gcc_assert (POINTER_TYPE_P (tt) && POINTER_TYPE_P (TREE_TYPE (arg0))
		&& ptrofftype_p (TREE_TYPE (arg1)));

  t = make_node_stat (code PASS_MEM_STAT);
  TREE_TYPE (t) = tt;

  /* Below, we automatically set TREE_SIDE_EFFECTS and TREE_READONLY for the
     result based on those same flags for the arguments.  But if the
     arguments aren't really even `tree' expressions, we shouldn't be trying
     to do this.  */

  /* Expressions without side effects may be constant if their
     arguments are as well.  */
  constant = (TREE_CODE_CLASS (code) == tcc_comparison
	      || TREE_CODE_CLASS (code) == tcc_binary);
  read_only = 1;
  side_effects = TREE_SIDE_EFFECTS (t);

  PROCESS_ARG (0);
  PROCESS_ARG (1);

  TREE_READONLY (t) = read_only;
  TREE_CONSTANT (t) = constant;
  TREE_SIDE_EFFECTS (t) = side_effects;
  TREE_THIS_VOLATILE (t)
    = (TREE_CODE_CLASS (code) == tcc_reference
       && arg0 && TREE_THIS_VOLATILE (arg0));

  return t;
}


tree
build3_stat (enum tree_code code, tree tt, tree arg0, tree arg1,
	     tree arg2 MEM_STAT_DECL)
{
  bool constant, read_only, side_effects;
  tree t;

  gcc_assert (TREE_CODE_LENGTH (code) == 3);
  gcc_assert (TREE_CODE_CLASS (code) != tcc_vl_exp);

  t = make_node_stat (code PASS_MEM_STAT);
  TREE_TYPE (t) = tt;

  read_only = 1;

  /* As a special exception, if COND_EXPR has NULL branches, we
     assume that it is a gimple statement and always consider
     it to have side effects.  */
  if (code == COND_EXPR
      && tt == void_type_node
      && arg1 == NULL_TREE
      && arg2 == NULL_TREE)
    side_effects = true;
  else
    side_effects = TREE_SIDE_EFFECTS (t);

  PROCESS_ARG (0);
  PROCESS_ARG (1);
  PROCESS_ARG (2);

  if (code == COND_EXPR)
    TREE_READONLY (t) = read_only;

  TREE_SIDE_EFFECTS (t) = side_effects;
  TREE_THIS_VOLATILE (t)
    = (TREE_CODE_CLASS (code) == tcc_reference
       && arg0 && TREE_THIS_VOLATILE (arg0));

  return t;
}

tree
build4_stat (enum tree_code code, tree tt, tree arg0, tree arg1,
	     tree arg2, tree arg3 MEM_STAT_DECL)
{
  bool constant, read_only, side_effects;
  tree t;

  gcc_assert (TREE_CODE_LENGTH (code) == 4);

  t = make_node_stat (code PASS_MEM_STAT);
  TREE_TYPE (t) = tt;

  side_effects = TREE_SIDE_EFFECTS (t);

  PROCESS_ARG (0);
  PROCESS_ARG (1);
  PROCESS_ARG (2);
  PROCESS_ARG (3);

  TREE_SIDE_EFFECTS (t) = side_effects;
  TREE_THIS_VOLATILE (t)
    = (TREE_CODE_CLASS (code) == tcc_reference
       && arg0 && TREE_THIS_VOLATILE (arg0));

  return t;
}

tree
build5_stat (enum tree_code code, tree tt, tree arg0, tree arg1,
	     tree arg2, tree arg3, tree arg4 MEM_STAT_DECL)
{
  bool constant, read_only, side_effects;
  tree t;

  gcc_assert (TREE_CODE_LENGTH (code) == 5);

  t = make_node_stat (code PASS_MEM_STAT);
  TREE_TYPE (t) = tt;

  side_effects = TREE_SIDE_EFFECTS (t);

  PROCESS_ARG (0);
  PROCESS_ARG (1);
  PROCESS_ARG (2);
  PROCESS_ARG (3);
  PROCESS_ARG (4);

  TREE_SIDE_EFFECTS (t) = side_effects;
  TREE_THIS_VOLATILE (t)
    = (TREE_CODE_CLASS (code) == tcc_reference
       && arg0 && TREE_THIS_VOLATILE (arg0));

  return t;
}

/* Build a simple MEM_REF tree with the sematics of a plain INDIRECT_REF
   on the pointer PTR.  */

tree
build_simple_mem_ref_loc (location_t loc, tree ptr)
{
  HOST_WIDE_INT offset = 0;
  tree ptype = TREE_TYPE (ptr);
  tree tem;
  /* For convenience allow addresses that collapse to a simple base
     and offset.  */
  if (TREE_CODE (ptr) == ADDR_EXPR
      && (handled_component_p (TREE_OPERAND (ptr, 0))
	  || TREE_CODE (TREE_OPERAND (ptr, 0)) == MEM_REF))
    {
      ptr = get_addr_base_and_unit_offset (TREE_OPERAND (ptr, 0), &offset);
      gcc_assert (ptr);
      ptr = build_fold_addr_expr (ptr);
      gcc_assert (is_gimple_reg (ptr) || is_gimple_min_invariant (ptr));
    }
  tem = build2 (MEM_REF, TREE_TYPE (ptype),
		ptr, build_int_cst (ptype, offset));
  SET_EXPR_LOCATION (tem, loc);
  return tem;
}

/* Return the constant offset of a MEM_REF or TARGET_MEM_REF tree T.  */

offset_int
mem_ref_offset (const_tree t)
{
  return offset_int::from (TREE_OPERAND (t, 1), SIGNED);
}

/* Return an invariant ADDR_EXPR of type TYPE taking the address of BASE
   offsetted by OFFSET units.  */

tree
build_invariant_address (tree type, tree base, HOST_WIDE_INT offset)
{
  tree ref = fold_build2 (MEM_REF, TREE_TYPE (type),
			  build_fold_addr_expr (base),
			  build_int_cst (ptr_type_node, offset));
  tree addr = build1 (ADDR_EXPR, type, ref);
  recompute_tree_invariant_for_addr_expr (addr);
  return addr;
}

/* Similar except don't specify the TREE_TYPE
   and leave the TREE_SIDE_EFFECTS as 0.
   It is permissible for arguments to be null,
   or even garbage if their values do not matter.  */

tree
build_nt (enum tree_code code, ...)
{
  tree t;
  int length;
  int i;
  va_list p;

  gcc_assert (TREE_CODE_CLASS (code) != tcc_vl_exp);

  va_start (p, code);

  t = make_node (code);
  length = TREE_CODE_LENGTH (code);

  for (i = 0; i < length; i++)
    TREE_OPERAND (t, i) = va_arg (p, tree);

  va_end (p);
  return t;
}

/* Similar to build_nt, but for creating a CALL_EXPR object with a
   tree vec.  */

tree
build_nt_call_vec (tree fn, vec<tree, va_gc> *args)
{
  tree ret, t;
  unsigned int ix;

  ret = build_vl_exp (CALL_EXPR, vec_safe_length (args) + 3);
  CALL_EXPR_FN (ret) = fn;
  CALL_EXPR_STATIC_CHAIN (ret) = NULL_TREE;
  FOR_EACH_VEC_SAFE_ELT (args, ix, t)
    CALL_EXPR_ARG (ret, ix) = t;
  return ret;
}

/* Create a DECL_... node of code CODE, name NAME and data type TYPE.
   We do NOT enter this node in any sort of symbol table.

   LOC is the location of the decl.

   layout_decl is used to set up the decl's storage layout.
   Other slots are initialized to 0 or null pointers.  */

tree
build_decl_stat (location_t loc, enum tree_code code, tree name,
    		 tree type MEM_STAT_DECL)
{
  tree t;

  t = make_node_stat (code PASS_MEM_STAT);
  DECL_SOURCE_LOCATION (t) = loc;

/*  if (type == error_mark_node)
    type = integer_type_node; */
/* That is not done, deliberately, so that having error_mark_node
   as the type can suppress useless errors in the use of this variable.  */

  DECL_NAME (t) = name;
  TREE_TYPE (t) = type;

  if (code == VAR_DECL || code == PARM_DECL || code == RESULT_DECL)
    layout_decl (t, 0);

  return t;
}

/* Builds and returns function declaration with NAME and TYPE.  */

tree
build_fn_decl (const char *name, tree type)
{
  tree id = get_identifier (name);
  tree decl = build_decl (input_location, FUNCTION_DECL, id, type);

  DECL_EXTERNAL (decl) = 1;
  TREE_PUBLIC (decl) = 1;
  DECL_ARTIFICIAL (decl) = 1;
  TREE_NOTHROW (decl) = 1;

  return decl;
}

vec<tree, va_gc> *all_translation_units;

/* Builds a new translation-unit decl with name NAME, queues it in the
   global list of translation-unit decls and returns it.   */

tree
build_translation_unit_decl (tree name)
{
  tree tu = build_decl (UNKNOWN_LOCATION, TRANSLATION_UNIT_DECL,
			name, NULL_TREE);
  TRANSLATION_UNIT_LANGUAGE (tu) = lang_hooks.name;
  vec_safe_push (all_translation_units, tu);
  return tu;
}


/* BLOCK nodes are used to represent the structure of binding contours
   and declarations, once those contours have been exited and their contents
   compiled.  This information is used for outputting debugging info.  */

tree
build_block (tree vars, tree subblocks, tree supercontext, tree chain)
{
  tree block = make_node (BLOCK);

  BLOCK_VARS (block) = vars;
  BLOCK_SUBBLOCKS (block) = subblocks;
  BLOCK_SUPERCONTEXT (block) = supercontext;
  BLOCK_CHAIN (block) = chain;
  return block;
}


/* Like SET_EXPR_LOCATION, but make sure the tree can have a location.

   LOC is the location to use in tree T.  */

void
protected_set_expr_location (tree t, location_t loc)
{
  if (t && CAN_HAVE_LOCATION_P (t))
    SET_EXPR_LOCATION (t, loc);
}

/* Return a declaration like DDECL except that its DECL_ATTRIBUTES
   is ATTRIBUTE.  */

tree
build_decl_attribute_variant (tree ddecl, tree attribute)
{
  DECL_ATTRIBUTES (ddecl) = attribute;
  return ddecl;
}

/* Borrowed from hashtab.c iterative_hash implementation.  */
#define mix(a,b,c) \
{ \
  a -= b; a -= c; a ^= (c>>13); \
  b -= c; b -= a; b ^= (a<< 8); \
  c -= a; c -= b; c ^= ((b&0xffffffff)>>13); \
  a -= b; a -= c; a ^= ((c&0xffffffff)>>12); \
  b -= c; b -= a; b = (b ^ (a<<16)) & 0xffffffff; \
  c -= a; c -= b; c = (c ^ (b>> 5)) & 0xffffffff; \
  a -= b; a -= c; a = (a ^ (c>> 3)) & 0xffffffff; \
  b -= c; b -= a; b = (b ^ (a<<10)) & 0xffffffff; \
  c -= a; c -= b; c = (c ^ (b>>15)) & 0xffffffff; \
}


/* Produce good hash value combining VAL and VAL2.  */
hashval_t
iterative_hash_hashval_t (hashval_t val, hashval_t val2)
{
  /* the golden ratio; an arbitrary value.  */
  hashval_t a = 0x9e3779b9;

  mix (a, val, val2);
  return val2;
}

/* Produce good hash value combining VAL and VAL2.  */
hashval_t
iterative_hash_host_wide_int (HOST_WIDE_INT val, hashval_t val2)
{
  if (sizeof (HOST_WIDE_INT) == sizeof (hashval_t))
    return iterative_hash_hashval_t (val, val2);
  else
    {
      hashval_t a = (hashval_t) val;
      /* Avoid warnings about shifting of more than the width of the type on
         hosts that won't execute this path.  */
      int zero = 0;
      hashval_t b = (hashval_t) (val >> (sizeof (hashval_t) * 8 + zero));
      mix (a, b, val2);
      if (sizeof (HOST_WIDE_INT) > 2 * sizeof (hashval_t))
	{
	  hashval_t a = (hashval_t) (val >> (sizeof (hashval_t) * 16 + zero));
	  hashval_t b = (hashval_t) (val >> (sizeof (hashval_t) * 24 + zero));
	  mix (a, b, val2);
	}
      return val2;
    }
}

/* Return a type like TTYPE except that its TYPE_ATTRIBUTE
   is ATTRIBUTE and its qualifiers are QUALS.

   Record such modified types already made so we don't make duplicates.  */

tree
build_type_attribute_qual_variant (tree ttype, tree attribute, int quals)
{
  if (! attribute_list_equal (TYPE_ATTRIBUTES (ttype), attribute))
    {
      hashval_t hashcode = 0;
      tree ntype;
      int i;
      tree t;
      enum tree_code code = TREE_CODE (ttype);

      /* Building a distinct copy of a tagged type is inappropriate; it
	 causes breakage in code that expects there to be a one-to-one
	 relationship between a struct and its fields.
	 build_duplicate_type is another solution (as used in
	 handle_transparent_union_attribute), but that doesn't play well
	 with the stronger C++ type identity model.  */
      if (TREE_CODE (ttype) == RECORD_TYPE
	  || TREE_CODE (ttype) == UNION_TYPE
	  || TREE_CODE (ttype) == QUAL_UNION_TYPE
	  || TREE_CODE (ttype) == ENUMERAL_TYPE)
	{
	  warning (OPT_Wattributes,
		   "ignoring attributes applied to %qT after definition",
		   TYPE_MAIN_VARIANT (ttype));
	  return build_qualified_type (ttype, quals);
	}

      ttype = build_qualified_type (ttype, TYPE_UNQUALIFIED);
      ntype = build_distinct_type_copy (ttype);

      TYPE_ATTRIBUTES (ntype) = attribute;

      hashcode = iterative_hash_object (code, hashcode);
      if (TREE_TYPE (ntype))
	hashcode = iterative_hash_object (TYPE_HASH (TREE_TYPE (ntype)),
					  hashcode);
      hashcode = attribute_hash_list (attribute, hashcode);

      switch (TREE_CODE (ntype))
	{
	case FUNCTION_TYPE:
	  hashcode = type_hash_list (TYPE_ARG_TYPES (ntype), hashcode);
	  break;
	case ARRAY_TYPE:
	  if (TYPE_DOMAIN (ntype))
	    hashcode = iterative_hash_object (TYPE_HASH (TYPE_DOMAIN (ntype)),
					      hashcode);
	  break;
	case INTEGER_TYPE:
	  t = TYPE_MAX_VALUE (ntype);
	  for (i = 0; i < TREE_INT_CST_NUNITS (t); i++)
	    hashcode = iterative_hash_object (TREE_INT_CST_ELT (t, i), hashcode);
	  break;
	case REAL_TYPE:
	case FIXED_POINT_TYPE:
	  {
	    unsigned int precision = TYPE_PRECISION (ntype);
	    hashcode = iterative_hash_object (precision, hashcode);
	  }
	  break;
	default:
	  break;
	}

      ntype = type_hash_canon (hashcode, ntype);

      /* If the target-dependent attributes make NTYPE different from
	 its canonical type, we will need to use structural equality
	 checks for this type. */
      if (TYPE_STRUCTURAL_EQUALITY_P (ttype)
          || !comp_type_attributes (ntype, ttype))
	SET_TYPE_STRUCTURAL_EQUALITY (ntype);
      else if (TYPE_CANONICAL (ntype) == ntype)
	TYPE_CANONICAL (ntype) = TYPE_CANONICAL (ttype);

      ttype = build_qualified_type (ntype, quals);
    }
  else if (TYPE_QUALS (ttype) != quals)
    ttype = build_qualified_type (ttype, quals);

  return ttype;
}

/* Check if "omp declare simd" attribute arguments, CLAUSES1 and CLAUSES2, are
   the same.  */

static bool
omp_declare_simd_clauses_equal (tree clauses1, tree clauses2)
{
  tree cl1, cl2;
  for (cl1 = clauses1, cl2 = clauses2;
       cl1 && cl2;
       cl1 = OMP_CLAUSE_CHAIN (cl1), cl2 = OMP_CLAUSE_CHAIN (cl2))
    {
      if (OMP_CLAUSE_CODE (cl1) != OMP_CLAUSE_CODE (cl2))
	return false;
      if (OMP_CLAUSE_CODE (cl1) != OMP_CLAUSE_SIMDLEN)
	{
	  if (simple_cst_equal (OMP_CLAUSE_DECL (cl1),
				OMP_CLAUSE_DECL (cl2)) != 1)
	    return false;
	}
      switch (OMP_CLAUSE_CODE (cl1))
	{
	case OMP_CLAUSE_ALIGNED:
	  if (simple_cst_equal (OMP_CLAUSE_ALIGNED_ALIGNMENT (cl1),
				OMP_CLAUSE_ALIGNED_ALIGNMENT (cl2)) != 1)
	    return false;
	  break;
	case OMP_CLAUSE_LINEAR:
	  if (simple_cst_equal (OMP_CLAUSE_LINEAR_STEP (cl1),
				OMP_CLAUSE_LINEAR_STEP (cl2)) != 1)
	    return false;
	  break;
	case OMP_CLAUSE_SIMDLEN:
	  if (simple_cst_equal (OMP_CLAUSE_SIMDLEN_EXPR (cl1),
				OMP_CLAUSE_SIMDLEN_EXPR (cl2)) != 1)
	    return false;
	default:
	  break;
	}
    }
  return true;
}

/* Compare two constructor-element-type constants.  Return 1 if the lists
   are known to be equal; otherwise return 0.  */

static bool
simple_cst_list_equal (const_tree l1, const_tree l2)
{
  while (l1 != NULL_TREE && l2 != NULL_TREE)
    {
      if (simple_cst_equal (TREE_VALUE (l1), TREE_VALUE (l2)) != 1)
	return false;

      l1 = TREE_CHAIN (l1);
      l2 = TREE_CHAIN (l2);
    }

  return l1 == l2;
}

/* Compare two attributes for their value identity.  Return true if the
   attribute values are known to be equal; otherwise return false.
*/

static bool
attribute_value_equal (const_tree attr1, const_tree attr2)
{
  if (TREE_VALUE (attr1) == TREE_VALUE (attr2))
    return true;

  if (TREE_VALUE (attr1) != NULL_TREE
      && TREE_CODE (TREE_VALUE (attr1)) == TREE_LIST
      && TREE_VALUE (attr2) != NULL
      && TREE_CODE (TREE_VALUE (attr2)) == TREE_LIST)
    return (simple_cst_list_equal (TREE_VALUE (attr1),
				   TREE_VALUE (attr2)) == 1);

  if ((flag_openmp || flag_openmp_simd)
      && TREE_VALUE (attr1) && TREE_VALUE (attr2)
      && TREE_CODE (TREE_VALUE (attr1)) == OMP_CLAUSE
      && TREE_CODE (TREE_VALUE (attr2)) == OMP_CLAUSE)
    return omp_declare_simd_clauses_equal (TREE_VALUE (attr1),
					   TREE_VALUE (attr2));

  return (simple_cst_equal (TREE_VALUE (attr1), TREE_VALUE (attr2)) == 1);
}

/* Return 0 if the attributes for two types are incompatible, 1 if they
   are compatible, and 2 if they are nearly compatible (which causes a
   warning to be generated).  */
int
comp_type_attributes (const_tree type1, const_tree type2)
{
  const_tree a1 = TYPE_ATTRIBUTES (type1);
  const_tree a2 = TYPE_ATTRIBUTES (type2);
  const_tree a;

  if (a1 == a2)
    return 1;
  for (a = a1; a != NULL_TREE; a = TREE_CHAIN (a))
    {
      const struct attribute_spec *as;
      const_tree attr;

      as = lookup_attribute_spec (get_attribute_name (a));
      if (!as || as->affects_type_identity == false)
        continue;

      attr = lookup_attribute (as->name, CONST_CAST_TREE (a2));
      if (!attr || !attribute_value_equal (a, attr))
        break;
    }
  if (!a)
    {
      for (a = a2; a != NULL_TREE; a = TREE_CHAIN (a))
	{
	  const struct attribute_spec *as;

	  as = lookup_attribute_spec (get_attribute_name (a));
	  if (!as || as->affects_type_identity == false)
	    continue;

	  if (!lookup_attribute (as->name, CONST_CAST_TREE (a1)))
	    break;
	  /* We don't need to compare trees again, as we did this
	     already in first loop.  */
	}
      /* All types - affecting identity - are equal, so
         there is no need to call target hook for comparison.  */
      if (!a)
        return 1;
    }
  /* As some type combinations - like default calling-convention - might
     be compatible, we have to call the target hook to get the final result.  */
  return targetm.comp_type_attributes (type1, type2);
}

/* Return a type like TTYPE except that its TYPE_ATTRIBUTE
   is ATTRIBUTE.

   Record such modified types already made so we don't make duplicates.  */

tree
build_type_attribute_variant (tree ttype, tree attribute)
{
  return build_type_attribute_qual_variant (ttype, attribute,
					    TYPE_QUALS (ttype));
}


/* Reset the expression *EXPR_P, a size or position.

   ??? We could reset all non-constant sizes or positions.  But it's cheap
   enough to not do so and refrain from adding workarounds to dwarf2out.c.

   We need to reset self-referential sizes or positions because they cannot
   be gimplified and thus can contain a CALL_EXPR after the gimplification
   is finished, which will run afoul of LTO streaming.  And they need to be
   reset to something essentially dummy but not constant, so as to preserve
   the properties of the object they are attached to.  */

static inline void
free_lang_data_in_one_sizepos (tree *expr_p)
{
  tree expr = *expr_p;
  if (CONTAINS_PLACEHOLDER_P (expr))
    *expr_p = build0 (PLACEHOLDER_EXPR, TREE_TYPE (expr));
}


/* Reset all the fields in a binfo node BINFO.  We only keep
   BINFO_VTABLE, which is used by gimple_fold_obj_type_ref.  */

static void
free_lang_data_in_binfo (tree binfo)
{
  unsigned i;
  tree t;

  gcc_assert (TREE_CODE (binfo) == TREE_BINFO);

  BINFO_VIRTUALS (binfo) = NULL_TREE;
  BINFO_BASE_ACCESSES (binfo) = NULL;
  BINFO_INHERITANCE_CHAIN (binfo) = NULL_TREE;
  BINFO_SUBVTT_INDEX (binfo) = NULL_TREE;

  FOR_EACH_VEC_ELT (*BINFO_BASE_BINFOS (binfo), i, t)
    free_lang_data_in_binfo (t);
}


/* Reset all language specific information still present in TYPE.  */

static void
free_lang_data_in_type (tree type)
{
  gcc_assert (TYPE_P (type));

  /* Give the FE a chance to remove its own data first.  */
  lang_hooks.free_lang_data (type);

  TREE_LANG_FLAG_0 (type) = 0;
  TREE_LANG_FLAG_1 (type) = 0;
  TREE_LANG_FLAG_2 (type) = 0;
  TREE_LANG_FLAG_3 (type) = 0;
  TREE_LANG_FLAG_4 (type) = 0;
  TREE_LANG_FLAG_5 (type) = 0;
  TREE_LANG_FLAG_6 (type) = 0;

  if (TREE_CODE (type) == FUNCTION_TYPE)
    {
      /* Remove the const and volatile qualifiers from arguments.  The
	 C++ front end removes them, but the C front end does not,
	 leading to false ODR violation errors when merging two
	 instances of the same function signature compiled by
	 different front ends.  */
      tree p;

      for (p = TYPE_ARG_TYPES (type); p; p = TREE_CHAIN (p))
	{
	  tree arg_type = TREE_VALUE (p);

	  if (TYPE_READONLY (arg_type) || TYPE_VOLATILE (arg_type))
	    {
	      int quals = TYPE_QUALS (arg_type)
			  & ~TYPE_QUAL_CONST
			  & ~TYPE_QUAL_VOLATILE;
	      TREE_VALUE (p) = build_qualified_type (arg_type, quals);
	      free_lang_data_in_type (TREE_VALUE (p));
	    }
	}
    }

  /* Remove members that are not actually FIELD_DECLs from the field
     list of an aggregate.  These occur in C++.  */
  if (RECORD_OR_UNION_TYPE_P (type))
    {
      tree prev, member;

      /* Note that TYPE_FIELDS can be shared across distinct
	 TREE_TYPEs.  Therefore, if the first field of TYPE_FIELDS is
	 to be removed, we cannot set its TREE_CHAIN to NULL.
	 Otherwise, we would not be able to find all the other fields
	 in the other instances of this TREE_TYPE.

	 This was causing an ICE in testsuite/g++.dg/lto/20080915.C.  */
      prev = NULL_TREE;
      member = TYPE_FIELDS (type);
      while (member)
	{
	  if (TREE_CODE (member) == FIELD_DECL
	      || TREE_CODE (member) == TYPE_DECL)
	    {
	      if (prev)
		TREE_CHAIN (prev) = member;
	      else
		TYPE_FIELDS (type) = member;
	      prev = member;
	    }

	  member = TREE_CHAIN (member);
	}

      if (prev)
	TREE_CHAIN (prev) = NULL_TREE;
      else
	TYPE_FIELDS (type) = NULL_TREE;

      TYPE_METHODS (type) = NULL_TREE;
      if (TYPE_BINFO (type))
	free_lang_data_in_binfo (TYPE_BINFO (type));
    }
  else
    {
      /* For non-aggregate types, clear out the language slot (which
	 overloads TYPE_BINFO).  */
      TYPE_LANG_SLOT_1 (type) = NULL_TREE;

      if (INTEGRAL_TYPE_P (type)
	  || SCALAR_FLOAT_TYPE_P (type)
	  || FIXED_POINT_TYPE_P (type))
	{
	  free_lang_data_in_one_sizepos (&TYPE_MIN_VALUE (type));
	  free_lang_data_in_one_sizepos (&TYPE_MAX_VALUE (type));
	}
    }

  free_lang_data_in_one_sizepos (&TYPE_SIZE (type));
  free_lang_data_in_one_sizepos (&TYPE_SIZE_UNIT (type));

  if (TYPE_CONTEXT (type)
      && TREE_CODE (TYPE_CONTEXT (type)) == BLOCK)
    {
      tree ctx = TYPE_CONTEXT (type);
      do
	{
	  ctx = BLOCK_SUPERCONTEXT (ctx);
	}
      while (ctx && TREE_CODE (ctx) == BLOCK);
      TYPE_CONTEXT (type) = ctx;
    }
}


/* Return true if DECL may need an assembler name to be set.  */

static inline bool
need_assembler_name_p (tree decl)
{
  /* Only FUNCTION_DECLs and VAR_DECLs are considered.  */
  if (TREE_CODE (decl) != FUNCTION_DECL
      && TREE_CODE (decl) != VAR_DECL)
    return false;

  /* If DECL already has its assembler name set, it does not need a
     new one.  */
  if (!HAS_DECL_ASSEMBLER_NAME_P (decl)
      || DECL_ASSEMBLER_NAME_SET_P (decl))
    return false;

  /* Abstract decls do not need an assembler name.  */
  if (DECL_ABSTRACT (decl))
    return false;

  /* For VAR_DECLs, only static, public and external symbols need an
     assembler name.  */
  if (TREE_CODE (decl) == VAR_DECL
      && !TREE_STATIC (decl)
      && !TREE_PUBLIC (decl)
      && !DECL_EXTERNAL (decl))
    return false;

  if (TREE_CODE (decl) == FUNCTION_DECL)
    {
      /* Do not set assembler name on builtins.  Allow RTL expansion to
	 decide whether to expand inline or via a regular call.  */
      if (DECL_BUILT_IN (decl)
	  && DECL_BUILT_IN_CLASS (decl) != BUILT_IN_FRONTEND)
	return false;

      /* Functions represented in the callgraph need an assembler name.  */
      if (cgraph_get_node (decl) != NULL)
	return true;

      /* Unused and not public functions don't need an assembler name.  */
      if (!TREE_USED (decl) && !TREE_PUBLIC (decl))
	return false;
    }

  return true;
}


/* Reset all language specific information still present in symbol
   DECL.  */

static void
free_lang_data_in_decl (tree decl)
{
  gcc_assert (DECL_P (decl));

  /* Give the FE a chance to remove its own data first.  */
  lang_hooks.free_lang_data (decl);

  TREE_LANG_FLAG_0 (decl) = 0;
  TREE_LANG_FLAG_1 (decl) = 0;
  TREE_LANG_FLAG_2 (decl) = 0;
  TREE_LANG_FLAG_3 (decl) = 0;
  TREE_LANG_FLAG_4 (decl) = 0;
  TREE_LANG_FLAG_5 (decl) = 0;
  TREE_LANG_FLAG_6 (decl) = 0;

  free_lang_data_in_one_sizepos (&DECL_SIZE (decl));
  free_lang_data_in_one_sizepos (&DECL_SIZE_UNIT (decl));
  if (TREE_CODE (decl) == FIELD_DECL)
    {
      free_lang_data_in_one_sizepos (&DECL_FIELD_OFFSET (decl));
      if (TREE_CODE (DECL_CONTEXT (decl)) == QUAL_UNION_TYPE)
	DECL_QUALIFIER (decl) = NULL_TREE;
    }

 if (TREE_CODE (decl) == FUNCTION_DECL)
    {
      struct cgraph_node *node;
      if (!(node = cgraph_get_node (decl))
	  || (!node->definition && !node->clones))
	{
	  if (node)
	    cgraph_release_function_body (node);
	  else
	    {
	      release_function_body (decl);
	      DECL_ARGUMENTS (decl) = NULL;
	      DECL_RESULT (decl) = NULL;
	      DECL_INITIAL (decl) = error_mark_node;
	    }
	}
      if (gimple_has_body_p (decl))
	{
	  tree t;

	  /* If DECL has a gimple body, then the context for its
	     arguments must be DECL.  Otherwise, it doesn't really
	     matter, as we will not be emitting any code for DECL.  In
	     general, there may be other instances of DECL created by
	     the front end and since PARM_DECLs are generally shared,
	     their DECL_CONTEXT changes as the replicas of DECL are
	     created.  The only time where DECL_CONTEXT is important
	     is for the FUNCTION_DECLs that have a gimple body (since
	     the PARM_DECL will be used in the function's body).  */
	  for (t = DECL_ARGUMENTS (decl); t; t = TREE_CHAIN (t))
	    DECL_CONTEXT (t) = decl;
	}

      /* DECL_SAVED_TREE holds the GENERIC representation for DECL.
	 At this point, it is not needed anymore.  */
      DECL_SAVED_TREE (decl) = NULL_TREE;

      /* Clear the abstract origin if it refers to a method.  Otherwise
         dwarf2out.c will ICE as we clear TYPE_METHODS and thus the
	 origin will not be output correctly.  */
      if (DECL_ABSTRACT_ORIGIN (decl)
	  && DECL_CONTEXT (DECL_ABSTRACT_ORIGIN (decl))
	  && RECORD_OR_UNION_TYPE_P
	       (DECL_CONTEXT (DECL_ABSTRACT_ORIGIN (decl))))
	DECL_ABSTRACT_ORIGIN (decl) = NULL_TREE;

      /* Sometimes the C++ frontend doesn't manage to transform a temporary
         DECL_VINDEX referring to itself into a vtable slot number as it
	 should.  Happens with functions that are copied and then forgotten
	 about.  Just clear it, it won't matter anymore.  */
      if (DECL_VINDEX (decl) && !tree_fits_shwi_p (DECL_VINDEX (decl)))
	DECL_VINDEX (decl) = NULL_TREE;
    }
  else if (TREE_CODE (decl) == VAR_DECL)
    {
      if ((DECL_EXTERNAL (decl)
	   && (!TREE_STATIC (decl) || !TREE_READONLY (decl)))
	  || (decl_function_context (decl) && !TREE_STATIC (decl)))
	DECL_INITIAL (decl) = NULL_TREE;
    }
  else if (TREE_CODE (decl) == TYPE_DECL
	   || TREE_CODE (decl) == FIELD_DECL)
    DECL_INITIAL (decl) = NULL_TREE;
  else if (TREE_CODE (decl) == TRANSLATION_UNIT_DECL
           && DECL_INITIAL (decl)
           && TREE_CODE (DECL_INITIAL (decl)) == BLOCK)
    {
      /* Strip builtins from the translation-unit BLOCK.  We still have targets
	 without builtin_decl_explicit support and also builtins are shared
	 nodes and thus we can't use TREE_CHAIN in multiple lists.  */
      tree *nextp = &BLOCK_VARS (DECL_INITIAL (decl));
      while (*nextp)
        {
          tree var = *nextp;
          if (TREE_CODE (var) == FUNCTION_DECL
              && DECL_BUILT_IN (var))
	    *nextp = TREE_CHAIN (var);
	  else
	    nextp = &TREE_CHAIN (var);
        }
    }
}


/* Data used when collecting DECLs and TYPEs for language data removal.  */

struct free_lang_data_d
{
  /* Worklist to avoid excessive recursion.  */
  vec<tree> worklist;

  /* Set of traversed objects.  Used to avoid duplicate visits.  */
  struct pointer_set_t *pset;

  /* Array of symbols to process with free_lang_data_in_decl.  */
  vec<tree> decls;

  /* Array of types to process with free_lang_data_in_type.  */
  vec<tree> types;
};


/* Save all language fields needed to generate proper debug information
   for DECL.  This saves most fields cleared out by free_lang_data_in_decl.  */

static void
save_debug_info_for_decl (tree t)
{
  /*struct saved_debug_info_d *sdi;*/

  gcc_assert (debug_info_level > DINFO_LEVEL_TERSE && t && DECL_P (t));

  /* FIXME.  Partial implementation for saving debug info removed.  */
}


/* Save all language fields needed to generate proper debug information
   for TYPE.  This saves most fields cleared out by free_lang_data_in_type.  */

static void
save_debug_info_for_type (tree t)
{
  /*struct saved_debug_info_d *sdi;*/

  gcc_assert (debug_info_level > DINFO_LEVEL_TERSE && t && TYPE_P (t));

  /* FIXME.  Partial implementation for saving debug info removed.  */
}


/* Add type or decl T to one of the list of tree nodes that need their
   language data removed.  The lists are held inside FLD.  */

static void
add_tree_to_fld_list (tree t, struct free_lang_data_d *fld)
{
  if (DECL_P (t))
    {
      fld->decls.safe_push (t);
      if (debug_info_level > DINFO_LEVEL_TERSE)
	save_debug_info_for_decl (t);
    }
  else if (TYPE_P (t))
    {
      fld->types.safe_push (t);
      if (debug_info_level > DINFO_LEVEL_TERSE)
	save_debug_info_for_type (t);
    }
  else
    gcc_unreachable ();
}

/* Push tree node T into FLD->WORKLIST.  */

static inline void
fld_worklist_push (tree t, struct free_lang_data_d *fld)
{
  if (t && !is_lang_specific (t) && !pointer_set_contains (fld->pset, t))
    fld->worklist.safe_push ((t));
}


/* Operand callback helper for free_lang_data_in_node.  *TP is the
   subtree operand being considered.  */

static tree
find_decls_types_r (tree *tp, int *ws, void *data)
{
  tree t = *tp;
  struct free_lang_data_d *fld = (struct free_lang_data_d *) data;

  if (TREE_CODE (t) == TREE_LIST)
    return NULL_TREE;

  /* Language specific nodes will be removed, so there is no need
     to gather anything under them.  */
  if (is_lang_specific (t))
    {
      *ws = 0;
      return NULL_TREE;
    }

  if (DECL_P (t))
    {
      /* Note that walk_tree does not traverse every possible field in
	 decls, so we have to do our own traversals here.  */
      add_tree_to_fld_list (t, fld);

      fld_worklist_push (DECL_NAME (t), fld);
      fld_worklist_push (DECL_CONTEXT (t), fld);
      fld_worklist_push (DECL_SIZE (t), fld);
      fld_worklist_push (DECL_SIZE_UNIT (t), fld);

      /* We are going to remove everything under DECL_INITIAL for
	 TYPE_DECLs.  No point walking them.  */
      if (TREE_CODE (t) != TYPE_DECL)
	fld_worklist_push (DECL_INITIAL (t), fld);

      fld_worklist_push (DECL_ATTRIBUTES (t), fld);
      fld_worklist_push (DECL_ABSTRACT_ORIGIN (t), fld);

      if (TREE_CODE (t) == FUNCTION_DECL)
	{
	  fld_worklist_push (DECL_ARGUMENTS (t), fld);
	  fld_worklist_push (DECL_RESULT (t), fld);
	}
      else if (TREE_CODE (t) == TYPE_DECL)
	{
	  fld_worklist_push (DECL_ARGUMENT_FLD (t), fld);
	  fld_worklist_push (DECL_VINDEX (t), fld);
	  fld_worklist_push (DECL_ORIGINAL_TYPE (t), fld);
	}
      else if (TREE_CODE (t) == FIELD_DECL)
	{
	  fld_worklist_push (DECL_FIELD_OFFSET (t), fld);
	  fld_worklist_push (DECL_BIT_FIELD_TYPE (t), fld);
	  fld_worklist_push (DECL_FIELD_BIT_OFFSET (t), fld);
	  fld_worklist_push (DECL_FCONTEXT (t), fld);
	}
      else if (TREE_CODE (t) == VAR_DECL)
	{
	  fld_worklist_push (DECL_SECTION_NAME (t), fld);
	  fld_worklist_push (DECL_COMDAT_GROUP (t), fld);
	}

      if ((TREE_CODE (t) == VAR_DECL || TREE_CODE (t) == PARM_DECL)
	  && DECL_HAS_VALUE_EXPR_P (t))
	fld_worklist_push (DECL_VALUE_EXPR (t), fld);

      if (TREE_CODE (t) != FIELD_DECL
	  && TREE_CODE (t) != TYPE_DECL)
	fld_worklist_push (TREE_CHAIN (t), fld);
      *ws = 0;
    }
  else if (TYPE_P (t))
    {
      /* Note that walk_tree does not traverse every possible field in
	 types, so we have to do our own traversals here.  */
      add_tree_to_fld_list (t, fld);

      if (!RECORD_OR_UNION_TYPE_P (t))
	fld_worklist_push (TYPE_CACHED_VALUES (t), fld);
      fld_worklist_push (TYPE_SIZE (t), fld);
      fld_worklist_push (TYPE_SIZE_UNIT (t), fld);
      fld_worklist_push (TYPE_ATTRIBUTES (t), fld);
      fld_worklist_push (TYPE_POINTER_TO (t), fld);
      fld_worklist_push (TYPE_REFERENCE_TO (t), fld);
      fld_worklist_push (TYPE_NAME (t), fld);
      /* Do not walk TYPE_NEXT_PTR_TO or TYPE_NEXT_REF_TO.  We do not stream
	 them and thus do not and want not to reach unused pointer types
	 this way.  */
      if (!POINTER_TYPE_P (t))
	fld_worklist_push (TYPE_MINVAL (t), fld);
      if (!RECORD_OR_UNION_TYPE_P (t))
	fld_worklist_push (TYPE_MAXVAL (t), fld);
      fld_worklist_push (TYPE_MAIN_VARIANT (t), fld);
      /* Do not walk TYPE_NEXT_VARIANT.  We do not stream it and thus
         do not and want not to reach unused variants this way.  */
      if (TYPE_CONTEXT (t))
	{
	  tree ctx = TYPE_CONTEXT (t);
	  /* We adjust BLOCK TYPE_CONTEXTs to the innermost non-BLOCK one.
	     So push that instead.  */
	  while (ctx && TREE_CODE (ctx) == BLOCK)
	    ctx = BLOCK_SUPERCONTEXT (ctx);
	  fld_worklist_push (ctx, fld);
	}
      /* Do not walk TYPE_CANONICAL.  We do not stream it and thus do not
	 and want not to reach unused types this way.  */

      if (RECORD_OR_UNION_TYPE_P (t) && TYPE_BINFO (t))
	{
	  unsigned i;
	  tree tem;
	  FOR_EACH_VEC_ELT (*BINFO_BASE_BINFOS (TYPE_BINFO (t)), i, tem)
	    fld_worklist_push (TREE_TYPE (tem), fld);
	  tem = BINFO_VIRTUALS (TYPE_BINFO (t));
	  if (tem
	      /* The Java FE overloads BINFO_VIRTUALS for its own purpose.  */
	      && TREE_CODE (tem) == TREE_LIST)
	    do
	      {
		fld_worklist_push (TREE_VALUE (tem), fld);
		tem = TREE_CHAIN (tem);
	      }
	    while (tem);
	}
      if (RECORD_OR_UNION_TYPE_P (t))
	{
	  tree tem;
	  /* Push all TYPE_FIELDS - there can be interleaving interesting
	     and non-interesting things.  */
	  tem = TYPE_FIELDS (t);
	  while (tem)
	    {
	      if (TREE_CODE (tem) == FIELD_DECL
		  || TREE_CODE (tem) == TYPE_DECL)
		fld_worklist_push (tem, fld);
	      tem = TREE_CHAIN (tem);
	    }
	}

      fld_worklist_push (TYPE_STUB_DECL (t), fld);
      *ws = 0;
    }
  else if (TREE_CODE (t) == BLOCK)
    {
      tree tem;
      for (tem = BLOCK_VARS (t); tem; tem = TREE_CHAIN (tem))
	fld_worklist_push (tem, fld);
      for (tem = BLOCK_SUBBLOCKS (t); tem; tem = BLOCK_CHAIN (tem))
	fld_worklist_push (tem, fld);
      fld_worklist_push (BLOCK_ABSTRACT_ORIGIN (t), fld);
    }

  if (TREE_CODE (t) != IDENTIFIER_NODE
      && CODE_CONTAINS_STRUCT (TREE_CODE (t), TS_TYPED))
    fld_worklist_push (TREE_TYPE (t), fld);

  return NULL_TREE;
}


/* Find decls and types in T.  */

static void
find_decls_types (tree t, struct free_lang_data_d *fld)
{
  while (1)
    {
      if (!pointer_set_contains (fld->pset, t))
	walk_tree (&t, find_decls_types_r, fld, fld->pset);
      if (fld->worklist.is_empty ())
	break;
      t = fld->worklist.pop ();
    }
}

/* Translate all the types in LIST with the corresponding runtime
   types.  */

static tree
get_eh_types_for_runtime (tree list)
{
  tree head, prev;

  if (list == NULL_TREE)
    return NULL_TREE;

  head = build_tree_list (0, lookup_type_for_runtime (TREE_VALUE (list)));
  prev = head;
  list = TREE_CHAIN (list);
  while (list)
    {
      tree n = build_tree_list (0, lookup_type_for_runtime (TREE_VALUE (list)));
      TREE_CHAIN (prev) = n;
      prev = TREE_CHAIN (prev);
      list = TREE_CHAIN (list);
    }

  return head;
}


/* Find decls and types referenced in EH region R and store them in
   FLD->DECLS and FLD->TYPES.  */

static void
find_decls_types_in_eh_region (eh_region r, struct free_lang_data_d *fld)
{
  switch (r->type)
    {
    case ERT_CLEANUP:
      break;

    case ERT_TRY:
      {
	eh_catch c;

	/* The types referenced in each catch must first be changed to the
	   EH types used at runtime.  This removes references to FE types
	   in the region.  */
	for (c = r->u.eh_try.first_catch; c ; c = c->next_catch)
	  {
	    c->type_list = get_eh_types_for_runtime (c->type_list);
	    walk_tree (&c->type_list, find_decls_types_r, fld, fld->pset);
	  }
      }
      break;

    case ERT_ALLOWED_EXCEPTIONS:
      r->u.allowed.type_list
	= get_eh_types_for_runtime (r->u.allowed.type_list);
      walk_tree (&r->u.allowed.type_list, find_decls_types_r, fld, fld->pset);
      break;

    case ERT_MUST_NOT_THROW:
      walk_tree (&r->u.must_not_throw.failure_decl,
		 find_decls_types_r, fld, fld->pset);
      break;
    }
}


/* Find decls and types referenced in cgraph node N and store them in
   FLD->DECLS and FLD->TYPES.  Unlike pass_referenced_vars, this will
   look for *every* kind of DECL and TYPE node reachable from N,
   including those embedded inside types and decls (i.e,, TYPE_DECLs,
   NAMESPACE_DECLs, etc).  */

static void
find_decls_types_in_node (struct cgraph_node *n, struct free_lang_data_d *fld)
{
  basic_block bb;
  struct function *fn;
  unsigned ix;
  tree t;

  find_decls_types (n->decl, fld);

  if (!gimple_has_body_p (n->decl))
    return;

  gcc_assert (current_function_decl == NULL_TREE && cfun == NULL);

  fn = DECL_STRUCT_FUNCTION (n->decl);

  /* Traverse locals. */
  FOR_EACH_LOCAL_DECL (fn, ix, t)
    find_decls_types (t, fld);

  /* Traverse EH regions in FN.  */
  {
    eh_region r;
    FOR_ALL_EH_REGION_FN (r, fn)
      find_decls_types_in_eh_region (r, fld);
  }

  /* Traverse every statement in FN.  */
  FOR_EACH_BB_FN (bb, fn)
    {
      gimple_stmt_iterator si;
      unsigned i;

      for (si = gsi_start_phis (bb); !gsi_end_p (si); gsi_next (&si))
	{
	  gimple phi = gsi_stmt (si);

	  for (i = 0; i < gimple_phi_num_args (phi); i++)
	    {
	      tree *arg_p = gimple_phi_arg_def_ptr (phi, i);
	      find_decls_types (*arg_p, fld);
	    }
	}

      for (si = gsi_start_bb (bb); !gsi_end_p (si); gsi_next (&si))
	{
	  gimple stmt = gsi_stmt (si);

	  if (is_gimple_call (stmt))
	    find_decls_types (gimple_call_fntype (stmt), fld);

	  for (i = 0; i < gimple_num_ops (stmt); i++)
	    {
	      tree arg = gimple_op (stmt, i);
	      find_decls_types (arg, fld);
	    }
	}
    }
}


/* Find decls and types referenced in varpool node N and store them in
   FLD->DECLS and FLD->TYPES.  Unlike pass_referenced_vars, this will
   look for *every* kind of DECL and TYPE node reachable from N,
   including those embedded inside types and decls (i.e,, TYPE_DECLs,
   NAMESPACE_DECLs, etc).  */

static void
find_decls_types_in_var (struct varpool_node *v, struct free_lang_data_d *fld)
{
  find_decls_types (v->decl, fld);
}

/* If T needs an assembler name, have one created for it.  */

void
assign_assembler_name_if_neeeded (tree t)
{
  if (need_assembler_name_p (t))
    {
      /* When setting DECL_ASSEMBLER_NAME, the C++ mangler may emit
	 diagnostics that use input_location to show locus
	 information.  The problem here is that, at this point,
	 input_location is generally anchored to the end of the file
	 (since the parser is long gone), so we don't have a good
	 position to pin it to.

	 To alleviate this problem, this uses the location of T's
	 declaration.  Examples of this are
	 testsuite/g++.dg/template/cond2.C and
	 testsuite/g++.dg/template/pr35240.C.  */
      location_t saved_location = input_location;
      input_location = DECL_SOURCE_LOCATION (t);

      decl_assembler_name (t);

      input_location = saved_location;
    }
}


/* Free language specific information for every operand and expression
   in every node of the call graph.  This process operates in three stages:

   1- Every callgraph node and varpool node is traversed looking for
      decls and types embedded in them.  This is a more exhaustive
      search than that done by find_referenced_vars, because it will
      also collect individual fields, decls embedded in types, etc.

   2- All the decls found are sent to free_lang_data_in_decl.

   3- All the types found are sent to free_lang_data_in_type.

   The ordering between decls and types is important because
   free_lang_data_in_decl sets assembler names, which includes
   mangling.  So types cannot be freed up until assembler names have
   been set up.  */

static void
free_lang_data_in_cgraph (void)
{
  struct cgraph_node *n;
  struct varpool_node *v;
  struct free_lang_data_d fld;
  tree t;
  unsigned i;
  alias_pair *p;

  /* Initialize sets and arrays to store referenced decls and types.  */
  fld.pset = pointer_set_create ();
  fld.worklist.create (0);
  fld.decls.create (100);
  fld.types.create (100);

  /* Find decls and types in the body of every function in the callgraph.  */
  FOR_EACH_FUNCTION (n)
    find_decls_types_in_node (n, &fld);

  FOR_EACH_VEC_SAFE_ELT (alias_pairs, i, p)
    find_decls_types (p->decl, &fld);

  /* Find decls and types in every varpool symbol.  */
  FOR_EACH_VARIABLE (v)
    find_decls_types_in_var (v, &fld);

  /* Set the assembler name on every decl found.  We need to do this
     now because free_lang_data_in_decl will invalidate data needed
     for mangling.  This breaks mangling on interdependent decls.  */
  FOR_EACH_VEC_ELT (fld.decls, i, t)
    assign_assembler_name_if_neeeded (t);

  /* Traverse every decl found freeing its language data.  */
  FOR_EACH_VEC_ELT (fld.decls, i, t)
    free_lang_data_in_decl (t);

  /* Traverse every type found freeing its language data.  */
  FOR_EACH_VEC_ELT (fld.types, i, t)
    free_lang_data_in_type (t);

  pointer_set_destroy (fld.pset);
  fld.worklist.release ();
  fld.decls.release ();
  fld.types.release ();
}


/* Free resources that are used by FE but are not needed once they are done. */

static unsigned
free_lang_data (void)
{
  unsigned i;

  /* If we are the LTO frontend we have freed lang-specific data already.  */
  if (in_lto_p
      || !flag_generate_lto)
    return 0;

  /* Allocate and assign alias sets to the standard integer types
     while the slots are still in the way the frontends generated them.  */
  for (i = 0; i < itk_none; ++i)
    if (integer_types[i])
      TYPE_ALIAS_SET (integer_types[i]) = get_alias_set (integer_types[i]);

  /* Traverse the IL resetting language specific information for
     operands, expressions, etc.  */
  free_lang_data_in_cgraph ();

  /* Create gimple variants for common types.  */
  ptrdiff_type_node = integer_type_node;
  fileptr_type_node = ptr_type_node;

  /* Reset some langhooks.  Do not reset types_compatible_p, it may
     still be used indirectly via the get_alias_set langhook.  */
  lang_hooks.dwarf_name = lhd_dwarf_name;
  lang_hooks.decl_printable_name = gimple_decl_printable_name;
  /* We do not want the default decl_assembler_name implementation,
     rather if we have fixed everything we want a wrapper around it
     asserting that all non-local symbols already got their assembler
     name and only produce assembler names for local symbols.  Or rather
     make sure we never call decl_assembler_name on local symbols and
     devise a separate, middle-end private scheme for it.  */

  /* Reset diagnostic machinery.  */
  tree_diagnostics_defaults (global_dc);

  return 0;
}


namespace {

const pass_data pass_data_ipa_free_lang_data =
{
  SIMPLE_IPA_PASS, /* type */
  "*free_lang_data", /* name */
  OPTGROUP_NONE, /* optinfo_flags */
  false, /* has_gate */
  true, /* has_execute */
  TV_IPA_FREE_LANG_DATA, /* tv_id */
  0, /* properties_required */
  0, /* properties_provided */
  0, /* properties_destroyed */
  0, /* todo_flags_start */
  0, /* todo_flags_finish */
};

class pass_ipa_free_lang_data : public simple_ipa_opt_pass
{
public:
  pass_ipa_free_lang_data (gcc::context *ctxt)
    : simple_ipa_opt_pass (pass_data_ipa_free_lang_data, ctxt)
  {}

  /* opt_pass methods: */
  unsigned int execute () { return free_lang_data (); }

}; // class pass_ipa_free_lang_data

} // anon namespace

simple_ipa_opt_pass *
make_pass_ipa_free_lang_data (gcc::context *ctxt)
{
  return new pass_ipa_free_lang_data (ctxt);
}

/* The backbone of is_attribute_p().  ATTR_LEN is the string length of
   ATTR_NAME.  Also used internally by remove_attribute().  */
bool
private_is_attribute_p (const char *attr_name, size_t attr_len, const_tree ident)
{
  size_t ident_len = IDENTIFIER_LENGTH (ident);

  if (ident_len == attr_len)
    {
      if (strcmp (attr_name, IDENTIFIER_POINTER (ident)) == 0)
	return true;
    }
  else if (ident_len == attr_len + 4)
    {
      /* There is the possibility that ATTR is 'text' and IDENT is
	 '__text__'.  */
      const char *p = IDENTIFIER_POINTER (ident);      
      if (p[0] == '_' && p[1] == '_'
	  && p[ident_len - 2] == '_' && p[ident_len - 1] == '_'
	  && strncmp (attr_name, p + 2, attr_len) == 0)
	return true;
    }

  return false;
}

/* The backbone of lookup_attribute().  ATTR_LEN is the string length
   of ATTR_NAME, and LIST is not NULL_TREE.  */
tree
private_lookup_attribute (const char *attr_name, size_t attr_len, tree list)
{
  while (list)
    {
      size_t ident_len = IDENTIFIER_LENGTH (get_attribute_name (list));

      if (ident_len == attr_len)
	{
	  if (!strcmp (attr_name,
		       IDENTIFIER_POINTER (get_attribute_name (list))))
	    break;
	}
      /* TODO: If we made sure that attributes were stored in the
	 canonical form without '__...__' (ie, as in 'text' as opposed
	 to '__text__') then we could avoid the following case.  */
      else if (ident_len == attr_len + 4)
	{
	  const char *p = IDENTIFIER_POINTER (get_attribute_name (list));
	  if (p[0] == '_' && p[1] == '_'
	      && p[ident_len - 2] == '_' && p[ident_len - 1] == '_'
	      && strncmp (attr_name, p + 2, attr_len) == 0)
	    break;
	}
      list = TREE_CHAIN (list);
    }

  return list;
}

/* A variant of lookup_attribute() that can be used with an identifier
   as the first argument, and where the identifier can be either
   'text' or '__text__'.

   Given an attribute ATTR_IDENTIFIER, and a list of attributes LIST,
   return a pointer to the attribute's list element if the attribute
   is part of the list, or NULL_TREE if not found.  If the attribute
   appears more than once, this only returns the first occurrence; the
   TREE_CHAIN of the return value should be passed back in if further
   occurrences are wanted.  ATTR_IDENTIFIER must be an identifier but
   can be in the form 'text' or '__text__'.  */
static tree
lookup_ident_attribute (tree attr_identifier, tree list)
{
  gcc_checking_assert (TREE_CODE (attr_identifier) == IDENTIFIER_NODE);

  while (list)
    {
      gcc_checking_assert (TREE_CODE (get_attribute_name (list))
			   == IDENTIFIER_NODE);

      /* Identifiers can be compared directly for equality.  */
      if (attr_identifier == get_attribute_name (list))
	break;

      /* If they are not equal, they may still be one in the form
	 'text' while the other one is in the form '__text__'.  TODO:
	 If we were storing attributes in normalized 'text' form, then
	 this could all go away and we could take full advantage of
	 the fact that we're comparing identifiers. :-)  */
      {
	size_t attr_len = IDENTIFIER_LENGTH (attr_identifier);
	size_t ident_len = IDENTIFIER_LENGTH (get_attribute_name (list));

	if (ident_len == attr_len + 4)
	  {
	    const char *p = IDENTIFIER_POINTER (get_attribute_name (list));
	    const char *q = IDENTIFIER_POINTER (attr_identifier);
	    if (p[0] == '_' && p[1] == '_'
		&& p[ident_len - 2] == '_' && p[ident_len - 1] == '_'
		&& strncmp (q, p + 2, attr_len) == 0)
	      break;
	  }
	else if (ident_len + 4 == attr_len)
	  {
	    const char *p = IDENTIFIER_POINTER (get_attribute_name (list));
	    const char *q = IDENTIFIER_POINTER (attr_identifier);
	    if (q[0] == '_' && q[1] == '_'
		&& q[attr_len - 2] == '_' && q[attr_len - 1] == '_'
		&& strncmp (q + 2, p, ident_len) == 0)
	      break;
	  }
      }
      list = TREE_CHAIN (list);
    }

  return list;
}

/* Remove any instances of attribute ATTR_NAME in LIST and return the
   modified list.  */

tree
remove_attribute (const char *attr_name, tree list)
{
  tree *p;
  size_t attr_len = strlen (attr_name);

  gcc_checking_assert (attr_name[0] != '_');

  for (p = &list; *p; )
    {
      tree l = *p;
      /* TODO: If we were storing attributes in normalized form, here
	 we could use a simple strcmp().  */
      if (private_is_attribute_p (attr_name, attr_len, get_attribute_name (l)))
	*p = TREE_CHAIN (l);
      else
	p = &TREE_CHAIN (l);
    }

  return list;
}

/* Return an attribute list that is the union of a1 and a2.  */

tree
merge_attributes (tree a1, tree a2)
{
  tree attributes;

  /* Either one unset?  Take the set one.  */

  if ((attributes = a1) == 0)
    attributes = a2;

  /* One that completely contains the other?  Take it.  */

  else if (a2 != 0 && ! attribute_list_contained (a1, a2))
    {
      if (attribute_list_contained (a2, a1))
	attributes = a2;
      else
	{
	  /* Pick the longest list, and hang on the other list.  */

	  if (list_length (a1) < list_length (a2))
	    attributes = a2, a2 = a1;

	  for (; a2 != 0; a2 = TREE_CHAIN (a2))
	    {
	      tree a;
	      for (a = lookup_ident_attribute (get_attribute_name (a2),
					       attributes);
		   a != NULL_TREE && !attribute_value_equal (a, a2);
		   a = lookup_ident_attribute (get_attribute_name (a2),
					       TREE_CHAIN (a)))
		;
	      if (a == NULL_TREE)
		{
		  a1 = copy_node (a2);
		  TREE_CHAIN (a1) = attributes;
		  attributes = a1;
		}
	    }
	}
    }
  return attributes;
}

/* Given types T1 and T2, merge their attributes and return
  the result.  */

tree
merge_type_attributes (tree t1, tree t2)
{
  return merge_attributes (TYPE_ATTRIBUTES (t1),
			   TYPE_ATTRIBUTES (t2));
}

/* Given decls OLDDECL and NEWDECL, merge their attributes and return
   the result.  */

tree
merge_decl_attributes (tree olddecl, tree newdecl)
{
  return merge_attributes (DECL_ATTRIBUTES (olddecl),
			   DECL_ATTRIBUTES (newdecl));
}

#if TARGET_DLLIMPORT_DECL_ATTRIBUTES

/* Specialization of merge_decl_attributes for various Windows targets.

   This handles the following situation:

     __declspec (dllimport) int foo;
     int foo;

   The second instance of `foo' nullifies the dllimport.  */

tree
merge_dllimport_decl_attributes (tree old, tree new_tree)
{
  tree a;
  int delete_dllimport_p = 1;

  /* What we need to do here is remove from `old' dllimport if it doesn't
     appear in `new'.  dllimport behaves like extern: if a declaration is
     marked dllimport and a definition appears later, then the object
     is not dllimport'd.  We also remove a `new' dllimport if the old list
     contains dllexport:  dllexport always overrides dllimport, regardless
     of the order of declaration.  */
  if (!VAR_OR_FUNCTION_DECL_P (new_tree))
    delete_dllimport_p = 0;
  else if (DECL_DLLIMPORT_P (new_tree)
     	   && lookup_attribute ("dllexport", DECL_ATTRIBUTES (old)))
    {
      DECL_DLLIMPORT_P (new_tree) = 0;
      warning (OPT_Wattributes, "%q+D already declared with dllexport attribute: "
	      "dllimport ignored", new_tree);
    }
  else if (DECL_DLLIMPORT_P (old) && !DECL_DLLIMPORT_P (new_tree))
    {
      /* Warn about overriding a symbol that has already been used, e.g.:
           extern int __attribute__ ((dllimport)) foo;
	   int* bar () {return &foo;}
	   int foo;
      */
      if (TREE_USED (old))
	{
	  warning (0, "%q+D redeclared without dllimport attribute "
		   "after being referenced with dll linkage", new_tree);
	  /* If we have used a variable's address with dllimport linkage,
	      keep the old DECL_DLLIMPORT_P flag: the ADDR_EXPR using the
	      decl may already have had TREE_CONSTANT computed.
	      We still remove the attribute so that assembler code refers
	      to '&foo rather than '_imp__foo'.  */
	  if (TREE_CODE (old) == VAR_DECL && TREE_ADDRESSABLE (old))
	    DECL_DLLIMPORT_P (new_tree) = 1;
	}

      /* Let an inline definition silently override the external reference,
	 but otherwise warn about attribute inconsistency.  */
      else if (TREE_CODE (new_tree) == VAR_DECL
	       || !DECL_DECLARED_INLINE_P (new_tree))
	warning (OPT_Wattributes, "%q+D redeclared without dllimport attribute: "
		  "previous dllimport ignored", new_tree);
    }
  else
    delete_dllimport_p = 0;

  a = merge_attributes (DECL_ATTRIBUTES (old), DECL_ATTRIBUTES (new_tree));

  if (delete_dllimport_p)
    a = remove_attribute ("dllimport", a);

  return a;
}

/* Handle a "dllimport" or "dllexport" attribute; arguments as in
   struct attribute_spec.handler.  */

tree
handle_dll_attribute (tree * pnode, tree name, tree args, int flags,
		      bool *no_add_attrs)
{
  tree node = *pnode;
  bool is_dllimport;

  /* These attributes may apply to structure and union types being created,
     but otherwise should pass to the declaration involved.  */
  if (!DECL_P (node))
    {
      if (flags & ((int) ATTR_FLAG_DECL_NEXT | (int) ATTR_FLAG_FUNCTION_NEXT
		   | (int) ATTR_FLAG_ARRAY_NEXT))
	{
	  *no_add_attrs = true;
	  return tree_cons (name, args, NULL_TREE);
	}
      if (TREE_CODE (node) == RECORD_TYPE
	  || TREE_CODE (node) == UNION_TYPE)
	{
	  node = TYPE_NAME (node);
	  if (!node)
	    return NULL_TREE;
	}
      else
	{
	  warning (OPT_Wattributes, "%qE attribute ignored",
		   name);
	  *no_add_attrs = true;
	  return NULL_TREE;
	}
    }

  if (TREE_CODE (node) != FUNCTION_DECL
      && TREE_CODE (node) != VAR_DECL
      && TREE_CODE (node) != TYPE_DECL)
    {
      *no_add_attrs = true;
      warning (OPT_Wattributes, "%qE attribute ignored",
	       name);
      return NULL_TREE;
    }

  if (TREE_CODE (node) == TYPE_DECL
      && TREE_CODE (TREE_TYPE (node)) != RECORD_TYPE
      && TREE_CODE (TREE_TYPE (node)) != UNION_TYPE)
    {
      *no_add_attrs = true;
      warning (OPT_Wattributes, "%qE attribute ignored",
	       name);
      return NULL_TREE;
    }

  is_dllimport = is_attribute_p ("dllimport", name);

  /* Report error on dllimport ambiguities seen now before they cause
     any damage.  */
  if (is_dllimport)
    {
      /* Honor any target-specific overrides. */
      if (!targetm.valid_dllimport_attribute_p (node))
	*no_add_attrs = true;

     else if (TREE_CODE (node) == FUNCTION_DECL
	        && DECL_DECLARED_INLINE_P (node))
	{
	  warning (OPT_Wattributes, "inline function %q+D declared as "
		  " dllimport: attribute ignored", node);
	  *no_add_attrs = true;
	}
      /* Like MS, treat definition of dllimported variables and
	 non-inlined functions on declaration as syntax errors. */
     else if (TREE_CODE (node) == FUNCTION_DECL && DECL_INITIAL (node))
	{
	  error ("function %q+D definition is marked dllimport", node);
	  *no_add_attrs = true;
	}

     else if (TREE_CODE (node) == VAR_DECL)
	{
	  if (DECL_INITIAL (node))
	    {
	      error ("variable %q+D definition is marked dllimport",
		     node);
	      *no_add_attrs = true;
	    }

	  /* `extern' needn't be specified with dllimport.
	     Specify `extern' now and hope for the best.  Sigh.  */
	  DECL_EXTERNAL (node) = 1;
	  /* Also, implicitly give dllimport'd variables declared within
	     a function global scope, unless declared static.  */
	  if (current_function_decl != NULL_TREE && !TREE_STATIC (node))
	    TREE_PUBLIC (node) = 1;
	}

      if (*no_add_attrs == false)
        DECL_DLLIMPORT_P (node) = 1;
    }
  else if (TREE_CODE (node) == FUNCTION_DECL
	   && DECL_DECLARED_INLINE_P (node)
	   && flag_keep_inline_dllexport)
    /* An exported function, even if inline, must be emitted.  */
    DECL_EXTERNAL (node) = 0;

  /*  Report error if symbol is not accessible at global scope.  */
  if (!TREE_PUBLIC (node)
      && (TREE_CODE (node) == VAR_DECL
	  || TREE_CODE (node) == FUNCTION_DECL))
    {
      error ("external linkage required for symbol %q+D because of "
	     "%qE attribute", node, name);
      *no_add_attrs = true;
    }

  /* A dllexport'd entity must have default visibility so that other
     program units (shared libraries or the main executable) can see
     it.  A dllimport'd entity must have default visibility so that
     the linker knows that undefined references within this program
     unit can be resolved by the dynamic linker.  */
  if (!*no_add_attrs)
    {
      if (DECL_VISIBILITY_SPECIFIED (node)
	  && DECL_VISIBILITY (node) != VISIBILITY_DEFAULT)
	error ("%qE implies default visibility, but %qD has already "
	       "been declared with a different visibility",
	       name, node);
      DECL_VISIBILITY (node) = VISIBILITY_DEFAULT;
      DECL_VISIBILITY_SPECIFIED (node) = 1;
    }

  return NULL_TREE;
}

#endif /* TARGET_DLLIMPORT_DECL_ATTRIBUTES  */

/* Set the type qualifiers for TYPE to TYPE_QUALS, which is a bitmask
   of the various TYPE_QUAL values.  */

static void
set_type_quals (tree type, int type_quals)
{
  TYPE_READONLY (type) = (type_quals & TYPE_QUAL_CONST) != 0;
  TYPE_VOLATILE (type) = (type_quals & TYPE_QUAL_VOLATILE) != 0;
  TYPE_RESTRICT (type) = (type_quals & TYPE_QUAL_RESTRICT) != 0;
  TYPE_ATOMIC (type) = (type_quals & TYPE_QUAL_ATOMIC) != 0;
  TYPE_ADDR_SPACE (type) = DECODE_QUAL_ADDR_SPACE (type_quals);
}

/* Returns true iff CAND is equivalent to BASE with TYPE_QUALS.  */

bool
check_qualified_type (const_tree cand, const_tree base, int type_quals)
{
  return (TYPE_QUALS (cand) == type_quals
	  && TYPE_NAME (cand) == TYPE_NAME (base)
	  /* Apparently this is needed for Objective-C.  */
	  && TYPE_CONTEXT (cand) == TYPE_CONTEXT (base)
	  /* Check alignment.  */
	  && TYPE_ALIGN (cand) == TYPE_ALIGN (base)
	  && attribute_list_equal (TYPE_ATTRIBUTES (cand),
				   TYPE_ATTRIBUTES (base)));
}

/* Returns true iff CAND is equivalent to BASE with ALIGN.  */

static bool
check_aligned_type (const_tree cand, const_tree base, unsigned int align)
{
  return (TYPE_QUALS (cand) == TYPE_QUALS (base)
	  && TYPE_NAME (cand) == TYPE_NAME (base)
	  /* Apparently this is needed for Objective-C.  */
	  && TYPE_CONTEXT (cand) == TYPE_CONTEXT (base)
	  /* Check alignment.  */
	  && TYPE_ALIGN (cand) == align
	  && attribute_list_equal (TYPE_ATTRIBUTES (cand),
				   TYPE_ATTRIBUTES (base)));
}

/* This function checks to see if TYPE matches the size one of the built-in 
   atomic types, and returns that core atomic type.  */

static tree
find_atomic_core_type (tree type)
{
  tree base_atomic_type;

  /* Only handle complete types.  */
  if (TYPE_SIZE (type) == NULL_TREE)
    return NULL_TREE;

  HOST_WIDE_INT type_size = tree_to_uhwi (TYPE_SIZE (type));
  switch (type_size)
    {
    case 8:
      base_atomic_type = atomicQI_type_node;
      break;

    case 16:
      base_atomic_type = atomicHI_type_node;
      break;

    case 32:
      base_atomic_type = atomicSI_type_node;
      break;

    case 64:
      base_atomic_type = atomicDI_type_node;
      break;

    case 128:
      base_atomic_type = atomicTI_type_node;
      break;

    default:
      base_atomic_type = NULL_TREE;
    }

  return base_atomic_type;
}

/* Return a version of the TYPE, qualified as indicated by the
   TYPE_QUALS, if one exists.  If no qualified version exists yet,
   return NULL_TREE.  */

tree
get_qualified_type (tree type, int type_quals)
{
  tree t;

  if (TYPE_QUALS (type) == type_quals)
    return type;

  /* Search the chain of variants to see if there is already one there just
     like the one we need to have.  If so, use that existing one.  We must
     preserve the TYPE_NAME, since there is code that depends on this.  */
  for (t = TYPE_MAIN_VARIANT (type); t; t = TYPE_NEXT_VARIANT (t))
    if (check_qualified_type (t, type, type_quals))
      return t;

  return NULL_TREE;
}

/* Like get_qualified_type, but creates the type if it does not
   exist.  This function never returns NULL_TREE.  */

tree
build_qualified_type (tree type, int type_quals)
{
  tree t;

  /* See if we already have the appropriate qualified variant.  */
  t = get_qualified_type (type, type_quals);

  /* If not, build it.  */
  if (!t)
    {
      t = build_variant_type_copy (type);
      set_type_quals (t, type_quals);

      if (((type_quals & TYPE_QUAL_ATOMIC) == TYPE_QUAL_ATOMIC))
	{
	  /* See if this object can map to a basic atomic type.  */
	  tree atomic_type = find_atomic_core_type (type);
	  if (atomic_type)
	    {
	      /* Ensure the alignment of this type is compatible with
		 the required alignment of the atomic type.  */
	      if (TYPE_ALIGN (atomic_type) > TYPE_ALIGN (t))
		TYPE_ALIGN (t) = TYPE_ALIGN (atomic_type);
	    }
	}

      if (TYPE_STRUCTURAL_EQUALITY_P (type))
	/* Propagate structural equality. */
	SET_TYPE_STRUCTURAL_EQUALITY (t);
      else if (TYPE_CANONICAL (type) != type)
	/* Build the underlying canonical type, since it is different
	   from TYPE. */
	TYPE_CANONICAL (t) = build_qualified_type (TYPE_CANONICAL (type),
						   type_quals);
      else
	/* T is its own canonical type. */
	TYPE_CANONICAL (t) = t;

    }

  return t;
}

/* Create a variant of type T with alignment ALIGN.  */

tree
build_aligned_type (tree type, unsigned int align)
{
  tree t;

  if (TYPE_PACKED (type)
      || TYPE_ALIGN (type) == align)
    return type;

  for (t = TYPE_MAIN_VARIANT (type); t; t = TYPE_NEXT_VARIANT (t))
    if (check_aligned_type (t, type, align))
      return t;

  t = build_variant_type_copy (type);
  TYPE_ALIGN (t) = align;

  return t;
}

/* Create a new distinct copy of TYPE.  The new type is made its own
   MAIN_VARIANT. If TYPE requires structural equality checks, the
   resulting type requires structural equality checks; otherwise, its
   TYPE_CANONICAL points to itself. */

tree
build_distinct_type_copy (tree type)
{
  tree t = copy_node (type);

  TYPE_POINTER_TO (t) = 0;
  TYPE_REFERENCE_TO (t) = 0;

  /* Set the canonical type either to a new equivalence class, or
     propagate the need for structural equality checks. */
  if (TYPE_STRUCTURAL_EQUALITY_P (type))
    SET_TYPE_STRUCTURAL_EQUALITY (t);
  else
    TYPE_CANONICAL (t) = t;

  /* Make it its own variant.  */
  TYPE_MAIN_VARIANT (t) = t;
  TYPE_NEXT_VARIANT (t) = 0;

  /* Note that it is now possible for TYPE_MIN_VALUE to be a value
     whose TREE_TYPE is not t.  This can also happen in the Ada
     frontend when using subtypes.  */

  return t;
}

/* Create a new variant of TYPE, equivalent but distinct.  This is so
   the caller can modify it. TYPE_CANONICAL for the return type will
   be equivalent to TYPE_CANONICAL of TYPE, indicating that the types
   are considered equal by the language itself (or that both types
   require structural equality checks). */

tree
build_variant_type_copy (tree type)
{
  tree t, m = TYPE_MAIN_VARIANT (type);

  t = build_distinct_type_copy (type);

  /* Since we're building a variant, assume that it is a non-semantic
     variant. This also propagates TYPE_STRUCTURAL_EQUALITY_P. */
  TYPE_CANONICAL (t) = TYPE_CANONICAL (type);

  /* Add the new type to the chain of variants of TYPE.  */
  TYPE_NEXT_VARIANT (t) = TYPE_NEXT_VARIANT (m);
  TYPE_NEXT_VARIANT (m) = t;
  TYPE_MAIN_VARIANT (t) = m;

  return t;
}

/* Return true if the from tree in both tree maps are equal.  */

int
tree_map_base_eq (const void *va, const void *vb)
{
  const struct tree_map_base  *const a = (const struct tree_map_base *) va,
    *const b = (const struct tree_map_base *) vb;
  return (a->from == b->from);
}

/* Hash a from tree in a tree_base_map.  */

unsigned int
tree_map_base_hash (const void *item)
{
  return htab_hash_pointer (((const struct tree_map_base *)item)->from);
}

/* Return true if this tree map structure is marked for garbage collection
   purposes.  We simply return true if the from tree is marked, so that this
   structure goes away when the from tree goes away.  */

int
tree_map_base_marked_p (const void *p)
{
  return ggc_marked_p (((const struct tree_map_base *) p)->from);
}

/* Hash a from tree in a tree_map.  */

unsigned int
tree_map_hash (const void *item)
{
  return (((const struct tree_map *) item)->hash);
}

/* Hash a from tree in a tree_decl_map.  */

unsigned int
tree_decl_map_hash (const void *item)
{
  return DECL_UID (((const struct tree_decl_map *) item)->base.from);
}

/* Return the initialization priority for DECL.  */

priority_type
decl_init_priority_lookup (tree decl)
{
  struct tree_priority_map *h;
  struct tree_map_base in;

  gcc_assert (VAR_OR_FUNCTION_DECL_P (decl));
  in.from = decl;
  h = (struct tree_priority_map *) htab_find (init_priority_for_decl, &in);
  return h ? h->init : DEFAULT_INIT_PRIORITY;
}

/* Return the finalization priority for DECL.  */

priority_type
decl_fini_priority_lookup (tree decl)
{
  struct tree_priority_map *h;
  struct tree_map_base in;

  gcc_assert (TREE_CODE (decl) == FUNCTION_DECL);
  in.from = decl;
  h = (struct tree_priority_map *) htab_find (init_priority_for_decl, &in);
  return h ? h->fini : DEFAULT_INIT_PRIORITY;
}

/* Return the initialization and finalization priority information for
   DECL.  If there is no previous priority information, a freshly
   allocated structure is returned.  */

static struct tree_priority_map *
decl_priority_info (tree decl)
{
  struct tree_priority_map in;
  struct tree_priority_map *h;
  void **loc;

  in.base.from = decl;
  loc = htab_find_slot (init_priority_for_decl, &in, INSERT);
  h = (struct tree_priority_map *) *loc;
  if (!h)
    {
      h = ggc_alloc_cleared_tree_priority_map ();
      *loc = h;
      h->base.from = decl;
      h->init = DEFAULT_INIT_PRIORITY;
      h->fini = DEFAULT_INIT_PRIORITY;
    }

  return h;
}

/* Set the initialization priority for DECL to PRIORITY.  */

void
decl_init_priority_insert (tree decl, priority_type priority)
{
  struct tree_priority_map *h;

  gcc_assert (VAR_OR_FUNCTION_DECL_P (decl));
  if (priority == DEFAULT_INIT_PRIORITY)
    return;
  h = decl_priority_info (decl);
  h->init = priority;
}

/* Set the finalization priority for DECL to PRIORITY.  */

void
decl_fini_priority_insert (tree decl, priority_type priority)
{
  struct tree_priority_map *h;

  gcc_assert (TREE_CODE (decl) == FUNCTION_DECL);
  if (priority == DEFAULT_INIT_PRIORITY)
    return;
  h = decl_priority_info (decl);
  h->fini = priority;
}

/* Print out the statistics for the DECL_DEBUG_EXPR hash table.  */

static void
print_debug_expr_statistics (void)
{
  fprintf (stderr, "DECL_DEBUG_EXPR  hash: size %ld, %ld elements, %f collisions\n",
	   (long) htab_size (debug_expr_for_decl),
	   (long) htab_elements (debug_expr_for_decl),
	   htab_collisions (debug_expr_for_decl));
}

/* Print out the statistics for the DECL_VALUE_EXPR hash table.  */

static void
print_value_expr_statistics (void)
{
  fprintf (stderr, "DECL_VALUE_EXPR  hash: size %ld, %ld elements, %f collisions\n",
	   (long) htab_size (value_expr_for_decl),
	   (long) htab_elements (value_expr_for_decl),
	   htab_collisions (value_expr_for_decl));
}

/* Lookup a debug expression for FROM, and return it if we find one.  */

tree
decl_debug_expr_lookup (tree from)
{
  struct tree_decl_map *h, in;
  in.base.from = from;

  h = (struct tree_decl_map *)
      htab_find_with_hash (debug_expr_for_decl, &in, DECL_UID (from));
  if (h)
    return h->to;
  return NULL_TREE;
}

/* Insert a mapping FROM->TO in the debug expression hashtable.  */

void
decl_debug_expr_insert (tree from, tree to)
{
  struct tree_decl_map *h;
  void **loc;

  h = ggc_alloc_tree_decl_map ();
  h->base.from = from;
  h->to = to;
  loc = htab_find_slot_with_hash (debug_expr_for_decl, h, DECL_UID (from),
				  INSERT);
  *(struct tree_decl_map **) loc = h;
}

/* Lookup a value expression for FROM, and return it if we find one.  */

tree
decl_value_expr_lookup (tree from)
{
  struct tree_decl_map *h, in;
  in.base.from = from;

  h = (struct tree_decl_map *)
      htab_find_with_hash (value_expr_for_decl, &in, DECL_UID (from));
  if (h)
    return h->to;
  return NULL_TREE;
}

/* Insert a mapping FROM->TO in the value expression hashtable.  */

void
decl_value_expr_insert (tree from, tree to)
{
  struct tree_decl_map *h;
  void **loc;

  h = ggc_alloc_tree_decl_map ();
  h->base.from = from;
  h->to = to;
  loc = htab_find_slot_with_hash (value_expr_for_decl, h, DECL_UID (from),
				  INSERT);
  *(struct tree_decl_map **) loc = h;
}

/* Lookup a vector of debug arguments for FROM, and return it if we
   find one.  */

vec<tree, va_gc> **
decl_debug_args_lookup (tree from)
{
  struct tree_vec_map *h, in;

  if (!DECL_HAS_DEBUG_ARGS_P (from))
    return NULL;
  gcc_checking_assert (debug_args_for_decl != NULL);
  in.base.from = from;
  h = (struct tree_vec_map *)
      htab_find_with_hash (debug_args_for_decl, &in, DECL_UID (from));
  if (h)
    return &h->to;
  return NULL;
}

/* Insert a mapping FROM->empty vector of debug arguments in the value
   expression hashtable.  */

vec<tree, va_gc> **
decl_debug_args_insert (tree from)
{
  struct tree_vec_map *h;
  void **loc;

  if (DECL_HAS_DEBUG_ARGS_P (from))
    return decl_debug_args_lookup (from);
  if (debug_args_for_decl == NULL)
    debug_args_for_decl = htab_create_ggc (64, tree_vec_map_hash,
					   tree_vec_map_eq, 0);
  h = ggc_alloc_tree_vec_map ();
  h->base.from = from;
  h->to = NULL;
  loc = htab_find_slot_with_hash (debug_args_for_decl, h, DECL_UID (from),
				  INSERT);
  *(struct tree_vec_map **) loc = h;
  DECL_HAS_DEBUG_ARGS_P (from) = 1;
  return &h->to;
}

/* Hashing of types so that we don't make duplicates.
   The entry point is `type_hash_canon'.  */

/* Compute a hash code for a list of types (chain of TREE_LIST nodes
   with types in the TREE_VALUE slots), by adding the hash codes
   of the individual types.  */

static unsigned int
type_hash_list (const_tree list, hashval_t hashcode)
{
  const_tree tail;

  for (tail = list; tail; tail = TREE_CHAIN (tail))
    if (TREE_VALUE (tail) != error_mark_node)
      hashcode = iterative_hash_object (TYPE_HASH (TREE_VALUE (tail)),
					hashcode);

  return hashcode;
}

/* These are the Hashtable callback functions.  */

/* Returns true iff the types are equivalent.  */

static int
type_hash_eq (const void *va, const void *vb)
{
  const struct type_hash *const a = (const struct type_hash *) va,
    *const b = (const struct type_hash *) vb;

  /* First test the things that are the same for all types.  */
  if (a->hash != b->hash
      || TREE_CODE (a->type) != TREE_CODE (b->type)
      || TREE_TYPE (a->type) != TREE_TYPE (b->type)
      || !attribute_list_equal (TYPE_ATTRIBUTES (a->type),
				 TYPE_ATTRIBUTES (b->type))
      || (TREE_CODE (a->type) != COMPLEX_TYPE
          && TYPE_NAME (a->type) != TYPE_NAME (b->type)))
    return 0;

  /* Be careful about comparing arrays before and after the element type
     has been completed; don't compare TYPE_ALIGN unless both types are
     complete.  */
  if (COMPLETE_TYPE_P (a->type) && COMPLETE_TYPE_P (b->type)
      && (TYPE_ALIGN (a->type) != TYPE_ALIGN (b->type)
	  || TYPE_MODE (a->type) != TYPE_MODE (b->type)))
    return 0;

  switch (TREE_CODE (a->type))
    {
    case VOID_TYPE:
    case COMPLEX_TYPE:
    case POINTER_TYPE:
    case REFERENCE_TYPE:
    case NULLPTR_TYPE:
      return 1;

    case VECTOR_TYPE:
      return TYPE_VECTOR_SUBPARTS (a->type) == TYPE_VECTOR_SUBPARTS (b->type);

    case ENUMERAL_TYPE:
      if (TYPE_VALUES (a->type) != TYPE_VALUES (b->type)
	  && !(TYPE_VALUES (a->type)
	       && TREE_CODE (TYPE_VALUES (a->type)) == TREE_LIST
	       && TYPE_VALUES (b->type)
	       && TREE_CODE (TYPE_VALUES (b->type)) == TREE_LIST
	       && type_list_equal (TYPE_VALUES (a->type),
				   TYPE_VALUES (b->type))))
	return 0;

      /* ... fall through ... */

    case INTEGER_TYPE:
    case REAL_TYPE:
    case BOOLEAN_TYPE:
      if (TYPE_PRECISION (a->type) != TYPE_PRECISION (b->type))
	return false;
      return ((TYPE_MAX_VALUE (a->type) == TYPE_MAX_VALUE (b->type)
	       || tree_int_cst_equal (TYPE_MAX_VALUE (a->type),
				      TYPE_MAX_VALUE (b->type)))
	      && (TYPE_MIN_VALUE (a->type) == TYPE_MIN_VALUE (b->type)
		  || tree_int_cst_equal (TYPE_MIN_VALUE (a->type),
					 TYPE_MIN_VALUE (b->type))));

    case FIXED_POINT_TYPE:
      return TYPE_SATURATING (a->type) == TYPE_SATURATING (b->type);

    case OFFSET_TYPE:
      return TYPE_OFFSET_BASETYPE (a->type) == TYPE_OFFSET_BASETYPE (b->type);

    case METHOD_TYPE:
      if (TYPE_METHOD_BASETYPE (a->type) == TYPE_METHOD_BASETYPE (b->type)
	  && (TYPE_ARG_TYPES (a->type) == TYPE_ARG_TYPES (b->type)
	      || (TYPE_ARG_TYPES (a->type)
		  && TREE_CODE (TYPE_ARG_TYPES (a->type)) == TREE_LIST
		  && TYPE_ARG_TYPES (b->type)
		  && TREE_CODE (TYPE_ARG_TYPES (b->type)) == TREE_LIST
		  && type_list_equal (TYPE_ARG_TYPES (a->type),
				      TYPE_ARG_TYPES (b->type)))))
        break;
      return 0;
    case ARRAY_TYPE:
      return TYPE_DOMAIN (a->type) == TYPE_DOMAIN (b->type);

    case RECORD_TYPE:
    case UNION_TYPE:
    case QUAL_UNION_TYPE:
      return (TYPE_FIELDS (a->type) == TYPE_FIELDS (b->type)
	      || (TYPE_FIELDS (a->type)
		  && TREE_CODE (TYPE_FIELDS (a->type)) == TREE_LIST
		  && TYPE_FIELDS (b->type)
		  && TREE_CODE (TYPE_FIELDS (b->type)) == TREE_LIST
		  && type_list_equal (TYPE_FIELDS (a->type),
				      TYPE_FIELDS (b->type))));

    case FUNCTION_TYPE:
      if (TYPE_ARG_TYPES (a->type) == TYPE_ARG_TYPES (b->type)
	  || (TYPE_ARG_TYPES (a->type)
	      && TREE_CODE (TYPE_ARG_TYPES (a->type)) == TREE_LIST
	      && TYPE_ARG_TYPES (b->type)
	      && TREE_CODE (TYPE_ARG_TYPES (b->type)) == TREE_LIST
	      && type_list_equal (TYPE_ARG_TYPES (a->type),
				  TYPE_ARG_TYPES (b->type))))
	break;
      return 0;

    default:
      return 0;
    }

  if (lang_hooks.types.type_hash_eq != NULL)
    return lang_hooks.types.type_hash_eq (a->type, b->type);

  return 1;
}

/* Return the cached hash value.  */

static hashval_t
type_hash_hash (const void *item)
{
  return ((const struct type_hash *) item)->hash;
}

/* Look in the type hash table for a type isomorphic to TYPE.
   If one is found, return it.  Otherwise return 0.  */

static tree
type_hash_lookup (hashval_t hashcode, tree type)
{
  struct type_hash *h, in;

  /* The TYPE_ALIGN field of a type is set by layout_type(), so we
     must call that routine before comparing TYPE_ALIGNs.  */
  layout_type (type);

  in.hash = hashcode;
  in.type = type;

  h = (struct type_hash *) htab_find_with_hash (type_hash_table, &in,
						hashcode);
  if (h)
    return h->type;
  return NULL_TREE;
}

/* Add an entry to the type-hash-table
   for a type TYPE whose hash code is HASHCODE.  */

static void
type_hash_add (hashval_t hashcode, tree type)
{
  struct type_hash *h;
  void **loc;

  h = ggc_alloc_type_hash ();
  h->hash = hashcode;
  h->type = type;
  loc = htab_find_slot_with_hash (type_hash_table, h, hashcode, INSERT);
  *loc = (void *)h;
}

/* Given TYPE, and HASHCODE its hash code, return the canonical
   object for an identical type if one already exists.
   Otherwise, return TYPE, and record it as the canonical object.

   To use this function, first create a type of the sort you want.
   Then compute its hash code from the fields of the type that
   make it different from other similar types.
   Then call this function and use the value.  */

tree
type_hash_canon (unsigned int hashcode, tree type)
{
  tree t1;

  /* The hash table only contains main variants, so ensure that's what we're
     being passed.  */
  gcc_assert (TYPE_MAIN_VARIANT (type) == type);

  /* See if the type is in the hash table already.  If so, return it.
     Otherwise, add the type.  */
  t1 = type_hash_lookup (hashcode, type);
  if (t1 != 0)
    {
      if (GATHER_STATISTICS)
	{
	  tree_code_counts[(int) TREE_CODE (type)]--;
	  tree_node_counts[(int) t_kind]--;
	  tree_node_sizes[(int) t_kind] -= sizeof (struct tree_type_non_common);
	}
      return t1;
    }
  else
    {
      type_hash_add (hashcode, type);
      return type;
    }
}

/* See if the data pointed to by the type hash table is marked.  We consider
   it marked if the type is marked or if a debug type number or symbol
   table entry has been made for the type.  */

static int
type_hash_marked_p (const void *p)
{
  const_tree const type = ((const struct type_hash *) p)->type;

  return ggc_marked_p (type);
}

static void
print_type_hash_statistics (void)
{
  fprintf (stderr, "Type hash: size %ld, %ld elements, %f collisions\n",
	   (long) htab_size (type_hash_table),
	   (long) htab_elements (type_hash_table),
	   htab_collisions (type_hash_table));
}

/* Compute a hash code for a list of attributes (chain of TREE_LIST nodes
   with names in the TREE_PURPOSE slots and args in the TREE_VALUE slots),
   by adding the hash codes of the individual attributes.  */

static unsigned int
attribute_hash_list (const_tree list, hashval_t hashcode)
{
  const_tree tail;

  for (tail = list; tail; tail = TREE_CHAIN (tail))
    /* ??? Do we want to add in TREE_VALUE too? */
    hashcode = iterative_hash_object
      (IDENTIFIER_HASH_VALUE (get_attribute_name (tail)), hashcode);
  return hashcode;
}

/* Given two lists of attributes, return true if list l2 is
   equivalent to l1.  */

int
attribute_list_equal (const_tree l1, const_tree l2)
{
  if (l1 == l2)
    return 1;

  return attribute_list_contained (l1, l2)
	 && attribute_list_contained (l2, l1);
}

/* Given two lists of attributes, return true if list L2 is
   completely contained within L1.  */
/* ??? This would be faster if attribute names were stored in a canonicalized
   form.  Otherwise, if L1 uses `foo' and L2 uses `__foo__', the long method
   must be used to show these elements are equivalent (which they are).  */
/* ??? It's not clear that attributes with arguments will always be handled
   correctly.  */

int
attribute_list_contained (const_tree l1, const_tree l2)
{
  const_tree t1, t2;

  /* First check the obvious, maybe the lists are identical.  */
  if (l1 == l2)
    return 1;

  /* Maybe the lists are similar.  */
  for (t1 = l1, t2 = l2;
       t1 != 0 && t2 != 0
        && get_attribute_name (t1) == get_attribute_name (t2)
        && TREE_VALUE (t1) == TREE_VALUE (t2);
       t1 = TREE_CHAIN (t1), t2 = TREE_CHAIN (t2))
    ;

  /* Maybe the lists are equal.  */
  if (t1 == 0 && t2 == 0)
    return 1;

  for (; t2 != 0; t2 = TREE_CHAIN (t2))
    {
      const_tree attr;
      /* This CONST_CAST is okay because lookup_attribute does not
	 modify its argument and the return value is assigned to a
	 const_tree.  */
      for (attr = lookup_ident_attribute (get_attribute_name (t2),
					  CONST_CAST_TREE (l1));
	   attr != NULL_TREE && !attribute_value_equal (t2, attr);
	   attr = lookup_ident_attribute (get_attribute_name (t2),
					  TREE_CHAIN (attr)))
	;

      if (attr == NULL_TREE)
	return 0;
    }

  return 1;
}

/* Given two lists of types
   (chains of TREE_LIST nodes with types in the TREE_VALUE slots)
   return 1 if the lists contain the same types in the same order.
   Also, the TREE_PURPOSEs must match.  */

int
type_list_equal (const_tree l1, const_tree l2)
{
  const_tree t1, t2;

  for (t1 = l1, t2 = l2; t1 && t2; t1 = TREE_CHAIN (t1), t2 = TREE_CHAIN (t2))
    if (TREE_VALUE (t1) != TREE_VALUE (t2)
	|| (TREE_PURPOSE (t1) != TREE_PURPOSE (t2)
	    && ! (1 == simple_cst_equal (TREE_PURPOSE (t1), TREE_PURPOSE (t2))
		  && (TREE_TYPE (TREE_PURPOSE (t1))
		      == TREE_TYPE (TREE_PURPOSE (t2))))))
      return 0;

  return t1 == t2;
}

/* Returns the number of arguments to the FUNCTION_TYPE or METHOD_TYPE
   given by TYPE.  If the argument list accepts variable arguments,
   then this function counts only the ordinary arguments.  */

int
type_num_arguments (const_tree type)
{
  int i = 0;
  tree t;

  for (t = TYPE_ARG_TYPES (type); t; t = TREE_CHAIN (t))
    /* If the function does not take a variable number of arguments,
       the last element in the list will have type `void'.  */
    if (VOID_TYPE_P (TREE_VALUE (t)))
      break;
    else
      ++i;

  return i;
}

/* Nonzero if integer constants T1 and T2
   represent the same constant value.  */

int
tree_int_cst_equal (const_tree t1, const_tree t2)
{
  if (t1 == t2)
    return 1;

  if (t1 == 0 || t2 == 0)
    return 0;

  if (TREE_CODE (t1) == INTEGER_CST
      && TREE_CODE (t2) == INTEGER_CST
      && wi::to_widest (t1) == wi::to_widest (t2))
    return 1;

  return 0;
}

/* Nonzero if integer constants T1 and T2 represent values that satisfy <.
   The precise way of comparison depends on their data type.  */

int
tree_int_cst_lt (const_tree t1, const_tree t2)
{
  return INT_CST_LT (t1, t2);
}

/* Returns -1 if T1 < T2, 0 if T1 == T2, and 1 if T1 > T2.  */

int
tree_int_cst_compare (const_tree t1, const_tree t2)
{
  return wi::cmps (wi::to_widest (t1), wi::to_widest (t2));
}

/* Return true if T is an INTEGER_CST whose numerical value (extended
   according to TYPE_UNSIGNED) fits in a signed HOST_WIDE_INT.  */

bool
tree_fits_shwi_p (const_tree t)
{
  return (t != NULL_TREE
	  && TREE_CODE (t) == INTEGER_CST
	  && wi::fits_shwi_p (wi::to_widest (t)));
}

/* Return true if T is an INTEGER_CST whose numerical value (extended
   according to TYPE_UNSIGNED) fits in an unsigned HOST_WIDE_INT.  */

bool
tree_fits_uhwi_p (const_tree t)
{
  return (t != NULL_TREE
	  && TREE_CODE (t) == INTEGER_CST
	  && wi::fits_uhwi_p (wi::to_widest (t)));
}

/* T is an INTEGER_CST whose numerical value (extended according to
   TYPE_UNSIGNED) fits in a signed HOST_WIDE_INT.  Return that
   HOST_WIDE_INT.  */

HOST_WIDE_INT
tree_to_shwi (const_tree t)
{
  gcc_assert (tree_fits_shwi_p (t));
  return TREE_INT_CST_LOW (t);
}

/* T is an INTEGER_CST whose numerical value (extended according to
   TYPE_UNSIGNED) fits in an unsigned HOST_WIDE_INT.  Return that
   HOST_WIDE_INT.  */

unsigned HOST_WIDE_INT
tree_to_uhwi (const_tree t)
{
  gcc_assert (tree_fits_uhwi_p (t));
  return TREE_INT_CST_LOW (t);
}

/* Return the most significant (sign) bit of T.  */

int
tree_int_cst_sign_bit (const_tree t)
{
  unsigned bitno = TYPE_PRECISION (TREE_TYPE (t)) - 1;

  return wi::extract_uhwi (t, bitno, 1);
}

/* Return an indication of the sign of the integer constant T.
   The return value is -1 if T < 0, 0 if T == 0, and 1 if T > 0.
   Note that -1 will never be returned if T's type is unsigned.  */

int
tree_int_cst_sgn (const_tree t)
{
  if (wi::eq_p (t, 0))
    return 0;
  else if (TYPE_UNSIGNED (TREE_TYPE (t)))
    return 1;
  else if (wi::neg_p (t))
    return -1;
  else
    return 1;
}

/* Return the minimum number of bits needed to represent VALUE in a
   signed or unsigned type, UNSIGNEDP says which.  */

unsigned int
tree_int_cst_min_precision (tree value, signop sgn)
{
  /* If the value is negative, compute its negative minus 1.  The latter
     adjustment is because the absolute value of the largest negative value
     is one larger than the largest positive value.  This is equivalent to
     a bit-wise negation, so use that operation instead.  */

  if (tree_int_cst_sgn (value) < 0)
    value = fold_build1 (BIT_NOT_EXPR, TREE_TYPE (value), value);

  /* Return the number of bits needed, taking into account the fact
     that we need one more bit for a signed than unsigned type.
     If value is 0 or -1, the minimum precision is 1 no matter
     whether unsignedp is true or false.  */

  if (integer_zerop (value))
    return 1;
  else
    return tree_floor_log2 (value) + 1 + (sgn == SIGNED ? 1 : 0) ;
}

/* Return truthvalue of whether T1 is the same tree structure as T2.
   Return 1 if they are the same.
   Return 0 if they are understandably different.
   Return -1 if either contains tree structure not understood by
   this function.  */

int
simple_cst_equal (const_tree t1, const_tree t2)
{
  enum tree_code code1, code2;
  int cmp;
  int i;

  if (t1 == t2)
    return 1;
  if (t1 == 0 || t2 == 0)
    return 0;

  code1 = TREE_CODE (t1);
  code2 = TREE_CODE (t2);

  if (CONVERT_EXPR_CODE_P (code1) || code1 == NON_LVALUE_EXPR)
    {
      if (CONVERT_EXPR_CODE_P (code2)
	  || code2 == NON_LVALUE_EXPR)
	return simple_cst_equal (TREE_OPERAND (t1, 0), TREE_OPERAND (t2, 0));
      else
	return simple_cst_equal (TREE_OPERAND (t1, 0), t2);
    }

  else if (CONVERT_EXPR_CODE_P (code2)
	   || code2 == NON_LVALUE_EXPR)
    return simple_cst_equal (t1, TREE_OPERAND (t2, 0));

  if (code1 != code2)
    return 0;

  switch (code1)
    {
    case INTEGER_CST:
      return wi::to_widest (t1) == wi::to_widest (t2);

    case REAL_CST:
      return REAL_VALUES_IDENTICAL (TREE_REAL_CST (t1), TREE_REAL_CST (t2));

    case FIXED_CST:
      return FIXED_VALUES_IDENTICAL (TREE_FIXED_CST (t1), TREE_FIXED_CST (t2));

    case STRING_CST:
      return (TREE_STRING_LENGTH (t1) == TREE_STRING_LENGTH (t2)
	      && ! memcmp (TREE_STRING_POINTER (t1), TREE_STRING_POINTER (t2),
			 TREE_STRING_LENGTH (t1)));

    case CONSTRUCTOR:
      {
	unsigned HOST_WIDE_INT idx;
	vec<constructor_elt, va_gc> *v1 = CONSTRUCTOR_ELTS (t1);
	vec<constructor_elt, va_gc> *v2 = CONSTRUCTOR_ELTS (t2);

	if (vec_safe_length (v1) != vec_safe_length (v2))
	  return false;

        for (idx = 0; idx < vec_safe_length (v1); ++idx)
	  /* ??? Should we handle also fields here? */
	  if (!simple_cst_equal ((*v1)[idx].value, (*v2)[idx].value))
	    return false;
	return true;
      }

    case SAVE_EXPR:
      return simple_cst_equal (TREE_OPERAND (t1, 0), TREE_OPERAND (t2, 0));

    case CALL_EXPR:
      cmp = simple_cst_equal (CALL_EXPR_FN (t1), CALL_EXPR_FN (t2));
      if (cmp <= 0)
	return cmp;
      if (call_expr_nargs (t1) != call_expr_nargs (t2))
	return 0;
      {
	const_tree arg1, arg2;
	const_call_expr_arg_iterator iter1, iter2;
	for (arg1 = first_const_call_expr_arg (t1, &iter1),
	       arg2 = first_const_call_expr_arg (t2, &iter2);
	     arg1 && arg2;
	     arg1 = next_const_call_expr_arg (&iter1),
	       arg2 = next_const_call_expr_arg (&iter2))
	  {
	    cmp = simple_cst_equal (arg1, arg2);
	    if (cmp <= 0)
	      return cmp;
	  }
	return arg1 == arg2;
      }

    case TARGET_EXPR:
      /* Special case: if either target is an unallocated VAR_DECL,
	 it means that it's going to be unified with whatever the
	 TARGET_EXPR is really supposed to initialize, so treat it
	 as being equivalent to anything.  */
      if ((TREE_CODE (TREE_OPERAND (t1, 0)) == VAR_DECL
	   && DECL_NAME (TREE_OPERAND (t1, 0)) == NULL_TREE
	   && !DECL_RTL_SET_P (TREE_OPERAND (t1, 0)))
	  || (TREE_CODE (TREE_OPERAND (t2, 0)) == VAR_DECL
	      && DECL_NAME (TREE_OPERAND (t2, 0)) == NULL_TREE
	      && !DECL_RTL_SET_P (TREE_OPERAND (t2, 0))))
	cmp = 1;
      else
	cmp = simple_cst_equal (TREE_OPERAND (t1, 0), TREE_OPERAND (t2, 0));

      if (cmp <= 0)
	return cmp;

      return simple_cst_equal (TREE_OPERAND (t1, 1), TREE_OPERAND (t2, 1));

    case WITH_CLEANUP_EXPR:
      cmp = simple_cst_equal (TREE_OPERAND (t1, 0), TREE_OPERAND (t2, 0));
      if (cmp <= 0)
	return cmp;

      return simple_cst_equal (TREE_OPERAND (t1, 1), TREE_OPERAND (t1, 1));

    case COMPONENT_REF:
      if (TREE_OPERAND (t1, 1) == TREE_OPERAND (t2, 1))
	return simple_cst_equal (TREE_OPERAND (t1, 0), TREE_OPERAND (t2, 0));

      return 0;

    case VAR_DECL:
    case PARM_DECL:
    case CONST_DECL:
    case FUNCTION_DECL:
      return 0;

    default:
      break;
    }

  /* This general rule works for most tree codes.  All exceptions should be
     handled above.  If this is a language-specific tree code, we can't
     trust what might be in the operand, so say we don't know
     the situation.  */
  if ((int) code1 >= (int) LAST_AND_UNUSED_TREE_CODE)
    return -1;

  switch (TREE_CODE_CLASS (code1))
    {
    case tcc_unary:
    case tcc_binary:
    case tcc_comparison:
    case tcc_expression:
    case tcc_reference:
    case tcc_statement:
      cmp = 1;
      for (i = 0; i < TREE_CODE_LENGTH (code1); i++)
	{
	  cmp = simple_cst_equal (TREE_OPERAND (t1, i), TREE_OPERAND (t2, i));
	  if (cmp <= 0)
	    return cmp;
	}

      return cmp;

    default:
      return -1;
    }
}

/* Compare the value of T, an INTEGER_CST, with U, an unsigned integer value.
   Return -1, 0, or 1 if the value of T is less than, equal to, or greater
   than U, respectively.  */

int
compare_tree_int (const_tree t, unsigned HOST_WIDE_INT u)
{
  if (tree_int_cst_sgn (t) < 0)
    return -1;
  else if (!tree_fits_uhwi_p (t))
    return 1;
  else if (TREE_INT_CST_LOW (t) == u)
    return 0;
  else if (TREE_INT_CST_LOW (t) < u)
    return -1;
  else
    return 1;
}

/* Return true if SIZE represents a constant size that is in bounds of
   what the middle-end and the backend accepts (covering not more than
   half of the address-space).  */

bool
valid_constant_size_p (const_tree size)
{
  if (! tree_fits_uhwi_p (size)
      || TREE_OVERFLOW (size)
      || tree_int_cst_sign_bit (size) != 0)
    return false;
  return true;
}

/* Return the precision of the type, or for a complex or vector type the
   precision of the type of its elements.  */

unsigned int
element_precision (const_tree type)
{
  enum tree_code code = TREE_CODE (type);
  if (code == COMPLEX_TYPE || code == VECTOR_TYPE)
    type = TREE_TYPE (type);

  return TYPE_PRECISION (type);
}

/* Return true if CODE represents an associative tree code.  Otherwise
   return false.  */
bool
associative_tree_code (enum tree_code code)
{
  switch (code)
    {
    case BIT_IOR_EXPR:
    case BIT_AND_EXPR:
    case BIT_XOR_EXPR:
    case PLUS_EXPR:
    case MULT_EXPR:
    case MIN_EXPR:
    case MAX_EXPR:
      return true;

    default:
      break;
    }
  return false;
}

/* Return true if CODE represents a commutative tree code.  Otherwise
   return false.  */
bool
commutative_tree_code (enum tree_code code)
{
  switch (code)
    {
    case PLUS_EXPR:
    case MULT_EXPR:
    case MULT_HIGHPART_EXPR:
    case MIN_EXPR:
    case MAX_EXPR:
    case BIT_IOR_EXPR:
    case BIT_XOR_EXPR:
    case BIT_AND_EXPR:
    case NE_EXPR:
    case EQ_EXPR:
    case UNORDERED_EXPR:
    case ORDERED_EXPR:
    case UNEQ_EXPR:
    case LTGT_EXPR:
    case TRUTH_AND_EXPR:
    case TRUTH_XOR_EXPR:
    case TRUTH_OR_EXPR:
    case WIDEN_MULT_EXPR:
    case VEC_WIDEN_MULT_HI_EXPR:
    case VEC_WIDEN_MULT_LO_EXPR:
    case VEC_WIDEN_MULT_EVEN_EXPR:
    case VEC_WIDEN_MULT_ODD_EXPR:
      return true;

    default:
      break;
    }
  return false;
}

/* Return true if CODE represents a ternary tree code for which the
   first two operands are commutative.  Otherwise return false.  */
bool
commutative_ternary_tree_code (enum tree_code code)
{
  switch (code)
    {
    case WIDEN_MULT_PLUS_EXPR:
    case WIDEN_MULT_MINUS_EXPR:
      return true;

    default:
      break;
    }
  return false;
}

/* Generate a hash value for an expression.  This can be used iteratively
   by passing a previous result as the VAL argument.

   This function is intended to produce the same hash for expressions which
   would compare equal using operand_equal_p.  */

hashval_t
iterative_hash_expr (const_tree t, hashval_t val)
{
  int i;
  enum tree_code code;
  char tclass;

  if (t == NULL_TREE)
    return iterative_hash_hashval_t (0, val);

  code = TREE_CODE (t);

  switch (code)
    {
    /* Alas, constants aren't shared, so we can't rely on pointer
       identity.  */
    case INTEGER_CST:
      for (i = 0; i < TREE_INT_CST_NUNITS (t); i++)
	val = iterative_hash_host_wide_int (TREE_INT_CST_ELT (t, i), val);
      return val;
    case REAL_CST:
      {
	unsigned int val2 = real_hash (TREE_REAL_CST_PTR (t));

	return iterative_hash_hashval_t (val2, val);
      }
    case FIXED_CST:
      {
	unsigned int val2 = fixed_hash (TREE_FIXED_CST_PTR (t));

	return iterative_hash_hashval_t (val2, val);
      }
    case STRING_CST:
      return iterative_hash (TREE_STRING_POINTER (t),
			     TREE_STRING_LENGTH (t), val);
    case COMPLEX_CST:
      val = iterative_hash_expr (TREE_REALPART (t), val);
      return iterative_hash_expr (TREE_IMAGPART (t), val);
    case VECTOR_CST:
      {
	unsigned i;
	for (i = 0; i < VECTOR_CST_NELTS (t); ++i)
	  val = iterative_hash_expr (VECTOR_CST_ELT (t, i), val);
	return val;
      }
    case SSA_NAME:
      /* We can just compare by pointer.  */
      return iterative_hash_host_wide_int (SSA_NAME_VERSION (t), val);
    case PLACEHOLDER_EXPR:
      /* The node itself doesn't matter.  */
      return val;
    case TREE_LIST:
      /* A list of expressions, for a CALL_EXPR or as the elements of a
	 VECTOR_CST.  */
      for (; t; t = TREE_CHAIN (t))
	val = iterative_hash_expr (TREE_VALUE (t), val);
      return val;
    case CONSTRUCTOR:
      {
	unsigned HOST_WIDE_INT idx;
	tree field, value;
	FOR_EACH_CONSTRUCTOR_ELT (CONSTRUCTOR_ELTS (t), idx, field, value)
	  {
	    val = iterative_hash_expr (field, val);
	    val = iterative_hash_expr (value, val);
	  }
	return val;
      }
    case FUNCTION_DECL:
      /* When referring to a built-in FUNCTION_DECL, use the __builtin__ form.
	 Otherwise nodes that compare equal according to operand_equal_p might
	 get different hash codes.  However, don't do this for machine specific
	 or front end builtins, since the function code is overloaded in those
	 cases.  */
      if (DECL_BUILT_IN_CLASS (t) == BUILT_IN_NORMAL
	  && builtin_decl_explicit_p (DECL_FUNCTION_CODE (t)))
	{
	  t = builtin_decl_explicit (DECL_FUNCTION_CODE (t));
	  code = TREE_CODE (t);
	}
      /* FALL THROUGH */
    default:
      tclass = TREE_CODE_CLASS (code);

      if (tclass == tcc_declaration)
	{
	  /* DECL's have a unique ID */
	  val = iterative_hash_host_wide_int (DECL_UID (t), val);
	}
      else
	{
	  gcc_assert (IS_EXPR_CODE_CLASS (tclass));

	  val = iterative_hash_object (code, val);

	  /* Don't hash the type, that can lead to having nodes which
	     compare equal according to operand_equal_p, but which
	     have different hash codes.  */
	  if (CONVERT_EXPR_CODE_P (code)
	      || code == NON_LVALUE_EXPR)
	    {
	      /* Make sure to include signness in the hash computation.  */
	      val += TYPE_UNSIGNED (TREE_TYPE (t));
	      val = iterative_hash_expr (TREE_OPERAND (t, 0), val);
	    }

	  else if (commutative_tree_code (code))
	    {
	      /* It's a commutative expression.  We want to hash it the same
		 however it appears.  We do this by first hashing both operands
		 and then rehashing based on the order of their independent
		 hashes.  */
	      hashval_t one = iterative_hash_expr (TREE_OPERAND (t, 0), 0);
	      hashval_t two = iterative_hash_expr (TREE_OPERAND (t, 1), 0);
	      hashval_t t;

	      if (one > two)
		t = one, one = two, two = t;

	      val = iterative_hash_hashval_t (one, val);
	      val = iterative_hash_hashval_t (two, val);
	    }
	  else
	    for (i = TREE_OPERAND_LENGTH (t) - 1; i >= 0; --i)
	      val = iterative_hash_expr (TREE_OPERAND (t, i), val);
	}
      return val;
    }
}

/* Constructors for pointer, array and function types.
   (RECORD_TYPE, UNION_TYPE and ENUMERAL_TYPE nodes are
   constructed by language-dependent code, not here.)  */

/* Construct, lay out and return the type of pointers to TO_TYPE with
   mode MODE.  If CAN_ALIAS_ALL is TRUE, indicate this type can
   reference all of memory. If such a type has already been
   constructed, reuse it.  */

tree
build_pointer_type_for_mode (tree to_type, enum machine_mode mode,
			     bool can_alias_all)
{
  tree t;

  if (to_type == error_mark_node)
    return error_mark_node;

  /* If the pointed-to type has the may_alias attribute set, force
     a TYPE_REF_CAN_ALIAS_ALL pointer to be generated.  */
  if (lookup_attribute ("may_alias", TYPE_ATTRIBUTES (to_type)))
    can_alias_all = true;

  /* In some cases, languages will have things that aren't a POINTER_TYPE
     (such as a RECORD_TYPE for fat pointers in Ada) as TYPE_POINTER_TO.
     In that case, return that type without regard to the rest of our
     operands.

     ??? This is a kludge, but consistent with the way this function has
     always operated and there doesn't seem to be a good way to avoid this
     at the moment.  */
  if (TYPE_POINTER_TO (to_type) != 0
      && TREE_CODE (TYPE_POINTER_TO (to_type)) != POINTER_TYPE)
    return TYPE_POINTER_TO (to_type);

  /* First, if we already have a type for pointers to TO_TYPE and it's
     the proper mode, use it.  */
  for (t = TYPE_POINTER_TO (to_type); t; t = TYPE_NEXT_PTR_TO (t))
    if (TYPE_MODE (t) == mode && TYPE_REF_CAN_ALIAS_ALL (t) == can_alias_all)
      return t;

  t = make_node (POINTER_TYPE);

  TREE_TYPE (t) = to_type;
  SET_TYPE_MODE (t, mode);
  TYPE_REF_CAN_ALIAS_ALL (t) = can_alias_all;
  TYPE_NEXT_PTR_TO (t) = TYPE_POINTER_TO (to_type);
  TYPE_POINTER_TO (to_type) = t;

  if (TYPE_STRUCTURAL_EQUALITY_P (to_type))
    SET_TYPE_STRUCTURAL_EQUALITY (t);
  else if (TYPE_CANONICAL (to_type) != to_type)
    TYPE_CANONICAL (t)
      = build_pointer_type_for_mode (TYPE_CANONICAL (to_type),
				     mode, can_alias_all);

  /* Lay out the type.  This function has many callers that are concerned
     with expression-construction, and this simplifies them all.  */
  layout_type (t);

  return t;
}

/* By default build pointers in ptr_mode.  */

tree
build_pointer_type (tree to_type)
{
  addr_space_t as = to_type == error_mark_node? ADDR_SPACE_GENERIC
					      : TYPE_ADDR_SPACE (to_type);
  enum machine_mode pointer_mode = targetm.addr_space.pointer_mode (as);
  return build_pointer_type_for_mode (to_type, pointer_mode, false);
}

/* Same as build_pointer_type_for_mode, but for REFERENCE_TYPE.  */

tree
build_reference_type_for_mode (tree to_type, enum machine_mode mode,
			       bool can_alias_all)
{
  tree t;

  if (to_type == error_mark_node)
    return error_mark_node;

  /* If the pointed-to type has the may_alias attribute set, force
     a TYPE_REF_CAN_ALIAS_ALL pointer to be generated.  */
  if (lookup_attribute ("may_alias", TYPE_ATTRIBUTES (to_type)))
    can_alias_all = true;

  /* In some cases, languages will have things that aren't a REFERENCE_TYPE
     (such as a RECORD_TYPE for fat pointers in Ada) as TYPE_REFERENCE_TO.
     In that case, return that type without regard to the rest of our
     operands.

     ??? This is a kludge, but consistent with the way this function has
     always operated and there doesn't seem to be a good way to avoid this
     at the moment.  */
  if (TYPE_REFERENCE_TO (to_type) != 0
      && TREE_CODE (TYPE_REFERENCE_TO (to_type)) != REFERENCE_TYPE)
    return TYPE_REFERENCE_TO (to_type);

  /* First, if we already have a type for pointers to TO_TYPE and it's
     the proper mode, use it.  */
  for (t = TYPE_REFERENCE_TO (to_type); t; t = TYPE_NEXT_REF_TO (t))
    if (TYPE_MODE (t) == mode && TYPE_REF_CAN_ALIAS_ALL (t) == can_alias_all)
      return t;

  t = make_node (REFERENCE_TYPE);

  TREE_TYPE (t) = to_type;
  SET_TYPE_MODE (t, mode);
  TYPE_REF_CAN_ALIAS_ALL (t) = can_alias_all;
  TYPE_NEXT_REF_TO (t) = TYPE_REFERENCE_TO (to_type);
  TYPE_REFERENCE_TO (to_type) = t;

  if (TYPE_STRUCTURAL_EQUALITY_P (to_type))
    SET_TYPE_STRUCTURAL_EQUALITY (t);
  else if (TYPE_CANONICAL (to_type) != to_type)
    TYPE_CANONICAL (t)
      = build_reference_type_for_mode (TYPE_CANONICAL (to_type),
				       mode, can_alias_all);

  layout_type (t);

  return t;
}


/* Build the node for the type of references-to-TO_TYPE by default
   in ptr_mode.  */

tree
build_reference_type (tree to_type)
{
  addr_space_t as = to_type == error_mark_node? ADDR_SPACE_GENERIC
					      : TYPE_ADDR_SPACE (to_type);
  enum machine_mode pointer_mode = targetm.addr_space.pointer_mode (as);
  return build_reference_type_for_mode (to_type, pointer_mode, false);
}

#define MAX_INT_CACHED_PREC \
  (HOST_BITS_PER_WIDE_INT > 64 ? HOST_BITS_PER_WIDE_INT : 64)
static GTY(()) tree nonstandard_integer_type_cache[2 * MAX_INT_CACHED_PREC + 2];

/* Builds a signed or unsigned integer type of precision PRECISION.
   Used for C bitfields whose precision does not match that of
   built-in target types.  */
tree
build_nonstandard_integer_type (unsigned HOST_WIDE_INT precision,
				int unsignedp)
{
  tree itype, ret;

  if (unsignedp)
    unsignedp = MAX_INT_CACHED_PREC + 1;
    
  if (precision <= MAX_INT_CACHED_PREC)
    {
      itype = nonstandard_integer_type_cache[precision + unsignedp];
      if (itype)
	return itype;
    }

  itype = make_node (INTEGER_TYPE);
  TYPE_PRECISION (itype) = precision;

  if (unsignedp)
    fixup_unsigned_type (itype);
  else
    fixup_signed_type (itype);

  ret = itype;
  if (tree_fits_uhwi_p (TYPE_MAX_VALUE (itype)))
    ret = type_hash_canon (tree_to_uhwi (TYPE_MAX_VALUE (itype)), itype);
  if (precision <= MAX_INT_CACHED_PREC)
    nonstandard_integer_type_cache[precision + unsignedp] = ret;

  return ret;
}

/* Create a range of some discrete type TYPE (an INTEGER_TYPE, ENUMERAL_TYPE
   or BOOLEAN_TYPE) with low bound LOWVAL and high bound HIGHVAL.  If SHARED
   is true, reuse such a type that has already been constructed.  */

static tree
build_range_type_1 (tree type, tree lowval, tree highval, bool shared)
{
  tree itype = make_node (INTEGER_TYPE);
  hashval_t hashcode = 0;

  TREE_TYPE (itype) = type;

  TYPE_MIN_VALUE (itype) = fold_convert (type, lowval);
  TYPE_MAX_VALUE (itype) = highval ? fold_convert (type, highval) : NULL;

  TYPE_PRECISION (itype) = TYPE_PRECISION (type);
  SET_TYPE_MODE (itype, TYPE_MODE (type));
  TYPE_SIZE (itype) = TYPE_SIZE (type);
  TYPE_SIZE_UNIT (itype) = TYPE_SIZE_UNIT (type);
  TYPE_ALIGN (itype) = TYPE_ALIGN (type);
  TYPE_USER_ALIGN (itype) = TYPE_USER_ALIGN (type);

  if (!shared)
    return itype;

  if ((TYPE_MIN_VALUE (itype)
       && TREE_CODE (TYPE_MIN_VALUE (itype)) != INTEGER_CST)
      || (TYPE_MAX_VALUE (itype)
	  && TREE_CODE (TYPE_MAX_VALUE (itype)) != INTEGER_CST))
    {
      /* Since we cannot reliably merge this type, we need to compare it using
	 structural equality checks.  */
      SET_TYPE_STRUCTURAL_EQUALITY (itype);
      return itype;
    }

  hashcode = iterative_hash_expr (TYPE_MIN_VALUE (itype), hashcode);
  hashcode = iterative_hash_expr (TYPE_MAX_VALUE (itype), hashcode);
  hashcode = iterative_hash_hashval_t (TYPE_HASH (type), hashcode);
  itype = type_hash_canon (hashcode, itype);

  return itype;
}

/* Wrapper around build_range_type_1 with SHARED set to true.  */

tree
build_range_type (tree type, tree lowval, tree highval)
{
  return build_range_type_1 (type, lowval, highval, true);
}

/* Wrapper around build_range_type_1 with SHARED set to false.  */

tree
build_nonshared_range_type (tree type, tree lowval, tree highval)
{
  return build_range_type_1 (type, lowval, highval, false);
}

/* Create a type of integers to be the TYPE_DOMAIN of an ARRAY_TYPE.
   MAXVAL should be the maximum value in the domain
   (one less than the length of the array).

   The maximum value that MAXVAL can have is INT_MAX for a HOST_WIDE_INT.
   We don't enforce this limit, that is up to caller (e.g. language front end).
   The limit exists because the result is a signed type and we don't handle
   sizes that use more than one HOST_WIDE_INT.  */

tree
build_index_type (tree maxval)
{
  return build_range_type (sizetype, size_zero_node, maxval);
}

/* Return true if the debug information for TYPE, a subtype, should be emitted
   as a subrange type.  If so, set LOWVAL to the low bound and HIGHVAL to the
   high bound, respectively.  Sometimes doing so unnecessarily obfuscates the
   debug info and doesn't reflect the source code.  */

bool
subrange_type_for_debug_p (const_tree type, tree *lowval, tree *highval)
{
  tree base_type = TREE_TYPE (type), low, high;

  /* Subrange types have a base type which is an integral type.  */
  if (!INTEGRAL_TYPE_P (base_type))
    return false;

  /* Get the real bounds of the subtype.  */
  if (lang_hooks.types.get_subrange_bounds)
    lang_hooks.types.get_subrange_bounds (type, &low, &high);
  else
    {
      low = TYPE_MIN_VALUE (type);
      high = TYPE_MAX_VALUE (type);
    }

  /* If the type and its base type have the same representation and the same
     name, then the type is not a subrange but a copy of the base type.  */
  if ((TREE_CODE (base_type) == INTEGER_TYPE
       || TREE_CODE (base_type) == BOOLEAN_TYPE)
      && int_size_in_bytes (type) == int_size_in_bytes (base_type)
      && tree_int_cst_equal (low, TYPE_MIN_VALUE (base_type))
      && tree_int_cst_equal (high, TYPE_MAX_VALUE (base_type)))
    {
      tree type_name = TYPE_NAME (type);
      tree base_type_name = TYPE_NAME (base_type);

      if (type_name && TREE_CODE (type_name) == TYPE_DECL)
	type_name = DECL_NAME (type_name);

      if (base_type_name && TREE_CODE (base_type_name) == TYPE_DECL)
	base_type_name = DECL_NAME (base_type_name);

      if (type_name == base_type_name)
	return false;
    }

  if (lowval)
    *lowval = low;
  if (highval)
    *highval = high;
  return true;
}

/* Construct, lay out and return the type of arrays of elements with ELT_TYPE
   and number of elements specified by the range of values of INDEX_TYPE.
   If SHARED is true, reuse such a type that has already been constructed.  */

static tree
build_array_type_1 (tree elt_type, tree index_type, bool shared)
{
  tree t;

  if (TREE_CODE (elt_type) == FUNCTION_TYPE)
    {
      error ("arrays of functions are not meaningful");
      elt_type = integer_type_node;
    }

  t = make_node (ARRAY_TYPE);
  TREE_TYPE (t) = elt_type;
  TYPE_DOMAIN (t) = index_type;
  TYPE_ADDR_SPACE (t) = TYPE_ADDR_SPACE (elt_type);
  layout_type (t);

  /* If the element type is incomplete at this point we get marked for
     structural equality.  Do not record these types in the canonical
     type hashtable.  */
  if (TYPE_STRUCTURAL_EQUALITY_P (t))
    return t;

  if (shared)
    {
      hashval_t hashcode = iterative_hash_object (TYPE_HASH (elt_type), 0);
      if (index_type)
	hashcode = iterative_hash_object (TYPE_HASH (index_type), hashcode);
      t = type_hash_canon (hashcode, t);
    }

  if (TYPE_CANONICAL (t) == t)
    {
      if (TYPE_STRUCTURAL_EQUALITY_P (elt_type)
	  || (index_type && TYPE_STRUCTURAL_EQUALITY_P (index_type)))
	SET_TYPE_STRUCTURAL_EQUALITY (t);
      else if (TYPE_CANONICAL (elt_type) != elt_type
	       || (index_type && TYPE_CANONICAL (index_type) != index_type))
	TYPE_CANONICAL (t)
	  = build_array_type_1 (TYPE_CANONICAL (elt_type),
				index_type
				? TYPE_CANONICAL (index_type) : NULL_TREE,
				shared);
    }

  return t;
}

/* Wrapper around build_array_type_1 with SHARED set to true.  */

tree
build_array_type (tree elt_type, tree index_type)
{
  return build_array_type_1 (elt_type, index_type, true);
}

/* Wrapper around build_array_type_1 with SHARED set to false.  */

tree
build_nonshared_array_type (tree elt_type, tree index_type)
{
  return build_array_type_1 (elt_type, index_type, false);
}

/* Return a representation of ELT_TYPE[NELTS], using indices of type
   sizetype.  */

tree
build_array_type_nelts (tree elt_type, unsigned HOST_WIDE_INT nelts)
{
  return build_array_type (elt_type, build_index_type (size_int (nelts - 1)));
}

/* Recursively examines the array elements of TYPE, until a non-array
   element type is found.  */

tree
strip_array_types (tree type)
{
  while (TREE_CODE (type) == ARRAY_TYPE)
    type = TREE_TYPE (type);

  return type;
}

/* Computes the canonical argument types from the argument type list
   ARGTYPES.

   Upon return, *ANY_STRUCTURAL_P will be true iff either it was true
   on entry to this function, or if any of the ARGTYPES are
   structural.

   Upon return, *ANY_NONCANONICAL_P will be true iff either it was
   true on entry to this function, or if any of the ARGTYPES are
   non-canonical.

   Returns a canonical argument list, which may be ARGTYPES when the
   canonical argument list is unneeded (i.e., *ANY_STRUCTURAL_P is
   true) or would not differ from ARGTYPES.  */

static tree
maybe_canonicalize_argtypes (tree argtypes,
			     bool *any_structural_p,
			     bool *any_noncanonical_p)
{
  tree arg;
  bool any_noncanonical_argtypes_p = false;

  for (arg = argtypes; arg && !(*any_structural_p); arg = TREE_CHAIN (arg))
    {
      if (!TREE_VALUE (arg) || TREE_VALUE (arg) == error_mark_node)
	/* Fail gracefully by stating that the type is structural.  */
	*any_structural_p = true;
      else if (TYPE_STRUCTURAL_EQUALITY_P (TREE_VALUE (arg)))
	*any_structural_p = true;
      else if (TYPE_CANONICAL (TREE_VALUE (arg)) != TREE_VALUE (arg)
	       || TREE_PURPOSE (arg))
	/* If the argument has a default argument, we consider it
	   non-canonical even though the type itself is canonical.
	   That way, different variants of function and method types
	   with default arguments will all point to the variant with
	   no defaults as their canonical type.  */
        any_noncanonical_argtypes_p = true;
    }

  if (*any_structural_p)
    return argtypes;

  if (any_noncanonical_argtypes_p)
    {
      /* Build the canonical list of argument types.  */
      tree canon_argtypes = NULL_TREE;
      bool is_void = false;

      for (arg = argtypes; arg; arg = TREE_CHAIN (arg))
        {
          if (arg == void_list_node)
            is_void = true;
          else
            canon_argtypes = tree_cons (NULL_TREE,
                                        TYPE_CANONICAL (TREE_VALUE (arg)),
                                        canon_argtypes);
        }

      canon_argtypes = nreverse (canon_argtypes);
      if (is_void)
        canon_argtypes = chainon (canon_argtypes, void_list_node);

      /* There is a non-canonical type.  */
      *any_noncanonical_p = true;
      return canon_argtypes;
    }

  /* The canonical argument types are the same as ARGTYPES.  */
  return argtypes;
}

/* Construct, lay out and return
   the type of functions returning type VALUE_TYPE
   given arguments of types ARG_TYPES.
   ARG_TYPES is a chain of TREE_LIST nodes whose TREE_VALUEs
   are data type nodes for the arguments of the function.
   If such a type has already been constructed, reuse it.  */

tree
build_function_type (tree value_type, tree arg_types)
{
  tree t;
  hashval_t hashcode = 0;
  bool any_structural_p, any_noncanonical_p;
  tree canon_argtypes;

  if (TREE_CODE (value_type) == FUNCTION_TYPE)
    {
      error ("function return type cannot be function");
      value_type = integer_type_node;
    }

  /* Make a node of the sort we want.  */
  t = make_node (FUNCTION_TYPE);
  TREE_TYPE (t) = value_type;
  TYPE_ARG_TYPES (t) = arg_types;

  /* If we already have such a type, use the old one.  */
  hashcode = iterative_hash_object (TYPE_HASH (value_type), hashcode);
  hashcode = type_hash_list (arg_types, hashcode);
  t = type_hash_canon (hashcode, t);

  /* Set up the canonical type. */
  any_structural_p   = TYPE_STRUCTURAL_EQUALITY_P (value_type);
  any_noncanonical_p = TYPE_CANONICAL (value_type) != value_type;
  canon_argtypes = maybe_canonicalize_argtypes (arg_types,
						&any_structural_p,
						&any_noncanonical_p);
  if (any_structural_p)
    SET_TYPE_STRUCTURAL_EQUALITY (t);
  else if (any_noncanonical_p)
    TYPE_CANONICAL (t) = build_function_type (TYPE_CANONICAL (value_type),
					      canon_argtypes);

  if (!COMPLETE_TYPE_P (t))
    layout_type (t);
  return t;
}

/* Build a function type.  The RETURN_TYPE is the type returned by the
   function.  If VAARGS is set, no void_type_node is appended to the
   the list.  ARGP must be always be terminated be a NULL_TREE.  */

static tree
build_function_type_list_1 (bool vaargs, tree return_type, va_list argp)
{
  tree t, args, last;

  t = va_arg (argp, tree);
  for (args = NULL_TREE; t != NULL_TREE; t = va_arg (argp, tree))
    args = tree_cons (NULL_TREE, t, args);

  if (vaargs)
    {
      last = args;
      if (args != NULL_TREE)
	args = nreverse (args);
      gcc_assert (last != void_list_node);
    }
  else if (args == NULL_TREE)
    args = void_list_node;
  else
    {
      last = args;
      args = nreverse (args);
      TREE_CHAIN (last) = void_list_node;
    }
  args = build_function_type (return_type, args);

  return args;
}

/* Build a function type.  The RETURN_TYPE is the type returned by the
   function.  If additional arguments are provided, they are
   additional argument types.  The list of argument types must always
   be terminated by NULL_TREE.  */

tree
build_function_type_list (tree return_type, ...)
{
  tree args;
  va_list p;

  va_start (p, return_type);
  args = build_function_type_list_1 (false, return_type, p);
  va_end (p);
  return args;
}

/* Build a variable argument function type.  The RETURN_TYPE is the
   type returned by the function.  If additional arguments are provided,
   they are additional argument types.  The list of argument types must
   always be terminated by NULL_TREE.  */

tree
build_varargs_function_type_list (tree return_type, ...)
{
  tree args;
  va_list p;

  va_start (p, return_type);
  args = build_function_type_list_1 (true, return_type, p);
  va_end (p);

  return args;
}

/* Build a function type.  RETURN_TYPE is the type returned by the
   function; VAARGS indicates whether the function takes varargs.  The
   function takes N named arguments, the types of which are provided in
   ARG_TYPES.  */

static tree
build_function_type_array_1 (bool vaargs, tree return_type, int n,
			     tree *arg_types)
{
  int i;
  tree t = vaargs ? NULL_TREE : void_list_node;

  for (i = n - 1; i >= 0; i--)
    t = tree_cons (NULL_TREE, arg_types[i], t);

  return build_function_type (return_type, t);
}

/* Build a function type.  RETURN_TYPE is the type returned by the
   function.  The function takes N named arguments, the types of which
   are provided in ARG_TYPES.  */

tree
build_function_type_array (tree return_type, int n, tree *arg_types)
{
  return build_function_type_array_1 (false, return_type, n, arg_types);
}

/* Build a variable argument function type.  RETURN_TYPE is the type
   returned by the function.  The function takes N named arguments, the
   types of which are provided in ARG_TYPES.  */

tree
build_varargs_function_type_array (tree return_type, int n, tree *arg_types)
{
  return build_function_type_array_1 (true, return_type, n, arg_types);
}

/* Build a METHOD_TYPE for a member of BASETYPE.  The RETTYPE (a TYPE)
   and ARGTYPES (a TREE_LIST) are the return type and arguments types
   for the method.  An implicit additional parameter (of type
   pointer-to-BASETYPE) is added to the ARGTYPES.  */

tree
build_method_type_directly (tree basetype,
			    tree rettype,
			    tree argtypes)
{
  tree t;
  tree ptype;
  int hashcode = 0;
  bool any_structural_p, any_noncanonical_p;
  tree canon_argtypes;

  /* Make a node of the sort we want.  */
  t = make_node (METHOD_TYPE);

  TYPE_METHOD_BASETYPE (t) = TYPE_MAIN_VARIANT (basetype);
  TREE_TYPE (t) = rettype;
  ptype = build_pointer_type (basetype);

  /* The actual arglist for this function includes a "hidden" argument
     which is "this".  Put it into the list of argument types.  */
  argtypes = tree_cons (NULL_TREE, ptype, argtypes);
  TYPE_ARG_TYPES (t) = argtypes;

  /* If we already have such a type, use the old one.  */
  hashcode = iterative_hash_object (TYPE_HASH (basetype), hashcode);
  hashcode = iterative_hash_object (TYPE_HASH (rettype), hashcode);
  hashcode = type_hash_list (argtypes, hashcode);
  t = type_hash_canon (hashcode, t);

  /* Set up the canonical type. */
  any_structural_p
    = (TYPE_STRUCTURAL_EQUALITY_P (basetype)
       || TYPE_STRUCTURAL_EQUALITY_P (rettype));
  any_noncanonical_p
    = (TYPE_CANONICAL (basetype) != basetype
       || TYPE_CANONICAL (rettype) != rettype);
  canon_argtypes = maybe_canonicalize_argtypes (TREE_CHAIN (argtypes),
						&any_structural_p,
						&any_noncanonical_p);
  if (any_structural_p)
    SET_TYPE_STRUCTURAL_EQUALITY (t);
  else if (any_noncanonical_p)
    TYPE_CANONICAL (t)
      = build_method_type_directly (TYPE_CANONICAL (basetype),
				    TYPE_CANONICAL (rettype),
				    canon_argtypes);
  if (!COMPLETE_TYPE_P (t))
    layout_type (t);

  return t;
}

/* Construct, lay out and return the type of methods belonging to class
   BASETYPE and whose arguments and values are described by TYPE.
   If that type exists already, reuse it.
   TYPE must be a FUNCTION_TYPE node.  */

tree
build_method_type (tree basetype, tree type)
{
  gcc_assert (TREE_CODE (type) == FUNCTION_TYPE);

  return build_method_type_directly (basetype,
				     TREE_TYPE (type),
				     TYPE_ARG_TYPES (type));
}

/* Construct, lay out and return the type of offsets to a value
   of type TYPE, within an object of type BASETYPE.
   If a suitable offset type exists already, reuse it.  */

tree
build_offset_type (tree basetype, tree type)
{
  tree t;
  hashval_t hashcode = 0;

  /* Make a node of the sort we want.  */
  t = make_node (OFFSET_TYPE);

  TYPE_OFFSET_BASETYPE (t) = TYPE_MAIN_VARIANT (basetype);
  TREE_TYPE (t) = type;

  /* If we already have such a type, use the old one.  */
  hashcode = iterative_hash_object (TYPE_HASH (basetype), hashcode);
  hashcode = iterative_hash_object (TYPE_HASH (type), hashcode);
  t = type_hash_canon (hashcode, t);

  if (!COMPLETE_TYPE_P (t))
    layout_type (t);

  if (TYPE_CANONICAL (t) == t)
    {
      if (TYPE_STRUCTURAL_EQUALITY_P (basetype)
	  || TYPE_STRUCTURAL_EQUALITY_P (type))
	SET_TYPE_STRUCTURAL_EQUALITY (t);
      else if (TYPE_CANONICAL (TYPE_MAIN_VARIANT (basetype)) != basetype
	       || TYPE_CANONICAL (type) != type)
	TYPE_CANONICAL (t)
	  = build_offset_type (TYPE_CANONICAL (TYPE_MAIN_VARIANT (basetype)),
			       TYPE_CANONICAL (type));
    }

  return t;
}

/* Create a complex type whose components are COMPONENT_TYPE.  */

tree
build_complex_type (tree component_type)
{
  tree t;
  hashval_t hashcode;

  gcc_assert (INTEGRAL_TYPE_P (component_type)
	      || SCALAR_FLOAT_TYPE_P (component_type)
	      || FIXED_POINT_TYPE_P (component_type));

  /* Make a node of the sort we want.  */
  t = make_node (COMPLEX_TYPE);

  TREE_TYPE (t) = TYPE_MAIN_VARIANT (component_type);

  /* If we already have such a type, use the old one.  */
  hashcode = iterative_hash_object (TYPE_HASH (component_type), 0);
  t = type_hash_canon (hashcode, t);

  if (!COMPLETE_TYPE_P (t))
    layout_type (t);

  if (TYPE_CANONICAL (t) == t)
    {
      if (TYPE_STRUCTURAL_EQUALITY_P (component_type))
	SET_TYPE_STRUCTURAL_EQUALITY (t);
      else if (TYPE_CANONICAL (component_type) != component_type)
	TYPE_CANONICAL (t)
	  = build_complex_type (TYPE_CANONICAL (component_type));
    }

  /* We need to create a name, since complex is a fundamental type.  */
  if (! TYPE_NAME (t))
    {
      const char *name;
      if (component_type == char_type_node)
	name = "complex char";
      else if (component_type == signed_char_type_node)
	name = "complex signed char";
      else if (component_type == unsigned_char_type_node)
	name = "complex unsigned char";
      else if (component_type == short_integer_type_node)
	name = "complex short int";
      else if (component_type == short_unsigned_type_node)
	name = "complex short unsigned int";
      else if (component_type == integer_type_node)
	name = "complex int";
      else if (component_type == unsigned_type_node)
	name = "complex unsigned int";
      else if (component_type == long_integer_type_node)
	name = "complex long int";
      else if (component_type == long_unsigned_type_node)
	name = "complex long unsigned int";
      else if (component_type == long_long_integer_type_node)
	name = "complex long long int";
      else if (component_type == long_long_unsigned_type_node)
	name = "complex long long unsigned int";
      else
	name = 0;

      if (name != 0)
	TYPE_NAME (t) = build_decl (UNKNOWN_LOCATION, TYPE_DECL,
	    			    get_identifier (name), t);
    }

  return build_qualified_type (t, TYPE_QUALS (component_type));
}

/* If TYPE is a real or complex floating-point type and the target
   does not directly support arithmetic on TYPE then return the wider
   type to be used for arithmetic on TYPE.  Otherwise, return
   NULL_TREE.  */

tree
excess_precision_type (tree type)
{
  if (flag_excess_precision != EXCESS_PRECISION_FAST)
    {
      int flt_eval_method = TARGET_FLT_EVAL_METHOD;
      switch (TREE_CODE (type))
	{
	case REAL_TYPE:
	  switch (flt_eval_method)
	    {
	    case 1:
	      if (TYPE_MODE (type) == TYPE_MODE (float_type_node))
		return double_type_node;
	      break;
	    case 2:
	      if (TYPE_MODE (type) == TYPE_MODE (float_type_node)
		  || TYPE_MODE (type) == TYPE_MODE (double_type_node))
		return long_double_type_node;
	      break;
	    default:
	      gcc_unreachable ();
	    }
	  break;
	case COMPLEX_TYPE:
	  if (TREE_CODE (TREE_TYPE (type)) != REAL_TYPE)
	    return NULL_TREE;
	  switch (flt_eval_method)
	    {
	    case 1:
	      if (TYPE_MODE (TREE_TYPE (type)) == TYPE_MODE (float_type_node))
		return complex_double_type_node;
	      break;
	    case 2:
	      if (TYPE_MODE (TREE_TYPE (type)) == TYPE_MODE (float_type_node)
		  || (TYPE_MODE (TREE_TYPE (type))
		      == TYPE_MODE (double_type_node)))
		return complex_long_double_type_node;
	      break;
	    default:
	      gcc_unreachable ();
	    }
	  break;
	default:
	  break;
	}
    }
  return NULL_TREE;
}

/* Return OP, stripped of any conversions to wider types as much as is safe.
   Converting the value back to OP's type makes a value equivalent to OP.

   If FOR_TYPE is nonzero, we return a value which, if converted to
   type FOR_TYPE, would be equivalent to converting OP to type FOR_TYPE.

   OP must have integer, real or enumeral type.  Pointers are not allowed!

   There are some cases where the obvious value we could return
   would regenerate to OP if converted to OP's type,
   but would not extend like OP to wider types.
   If FOR_TYPE indicates such extension is contemplated, we eschew such values.
   For example, if OP is (unsigned short)(signed char)-1,
   we avoid returning (signed char)-1 if FOR_TYPE is int,
   even though extending that to an unsigned short would regenerate OP,
   since the result of extending (signed char)-1 to (int)
   is different from (int) OP.  */

tree
get_unwidened (tree op, tree for_type)
{
  /* Set UNS initially if converting OP to FOR_TYPE is a zero-extension.  */
  tree type = TREE_TYPE (op);
  unsigned final_prec
    = TYPE_PRECISION (for_type != 0 ? for_type : type);
  int uns
    = (for_type != 0 && for_type != type
       && final_prec > TYPE_PRECISION (type)
       && TYPE_UNSIGNED (type));
  tree win = op;

  while (CONVERT_EXPR_P (op))
    {
      int bitschange;

      /* TYPE_PRECISION on vector types has different meaning
	 (TYPE_VECTOR_SUBPARTS) and casts from vectors are view conversions,
	 so avoid them here.  */
      if (TREE_CODE (TREE_TYPE (TREE_OPERAND (op, 0))) == VECTOR_TYPE)
	break;

      bitschange = TYPE_PRECISION (TREE_TYPE (op))
		   - TYPE_PRECISION (TREE_TYPE (TREE_OPERAND (op, 0)));

      /* Truncations are many-one so cannot be removed.
	 Unless we are later going to truncate down even farther.  */
      if (bitschange < 0
	  && final_prec > TYPE_PRECISION (TREE_TYPE (op)))
	break;

      /* See what's inside this conversion.  If we decide to strip it,
	 we will set WIN.  */
      op = TREE_OPERAND (op, 0);

      /* If we have not stripped any zero-extensions (uns is 0),
	 we can strip any kind of extension.
	 If we have previously stripped a zero-extension,
	 only zero-extensions can safely be stripped.
	 Any extension can be stripped if the bits it would produce
	 are all going to be discarded later by truncating to FOR_TYPE.  */

      if (bitschange > 0)
	{
	  if (! uns || final_prec <= TYPE_PRECISION (TREE_TYPE (op)))
	    win = op;
	  /* TYPE_UNSIGNED says whether this is a zero-extension.
	     Let's avoid computing it if it does not affect WIN
	     and if UNS will not be needed again.  */
	  if ((uns
	       || CONVERT_EXPR_P (op))
	      && TYPE_UNSIGNED (TREE_TYPE (op)))
	    {
	      uns = 1;
	      win = op;
	    }
	}
    }

  /* If we finally reach a constant see if it fits in for_type and
     in that case convert it.  */
  if (for_type
      && TREE_CODE (win) == INTEGER_CST
      && TREE_TYPE (win) != for_type
      && int_fits_type_p (win, for_type))
    win = fold_convert (for_type, win);

  return win;
}

/* Return OP or a simpler expression for a narrower value
   which can be sign-extended or zero-extended to give back OP.
   Store in *UNSIGNEDP_PTR either 1 if the value should be zero-extended
   or 0 if the value should be sign-extended.  */

tree
get_narrower (tree op, int *unsignedp_ptr)
{
  int uns = 0;
  int first = 1;
  tree win = op;
  bool integral_p = INTEGRAL_TYPE_P (TREE_TYPE (op));

  while (TREE_CODE (op) == NOP_EXPR)
    {
      int bitschange
	= (TYPE_PRECISION (TREE_TYPE (op))
	   - TYPE_PRECISION (TREE_TYPE (TREE_OPERAND (op, 0))));

      /* Truncations are many-one so cannot be removed.  */
      if (bitschange < 0)
	break;

      /* See what's inside this conversion.  If we decide to strip it,
	 we will set WIN.  */

      if (bitschange > 0)
	{
	  op = TREE_OPERAND (op, 0);
	  /* An extension: the outermost one can be stripped,
	     but remember whether it is zero or sign extension.  */
	  if (first)
	    uns = TYPE_UNSIGNED (TREE_TYPE (op));
	  /* Otherwise, if a sign extension has been stripped,
	     only sign extensions can now be stripped;
	     if a zero extension has been stripped, only zero-extensions.  */
	  else if (uns != TYPE_UNSIGNED (TREE_TYPE (op)))
	    break;
	  first = 0;
	}
      else /* bitschange == 0 */
	{
	  /* A change in nominal type can always be stripped, but we must
	     preserve the unsignedness.  */
	  if (first)
	    uns = TYPE_UNSIGNED (TREE_TYPE (op));
	  first = 0;
	  op = TREE_OPERAND (op, 0);
	  /* Keep trying to narrow, but don't assign op to win if it
	     would turn an integral type into something else.  */
	  if (INTEGRAL_TYPE_P (TREE_TYPE (op)) != integral_p)
	    continue;
	}

      win = op;
    }

  if (TREE_CODE (op) == COMPONENT_REF
      /* Since type_for_size always gives an integer type.  */
      && TREE_CODE (TREE_TYPE (op)) != REAL_TYPE
      && TREE_CODE (TREE_TYPE (op)) != FIXED_POINT_TYPE
      /* Ensure field is laid out already.  */
      && DECL_SIZE (TREE_OPERAND (op, 1)) != 0
      && tree_fits_uhwi_p (DECL_SIZE (TREE_OPERAND (op, 1))))
    {
      unsigned HOST_WIDE_INT innerprec
	= tree_to_uhwi (DECL_SIZE (TREE_OPERAND (op, 1)));
      int unsignedp = (DECL_UNSIGNED (TREE_OPERAND (op, 1))
		       || TYPE_UNSIGNED (TREE_TYPE (TREE_OPERAND (op, 1))));
      tree type = lang_hooks.types.type_for_size (innerprec, unsignedp);

      /* We can get this structure field in a narrower type that fits it,
	 but the resulting extension to its nominal type (a fullword type)
	 must satisfy the same conditions as for other extensions.

	 Do this only for fields that are aligned (not bit-fields),
	 because when bit-field insns will be used there is no
	 advantage in doing this.  */

      if (innerprec < TYPE_PRECISION (TREE_TYPE (op))
	  && ! DECL_BIT_FIELD (TREE_OPERAND (op, 1))
	  && (first || uns == DECL_UNSIGNED (TREE_OPERAND (op, 1)))
	  && type != 0)
	{
	  if (first)
	    uns = DECL_UNSIGNED (TREE_OPERAND (op, 1));
	  win = fold_convert (type, op);
	}
    }

  *unsignedp_ptr = uns;
  return win;
}

/* Returns true if integer constant C has a value that is permissible
   for type TYPE (an INTEGER_TYPE).  */

bool
int_fits_type_p (const_tree c, const_tree type)
{
  tree type_low_bound, type_high_bound;
  bool ok_for_low_bound, ok_for_high_bound;
  signop sgn_c = TYPE_SIGN (TREE_TYPE (c));

retry:
  type_low_bound = TYPE_MIN_VALUE (type);
  type_high_bound = TYPE_MAX_VALUE (type);

  /* If at least one bound of the type is a constant integer, we can check
     ourselves and maybe make a decision. If no such decision is possible, but
     this type is a subtype, try checking against that.  Otherwise, use
     fits_to_tree_p, which checks against the precision.

     Compute the status for each possibly constant bound, and return if we see
     one does not match. Use ok_for_xxx_bound for this purpose, assigning -1
     for "unknown if constant fits", 0 for "constant known *not* to fit" and 1
     for "constant known to fit".  */

  /* Check if c >= type_low_bound.  */
  if (type_low_bound && TREE_CODE (type_low_bound) == INTEGER_CST)
    {
      if (INT_CST_LT (c, type_low_bound))
	return false;
      ok_for_low_bound = true;
    }
  else
    ok_for_low_bound = false;

  /* Check if c <= type_high_bound.  */
  if (type_high_bound && TREE_CODE (type_high_bound) == INTEGER_CST)
    {
      if (INT_CST_LT (type_high_bound, c))
	return false;
      ok_for_high_bound = true;
    }
  else
    ok_for_high_bound = false;

  /* If the constant fits both bounds, the result is known.  */
  if (ok_for_low_bound && ok_for_high_bound)
    return true;

  /* Perform some generic filtering which may allow making a decision
     even if the bounds are not constant.  First, negative integers
     never fit in unsigned types, */
  if (TYPE_UNSIGNED (type) && sgn_c == SIGNED && wi::neg_p (c))
    return false;

  /* Second, narrower types always fit in wider ones.  */
  if (TYPE_PRECISION (type) > TYPE_PRECISION (TREE_TYPE (c)))
    return true;

  /* Third, unsigned integers with top bit set never fit signed types.  */
  if (!TYPE_UNSIGNED (type) && sgn_c == UNSIGNED)
    {
      int prec = GET_MODE_PRECISION (TYPE_MODE (TREE_TYPE (c))) - 1;
      if (prec < TYPE_PRECISION (TREE_TYPE (c)))
	{
	  /* When a tree_cst is converted to a wide-int, the precision
	     is taken from the type.  However, if the precision of the
	     mode underneath the type is smaller than that, it is
	     possible that the value will not fit.  The test below
	     fails if any bit is set between the sign bit of the
	     underlying mode and the top bit of the type.  */
	  if (wi::ne_p (wi::zext (c, prec - 1), c))
	    return false;
	}
      else if (wi::neg_p (c))
	return false;
    }

  /* If we haven't been able to decide at this point, there nothing more we
     can check ourselves here.  Look at the base type if we have one and it
     has the same precision.  */
  if (TREE_CODE (type) == INTEGER_TYPE
      && TREE_TYPE (type) != 0
      && TYPE_PRECISION (type) == TYPE_PRECISION (TREE_TYPE (type)))
    {
      type = TREE_TYPE (type);
      goto retry;
    }

  /* Or to fits_to_tree_p, if nothing else.  */
  return wi::fits_to_tree_p (c, type);
}

/* Stores bounds of an integer TYPE in MIN and MAX.  If TYPE has non-constant
   bounds or is a POINTER_TYPE, the maximum and/or minimum values that can be
   represented (assuming two's-complement arithmetic) within the bit
   precision of the type are returned instead.  */

void
get_type_static_bounds (const_tree type, mpz_t min, mpz_t max)
{
  if (!POINTER_TYPE_P (type) && TYPE_MIN_VALUE (type)
      && TREE_CODE (TYPE_MIN_VALUE (type)) == INTEGER_CST)
    wi::to_mpz (TYPE_MIN_VALUE (type), min, TYPE_SIGN (type));
  else
    {
      if (TYPE_UNSIGNED (type))
	mpz_set_ui (min, 0);
      else
	{
	  wide_int mn = wi::min_value (TYPE_PRECISION (type), SIGNED);
	  wi::to_mpz (mn, min, SIGNED);
	}
    }

  if (!POINTER_TYPE_P (type) && TYPE_MAX_VALUE (type)
      && TREE_CODE (TYPE_MAX_VALUE (type)) == INTEGER_CST)
    wi::to_mpz (TYPE_MAX_VALUE (type), max, TYPE_SIGN (type));
  else
    {
      wide_int mn = wi::max_value (TYPE_PRECISION (type), TYPE_SIGN (type));
      wi::to_mpz (mn, max, TYPE_SIGN (type));
    }
}

/* Return true if VAR is an automatic variable defined in function FN.  */

bool
auto_var_in_fn_p (const_tree var, const_tree fn)
{
  return (DECL_P (var) && DECL_CONTEXT (var) == fn
	  && ((((TREE_CODE (var) == VAR_DECL && ! DECL_EXTERNAL (var))
		|| TREE_CODE (var) == PARM_DECL)
	       && ! TREE_STATIC (var))
	      || TREE_CODE (var) == LABEL_DECL
	      || TREE_CODE (var) == RESULT_DECL));
}

/* Subprogram of following function.  Called by walk_tree.

   Return *TP if it is an automatic variable or parameter of the
   function passed in as DATA.  */

static tree
find_var_from_fn (tree *tp, int *walk_subtrees, void *data)
{
  tree fn = (tree) data;

  if (TYPE_P (*tp))
    *walk_subtrees = 0;

  else if (DECL_P (*tp)
	   && auto_var_in_fn_p (*tp, fn))
    return *tp;

  return NULL_TREE;
}

/* Returns true if T is, contains, or refers to a type with variable
   size.  For METHOD_TYPEs and FUNCTION_TYPEs we exclude the
   arguments, but not the return type.  If FN is nonzero, only return
   true if a modifier of the type or position of FN is a variable or
   parameter inside FN.

   This concept is more general than that of C99 'variably modified types':
   in C99, a struct type is never variably modified because a VLA may not
   appear as a structure member.  However, in GNU C code like:

     struct S { int i[f()]; };

   is valid, and other languages may define similar constructs.  */

bool
variably_modified_type_p (tree type, tree fn)
{
  tree t;

/* Test if T is either variable (if FN is zero) or an expression containing
   a variable in FN.  If TYPE isn't gimplified, return true also if
   gimplify_one_sizepos would gimplify the expression into a local
   variable.  */
#define RETURN_TRUE_IF_VAR(T)						\
  do { tree _t = (T);							\
    if (_t != NULL_TREE							\
	&& _t != error_mark_node					\
	&& TREE_CODE (_t) != INTEGER_CST				\
	&& TREE_CODE (_t) != PLACEHOLDER_EXPR				\
	&& (!fn								\
	    || (!TYPE_SIZES_GIMPLIFIED (type)				\
		&& !is_gimple_sizepos (_t))				\
	    || walk_tree (&_t, find_var_from_fn, fn, NULL)))		\
      return true;  } while (0)

  if (type == error_mark_node)
    return false;

  /* If TYPE itself has variable size, it is variably modified.  */
  RETURN_TRUE_IF_VAR (TYPE_SIZE (type));
  RETURN_TRUE_IF_VAR (TYPE_SIZE_UNIT (type));

  switch (TREE_CODE (type))
    {
    case POINTER_TYPE:
    case REFERENCE_TYPE:
    case VECTOR_TYPE:
      if (variably_modified_type_p (TREE_TYPE (type), fn))
	return true;
      break;

    case FUNCTION_TYPE:
    case METHOD_TYPE:
      /* If TYPE is a function type, it is variably modified if the
	 return type is variably modified.  */
      if (variably_modified_type_p (TREE_TYPE (type), fn))
	  return true;
      break;

    case INTEGER_TYPE:
    case REAL_TYPE:
    case FIXED_POINT_TYPE:
    case ENUMERAL_TYPE:
    case BOOLEAN_TYPE:
      /* Scalar types are variably modified if their end points
	 aren't constant.  */
      RETURN_TRUE_IF_VAR (TYPE_MIN_VALUE (type));
      RETURN_TRUE_IF_VAR (TYPE_MAX_VALUE (type));
      break;

    case RECORD_TYPE:
    case UNION_TYPE:
    case QUAL_UNION_TYPE:
      /* We can't see if any of the fields are variably-modified by the
	 definition we normally use, since that would produce infinite
	 recursion via pointers.  */
      /* This is variably modified if some field's type is.  */
      for (t = TYPE_FIELDS (type); t; t = DECL_CHAIN (t))
	if (TREE_CODE (t) == FIELD_DECL)
	  {
	    RETURN_TRUE_IF_VAR (DECL_FIELD_OFFSET (t));
	    RETURN_TRUE_IF_VAR (DECL_SIZE (t));
	    RETURN_TRUE_IF_VAR (DECL_SIZE_UNIT (t));

	    if (TREE_CODE (type) == QUAL_UNION_TYPE)
	      RETURN_TRUE_IF_VAR (DECL_QUALIFIER (t));
	  }
	break;

    case ARRAY_TYPE:
      /* Do not call ourselves to avoid infinite recursion.  This is
	 variably modified if the element type is.  */
      RETURN_TRUE_IF_VAR (TYPE_SIZE (TREE_TYPE (type)));
      RETURN_TRUE_IF_VAR (TYPE_SIZE_UNIT (TREE_TYPE (type)));
      break;

    default:
      break;
    }

  /* The current language may have other cases to check, but in general,
     all other types are not variably modified.  */
  return lang_hooks.tree_inlining.var_mod_type_p (type, fn);

#undef RETURN_TRUE_IF_VAR
}

/* Given a DECL or TYPE, return the scope in which it was declared, or
   NULL_TREE if there is no containing scope.  */

tree
get_containing_scope (const_tree t)
{
  return (TYPE_P (t) ? TYPE_CONTEXT (t) : DECL_CONTEXT (t));
}

/* Return the innermost context enclosing DECL that is
   a FUNCTION_DECL, or zero if none.  */

tree
decl_function_context (const_tree decl)
{
  tree context;

  if (TREE_CODE (decl) == ERROR_MARK)
    return 0;

  /* C++ virtual functions use DECL_CONTEXT for the class of the vtable
     where we look up the function at runtime.  Such functions always take
     a first argument of type 'pointer to real context'.

     C++ should really be fixed to use DECL_CONTEXT for the real context,
     and use something else for the "virtual context".  */
  else if (TREE_CODE (decl) == FUNCTION_DECL && DECL_VINDEX (decl))
    context
      = TYPE_MAIN_VARIANT
	(TREE_TYPE (TREE_VALUE (TYPE_ARG_TYPES (TREE_TYPE (decl)))));
  else
    context = DECL_CONTEXT (decl);

  while (context && TREE_CODE (context) != FUNCTION_DECL)
    {
      if (TREE_CODE (context) == BLOCK)
	context = BLOCK_SUPERCONTEXT (context);
      else
	context = get_containing_scope (context);
    }

  return context;
}

/* Return the innermost context enclosing DECL that is
   a RECORD_TYPE, UNION_TYPE or QUAL_UNION_TYPE, or zero if none.
   TYPE_DECLs and FUNCTION_DECLs are transparent to this function.  */

tree
decl_type_context (const_tree decl)
{
  tree context = DECL_CONTEXT (decl);

  while (context)
    switch (TREE_CODE (context))
      {
      case NAMESPACE_DECL:
      case TRANSLATION_UNIT_DECL:
	return NULL_TREE;

      case RECORD_TYPE:
      case UNION_TYPE:
      case QUAL_UNION_TYPE:
	return context;

      case TYPE_DECL:
      case FUNCTION_DECL:
	context = DECL_CONTEXT (context);
	break;

      case BLOCK:
	context = BLOCK_SUPERCONTEXT (context);
	break;

      default:
	gcc_unreachable ();
      }

  return NULL_TREE;
}

/* CALL is a CALL_EXPR.  Return the declaration for the function
   called, or NULL_TREE if the called function cannot be
   determined.  */

tree
get_callee_fndecl (const_tree call)
{
  tree addr;

  if (call == error_mark_node)
    return error_mark_node;

  /* It's invalid to call this function with anything but a
     CALL_EXPR.  */
  gcc_assert (TREE_CODE (call) == CALL_EXPR);

  /* The first operand to the CALL is the address of the function
     called.  */
  addr = CALL_EXPR_FN (call);

  STRIP_NOPS (addr);

  /* If this is a readonly function pointer, extract its initial value.  */
  if (DECL_P (addr) && TREE_CODE (addr) != FUNCTION_DECL
      && TREE_READONLY (addr) && ! TREE_THIS_VOLATILE (addr)
      && DECL_INITIAL (addr))
    addr = DECL_INITIAL (addr);

  /* If the address is just `&f' for some function `f', then we know
     that `f' is being called.  */
  if (TREE_CODE (addr) == ADDR_EXPR
      && TREE_CODE (TREE_OPERAND (addr, 0)) == FUNCTION_DECL)
    return TREE_OPERAND (addr, 0);

  /* We couldn't figure out what was being called.  */
  return NULL_TREE;
}

/* Print debugging information about tree nodes generated during the compile,
   and any language-specific information.  */

void
dump_tree_statistics (void)
{
  if (GATHER_STATISTICS)
    {
      int i;
      int total_nodes, total_bytes;
      fprintf (stderr, "Kind                   Nodes      Bytes\n");
      fprintf (stderr, "---------------------------------------\n");
      total_nodes = total_bytes = 0;
      for (i = 0; i < (int) all_kinds; i++)
	{
	  fprintf (stderr, "%-20s %7d %10d\n", tree_node_kind_names[i],
		   tree_node_counts[i], tree_node_sizes[i]);
	  total_nodes += tree_node_counts[i];
	  total_bytes += tree_node_sizes[i];
	}
      fprintf (stderr, "---------------------------------------\n");
      fprintf (stderr, "%-20s %7d %10d\n", "Total", total_nodes, total_bytes);
      fprintf (stderr, "---------------------------------------\n");
      fprintf (stderr, "Code                   Nodes\n");
      fprintf (stderr, "----------------------------\n");
      for (i = 0; i < (int) MAX_TREE_CODES; i++)
	fprintf (stderr, "%-20s %7d\n", get_tree_code_name ((enum tree_code) i),
                 tree_code_counts[i]);
      fprintf (stderr, "----------------------------\n");
      ssanames_print_statistics ();
      phinodes_print_statistics ();
    }
  else
    fprintf (stderr, "(No per-node statistics)\n");

  print_type_hash_statistics ();
  print_debug_expr_statistics ();
  print_value_expr_statistics ();
  lang_hooks.print_statistics ();
}

#define FILE_FUNCTION_FORMAT "_GLOBAL__%s_%s"

/* Generate a crc32 of a byte.  */

static unsigned
crc32_unsigned_bits (unsigned chksum, unsigned value, unsigned bits)
{
  unsigned ix;

  for (ix = bits; ix--; value <<= 1)
    {
      unsigned feedback;
      
      feedback = (value ^ chksum) & 0x80000000 ? 0x04c11db7 : 0;
      chksum <<= 1;
      chksum ^= feedback;
    }
  return chksum;
}

/* Generate a crc32 of a 32-bit unsigned.  */

unsigned
crc32_unsigned (unsigned chksum, unsigned value)
{
  return crc32_unsigned_bits (chksum, value, 32);
}

/* Generate a crc32 of a byte.  */

unsigned
crc32_byte (unsigned chksum, char byte)
{
  return crc32_unsigned_bits (chksum, (unsigned) byte << 24, 8);
}

/* Generate a crc32 of a string.  */

unsigned
crc32_string (unsigned chksum, const char *string)
{
  do
    {
      chksum = crc32_byte (chksum, *string);
    }
  while (*string++);
  return chksum;
}

/* P is a string that will be used in a symbol.  Mask out any characters
   that are not valid in that context.  */

void
clean_symbol_name (char *p)
{
  for (; *p; p++)
    if (! (ISALNUM (*p)
#ifndef NO_DOLLAR_IN_LABEL	/* this for `$'; unlikely, but... -- kr */
	    || *p == '$'
#endif
#ifndef NO_DOT_IN_LABEL		/* this for `.'; unlikely, but...  */
	    || *p == '.'
#endif
	   ))
      *p = '_';
}

/* Generate a name for a special-purpose function.
   The generated name may need to be unique across the whole link.
   Changes to this function may also require corresponding changes to
   xstrdup_mask_random.
   TYPE is some string to identify the purpose of this function to the
   linker or collect2; it must start with an uppercase letter,
   one of:
   I - for constructors
   D - for destructors
   N - for C++ anonymous namespaces
   F - for DWARF unwind frame information.  */

tree
get_file_function_name (const char *type)
{
  char *buf;
  const char *p;
  char *q;

  /* If we already have a name we know to be unique, just use that.  */
  if (first_global_object_name)
    p = q = ASTRDUP (first_global_object_name);
  /* If the target is handling the constructors/destructors, they
     will be local to this file and the name is only necessary for
     debugging purposes. 
     We also assign sub_I and sub_D sufixes to constructors called from
     the global static constructors.  These are always local.  */
  else if (((type[0] == 'I' || type[0] == 'D') && targetm.have_ctors_dtors)
	   || (strncmp (type, "sub_", 4) == 0
	       && (type[4] == 'I' || type[4] == 'D')))
    {
      const char *file = main_input_filename;
      if (! file)
	file = LOCATION_FILE (input_location);
      /* Just use the file's basename, because the full pathname
	 might be quite long.  */
      p = q = ASTRDUP (lbasename (file));
    }
  else
    {
      /* Otherwise, the name must be unique across the entire link.
	 We don't have anything that we know to be unique to this translation
	 unit, so use what we do have and throw in some randomness.  */
      unsigned len;
      const char *name = weak_global_object_name;
      const char *file = main_input_filename;

      if (! name)
	name = "";
      if (! file)
	file = LOCATION_FILE (input_location);

      len = strlen (file);
      q = (char *) alloca (9 + 17 + len + 1);
      memcpy (q, file, len + 1);

      snprintf (q + len, 9 + 17 + 1, "_%08X_" HOST_WIDE_INT_PRINT_HEX, 
		crc32_string (0, name), get_random_seed (false));

      p = q;
    }

  clean_symbol_name (q);
  buf = (char *) alloca (sizeof (FILE_FUNCTION_FORMAT) + strlen (p)
			 + strlen (type));

  /* Set up the name of the file-level functions we may need.
     Use a global object (which is already required to be unique over
     the program) rather than the file name (which imposes extra
     constraints).  */
  sprintf (buf, FILE_FUNCTION_FORMAT, type, p);

  return get_identifier (buf);
}

#if defined ENABLE_TREE_CHECKING && (GCC_VERSION >= 2007)

/* Complain that the tree code of NODE does not match the expected 0
   terminated list of trailing codes. The trailing code list can be
   empty, for a more vague error message.  FILE, LINE, and FUNCTION
   are of the caller.  */

void
tree_check_failed (const_tree node, const char *file,
		   int line, const char *function, ...)
{
  va_list args;
  const char *buffer;
  unsigned length = 0;
  enum tree_code code;

  va_start (args, function);
  while ((code = (enum tree_code) va_arg (args, int)))
    length += 4 + strlen (get_tree_code_name (code));
  va_end (args);
  if (length)
    {
      char *tmp;
      va_start (args, function);
      length += strlen ("expected ");
      buffer = tmp = (char *) alloca (length);
      length = 0;
      while ((code = (enum tree_code) va_arg (args, int)))
	{
	  const char *prefix = length ? " or " : "expected ";

	  strcpy (tmp + length, prefix);
	  length += strlen (prefix);
	  strcpy (tmp + length, get_tree_code_name (code));
	  length += strlen (get_tree_code_name (code));
	}
      va_end (args);
    }
  else
    buffer = "unexpected node";

  internal_error ("tree check: %s, have %s in %s, at %s:%d",
		  buffer, get_tree_code_name (TREE_CODE (node)),
		  function, trim_filename (file), line);
}

/* Complain that the tree code of NODE does match the expected 0
   terminated list of trailing codes. FILE, LINE, and FUNCTION are of
   the caller.  */

void
tree_not_check_failed (const_tree node, const char *file,
		       int line, const char *function, ...)
{
  va_list args;
  char *buffer;
  unsigned length = 0;
  enum tree_code code;

  va_start (args, function);
  while ((code = (enum tree_code) va_arg (args, int)))
    length += 4 + strlen (get_tree_code_name (code));
  va_end (args);
  va_start (args, function);
  buffer = (char *) alloca (length);
  length = 0;
  while ((code = (enum tree_code) va_arg (args, int)))
    {
      if (length)
	{
	  strcpy (buffer + length, " or ");
	  length += 4;
	}
      strcpy (buffer + length, get_tree_code_name (code));
      length += strlen (get_tree_code_name (code));
    }
  va_end (args);

  internal_error ("tree check: expected none of %s, have %s in %s, at %s:%d",
		  buffer, get_tree_code_name (TREE_CODE (node)),
		  function, trim_filename (file), line);
}

/* Similar to tree_check_failed, except that we check for a class of tree
   code, given in CL.  */

void
tree_class_check_failed (const_tree node, const enum tree_code_class cl,
			 const char *file, int line, const char *function)
{
  internal_error
    ("tree check: expected class %qs, have %qs (%s) in %s, at %s:%d",
     TREE_CODE_CLASS_STRING (cl),
     TREE_CODE_CLASS_STRING (TREE_CODE_CLASS (TREE_CODE (node))),
     get_tree_code_name (TREE_CODE (node)), function, trim_filename (file), line);
}

/* Similar to tree_check_failed, except that instead of specifying a
   dozen codes, use the knowledge that they're all sequential.  */

void
tree_range_check_failed (const_tree node, const char *file, int line,
			 const char *function, enum tree_code c1,
			 enum tree_code c2)
{
  char *buffer;
  unsigned length = 0;
  unsigned int c;

  for (c = c1; c <= c2; ++c)
    length += 4 + strlen (get_tree_code_name ((enum tree_code) c));

  length += strlen ("expected ");
  buffer = (char *) alloca (length);
  length = 0;

  for (c = c1; c <= c2; ++c)
    {
      const char *prefix = length ? " or " : "expected ";

      strcpy (buffer + length, prefix);
      length += strlen (prefix);
      strcpy (buffer + length, get_tree_code_name ((enum tree_code) c));
      length += strlen (get_tree_code_name ((enum tree_code) c));
    }

  internal_error ("tree check: %s, have %s in %s, at %s:%d",
		  buffer, get_tree_code_name (TREE_CODE (node)),
		  function, trim_filename (file), line);
}


/* Similar to tree_check_failed, except that we check that a tree does
   not have the specified code, given in CL.  */

void
tree_not_class_check_failed (const_tree node, const enum tree_code_class cl,
			     const char *file, int line, const char *function)
{
  internal_error
    ("tree check: did not expect class %qs, have %qs (%s) in %s, at %s:%d",
     TREE_CODE_CLASS_STRING (cl),
     TREE_CODE_CLASS_STRING (TREE_CODE_CLASS (TREE_CODE (node))),
     get_tree_code_name (TREE_CODE (node)), function, trim_filename (file), line);
}


/* Similar to tree_check_failed but applied to OMP_CLAUSE codes.  */

void
omp_clause_check_failed (const_tree node, const char *file, int line,
                         const char *function, enum omp_clause_code code)
{
  internal_error ("tree check: expected omp_clause %s, have %s in %s, at %s:%d",
		  omp_clause_code_name[code], get_tree_code_name (TREE_CODE (node)),
		  function, trim_filename (file), line);
}


/* Similar to tree_range_check_failed but applied to OMP_CLAUSE codes.  */

void
omp_clause_range_check_failed (const_tree node, const char *file, int line,
			       const char *function, enum omp_clause_code c1,
			       enum omp_clause_code c2)
{
  char *buffer;
  unsigned length = 0;
  unsigned int c;

  for (c = c1; c <= c2; ++c)
    length += 4 + strlen (omp_clause_code_name[c]);

  length += strlen ("expected ");
  buffer = (char *) alloca (length);
  length = 0;

  for (c = c1; c <= c2; ++c)
    {
      const char *prefix = length ? " or " : "expected ";

      strcpy (buffer + length, prefix);
      length += strlen (prefix);
      strcpy (buffer + length, omp_clause_code_name[c]);
      length += strlen (omp_clause_code_name[c]);
    }

  internal_error ("tree check: %s, have %s in %s, at %s:%d",
		  buffer, omp_clause_code_name[TREE_CODE (node)],
		  function, trim_filename (file), line);
}


#undef DEFTREESTRUCT
#define DEFTREESTRUCT(VAL, NAME) NAME,

static const char *ts_enum_names[] = {
#include "treestruct.def"
};
#undef DEFTREESTRUCT

#define TS_ENUM_NAME(EN) (ts_enum_names[(EN)])

/* Similar to tree_class_check_failed, except that we check for
   whether CODE contains the tree structure identified by EN.  */

void
tree_contains_struct_check_failed (const_tree node,
				   const enum tree_node_structure_enum en,
				   const char *file, int line,
				   const char *function)
{
  internal_error
    ("tree check: expected tree that contains %qs structure, have %qs in %s, at %s:%d",
     TS_ENUM_NAME (en),
     get_tree_code_name (TREE_CODE (node)), function, trim_filename (file), line);
}


/* Similar to above, except that the check is for the bounds of a TREE_VEC's
   (dynamically sized) vector.  */

void
tree_int_cst_elt_check_failed (int idx, int len, const char *file, int line,
			       const char *function)
{
  internal_error
    ("tree check: accessed elt %d of tree_int_cst with %d elts in %s, at %s:%d",
     idx + 1, len, function, trim_filename (file), line);
}

/* Similar to above, except that the check is for the bounds of a TREE_VEC's
   (dynamically sized) vector.  */

void
tree_vec_elt_check_failed (int idx, int len, const char *file, int line,
			   const char *function)
{
  internal_error
    ("tree check: accessed elt %d of tree_vec with %d elts in %s, at %s:%d",
     idx + 1, len, function, trim_filename (file), line);
}

/* Similar to above, except that the check is for the bounds of the operand
   vector of an expression node EXP.  */

void
tree_operand_check_failed (int idx, const_tree exp, const char *file,
			   int line, const char *function)
{
  enum tree_code code = TREE_CODE (exp);
  internal_error
    ("tree check: accessed operand %d of %s with %d operands in %s, at %s:%d",
     idx + 1, get_tree_code_name (code), TREE_OPERAND_LENGTH (exp),
     function, trim_filename (file), line);
}

/* Similar to above, except that the check is for the number of
   operands of an OMP_CLAUSE node.  */

void
omp_clause_operand_check_failed (int idx, const_tree t, const char *file,
			         int line, const char *function)
{
  internal_error
    ("tree check: accessed operand %d of omp_clause %s with %d operands "
     "in %s, at %s:%d", idx + 1, omp_clause_code_name[OMP_CLAUSE_CODE (t)],
     omp_clause_num_ops [OMP_CLAUSE_CODE (t)], function,
     trim_filename (file), line);
}
#endif /* ENABLE_TREE_CHECKING */

/* Create a new vector type node holding SUBPARTS units of type INNERTYPE,
   and mapped to the machine mode MODE.  Initialize its fields and build
   the information necessary for debugging output.  */

static tree
make_vector_type (tree innertype, int nunits, enum machine_mode mode)
{
  tree t;
  hashval_t hashcode = 0;

  t = make_node (VECTOR_TYPE);
  TREE_TYPE (t) = TYPE_MAIN_VARIANT (innertype);
  SET_TYPE_VECTOR_SUBPARTS (t, nunits);
  SET_TYPE_MODE (t, mode);

  if (TYPE_STRUCTURAL_EQUALITY_P (innertype))
    SET_TYPE_STRUCTURAL_EQUALITY (t);
  else if (TYPE_CANONICAL (innertype) != innertype
	   || mode != VOIDmode)
    TYPE_CANONICAL (t)
      = make_vector_type (TYPE_CANONICAL (innertype), nunits, VOIDmode);

  layout_type (t);

  hashcode = iterative_hash_host_wide_int (VECTOR_TYPE, hashcode);
  hashcode = iterative_hash_host_wide_int (nunits, hashcode);
  hashcode = iterative_hash_host_wide_int (mode, hashcode);
  hashcode = iterative_hash_object (TYPE_HASH (TREE_TYPE (t)), hashcode);
  t = type_hash_canon (hashcode, t);

  /* We have built a main variant, based on the main variant of the
     inner type. Use it to build the variant we return.  */
  if ((TYPE_ATTRIBUTES (innertype) || TYPE_QUALS (innertype))
      && TREE_TYPE (t) != innertype)
    return build_type_attribute_qual_variant (t,
					      TYPE_ATTRIBUTES (innertype),
					      TYPE_QUALS (innertype));

  return t;
}

static tree
make_or_reuse_type (unsigned size, int unsignedp)
{
  if (size == INT_TYPE_SIZE)
    return unsignedp ? unsigned_type_node : integer_type_node;
  if (size == CHAR_TYPE_SIZE)
    return unsignedp ? unsigned_char_type_node : signed_char_type_node;
  if (size == SHORT_TYPE_SIZE)
    return unsignedp ? short_unsigned_type_node : short_integer_type_node;
  if (size == LONG_TYPE_SIZE)
    return unsignedp ? long_unsigned_type_node : long_integer_type_node;
  if (size == LONG_LONG_TYPE_SIZE)
    return (unsignedp ? long_long_unsigned_type_node
            : long_long_integer_type_node);
  if (size == 128 && int128_integer_type_node)
    return (unsignedp ? int128_unsigned_type_node
            : int128_integer_type_node);

  if (unsignedp)
    return make_unsigned_type (size);
  else
    return make_signed_type (size);
}

/* Create or reuse a fract type by SIZE, UNSIGNEDP, and SATP.  */

static tree
make_or_reuse_fract_type (unsigned size, int unsignedp, int satp)
{
  if (satp)
    {
      if (size == SHORT_FRACT_TYPE_SIZE)
	return unsignedp ? sat_unsigned_short_fract_type_node
			 : sat_short_fract_type_node;
      if (size == FRACT_TYPE_SIZE)
	return unsignedp ? sat_unsigned_fract_type_node : sat_fract_type_node;
      if (size == LONG_FRACT_TYPE_SIZE)
	return unsignedp ? sat_unsigned_long_fract_type_node
			 : sat_long_fract_type_node;
      if (size == LONG_LONG_FRACT_TYPE_SIZE)
	return unsignedp ? sat_unsigned_long_long_fract_type_node
			 : sat_long_long_fract_type_node;
    }
  else
    {
      if (size == SHORT_FRACT_TYPE_SIZE)
	return unsignedp ? unsigned_short_fract_type_node
			 : short_fract_type_node;
      if (size == FRACT_TYPE_SIZE)
	return unsignedp ? unsigned_fract_type_node : fract_type_node;
      if (size == LONG_FRACT_TYPE_SIZE)
	return unsignedp ? unsigned_long_fract_type_node
			 : long_fract_type_node;
      if (size == LONG_LONG_FRACT_TYPE_SIZE)
	return unsignedp ? unsigned_long_long_fract_type_node
			 : long_long_fract_type_node;
    }

  return make_fract_type (size, unsignedp, satp);
}

/* Create or reuse an accum type by SIZE, UNSIGNEDP, and SATP.  */

static tree
make_or_reuse_accum_type (unsigned size, int unsignedp, int satp)
{
  if (satp)
    {
      if (size == SHORT_ACCUM_TYPE_SIZE)
	return unsignedp ? sat_unsigned_short_accum_type_node
			 : sat_short_accum_type_node;
      if (size == ACCUM_TYPE_SIZE)
	return unsignedp ? sat_unsigned_accum_type_node : sat_accum_type_node;
      if (size == LONG_ACCUM_TYPE_SIZE)
	return unsignedp ? sat_unsigned_long_accum_type_node
			 : sat_long_accum_type_node;
      if (size == LONG_LONG_ACCUM_TYPE_SIZE)
	return unsignedp ? sat_unsigned_long_long_accum_type_node
			 : sat_long_long_accum_type_node;
    }
  else
    {
      if (size == SHORT_ACCUM_TYPE_SIZE)
	return unsignedp ? unsigned_short_accum_type_node
			 : short_accum_type_node;
      if (size == ACCUM_TYPE_SIZE)
	return unsignedp ? unsigned_accum_type_node : accum_type_node;
      if (size == LONG_ACCUM_TYPE_SIZE)
	return unsignedp ? unsigned_long_accum_type_node
			 : long_accum_type_node;
      if (size == LONG_LONG_ACCUM_TYPE_SIZE)
	return unsignedp ? unsigned_long_long_accum_type_node
			 : long_long_accum_type_node;
    }

  return make_accum_type (size, unsignedp, satp);
}


/* Create an atomic variant node for TYPE.  This routine is called
   during initialization of data types to create the 5 basic atomic
   types. The generic build_variant_type function requires these to
   already be set up in order to function properly, so cannot be
   called from there.  If ALIGN is non-zero, then ensure alignment is
   overridden to this value.  */

static tree
build_atomic_base (tree type, unsigned int align)
{
  tree t;

  /* Make sure its not already registered.  */
  if ((t = get_qualified_type (type, TYPE_QUAL_ATOMIC)))
    return t;
  
  t = build_variant_type_copy (type);
  set_type_quals (t, TYPE_QUAL_ATOMIC);

  if (align)
    TYPE_ALIGN (t) = align;

  return t;
}

/* Create nodes for all integer types (and error_mark_node) using the sizes
   of C datatypes.  SIGNED_CHAR specifies whether char is signed,
   SHORT_DOUBLE specifies whether double should be of the same precision
   as float.  */

void
build_common_tree_nodes (bool signed_char, bool short_double)
{
  error_mark_node = make_node (ERROR_MARK);
  TREE_TYPE (error_mark_node) = error_mark_node;

  initialize_sizetypes ();

  /* Define both `signed char' and `unsigned char'.  */
  signed_char_type_node = make_signed_type (CHAR_TYPE_SIZE);
  TYPE_STRING_FLAG (signed_char_type_node) = 1;
  unsigned_char_type_node = make_unsigned_type (CHAR_TYPE_SIZE);
  TYPE_STRING_FLAG (unsigned_char_type_node) = 1;

  /* Define `char', which is like either `signed char' or `unsigned char'
     but not the same as either.  */
  char_type_node
    = (signed_char
       ? make_signed_type (CHAR_TYPE_SIZE)
       : make_unsigned_type (CHAR_TYPE_SIZE));
  TYPE_STRING_FLAG (char_type_node) = 1;

  short_integer_type_node = make_signed_type (SHORT_TYPE_SIZE);
  short_unsigned_type_node = make_unsigned_type (SHORT_TYPE_SIZE);
  integer_type_node = make_signed_type (INT_TYPE_SIZE);
  unsigned_type_node = make_unsigned_type (INT_TYPE_SIZE);
  long_integer_type_node = make_signed_type (LONG_TYPE_SIZE);
  long_unsigned_type_node = make_unsigned_type (LONG_TYPE_SIZE);
  long_long_integer_type_node = make_signed_type (LONG_LONG_TYPE_SIZE);
  long_long_unsigned_type_node = make_unsigned_type (LONG_LONG_TYPE_SIZE);
#if HOST_BITS_PER_WIDE_INT >= 64
    /* TODO: This isn't correct, but as logic depends at the moment on
       host's instead of target's wide-integer.
       If there is a target not supporting TImode, but has an 128-bit
       integer-scalar register, this target check needs to be adjusted. */
    if (targetm.scalar_mode_supported_p (TImode))
      {
        int128_integer_type_node = make_signed_type (128);
        int128_unsigned_type_node = make_unsigned_type (128);
      }
#endif

  /* Define a boolean type.  This type only represents boolean values but
     may be larger than char depending on the value of BOOL_TYPE_SIZE.  */
  boolean_type_node = make_unsigned_type (BOOL_TYPE_SIZE);
  TREE_SET_CODE (boolean_type_node, BOOLEAN_TYPE);
  TYPE_PRECISION (boolean_type_node) = 1;
  TYPE_MAX_VALUE (boolean_type_node) = build_int_cst (boolean_type_node, 1);

  /* Define what type to use for size_t.  */
  if (strcmp (SIZE_TYPE, "unsigned int") == 0)
    size_type_node = unsigned_type_node;
  else if (strcmp (SIZE_TYPE, "long unsigned int") == 0)
    size_type_node = long_unsigned_type_node;
  else if (strcmp (SIZE_TYPE, "long long unsigned int") == 0)
    size_type_node = long_long_unsigned_type_node;
  else if (strcmp (SIZE_TYPE, "short unsigned int") == 0)
    size_type_node = short_unsigned_type_node;
  else
    gcc_unreachable ();

  /* Fill in the rest of the sized types.  Reuse existing type nodes
     when possible.  */
  intQI_type_node = make_or_reuse_type (GET_MODE_BITSIZE (QImode), 0);
  intHI_type_node = make_or_reuse_type (GET_MODE_BITSIZE (HImode), 0);
  intSI_type_node = make_or_reuse_type (GET_MODE_BITSIZE (SImode), 0);
  intDI_type_node = make_or_reuse_type (GET_MODE_BITSIZE (DImode), 0);
  intTI_type_node = make_or_reuse_type (GET_MODE_BITSIZE (TImode), 0);

  unsigned_intQI_type_node = make_or_reuse_type (GET_MODE_BITSIZE (QImode), 1);
  unsigned_intHI_type_node = make_or_reuse_type (GET_MODE_BITSIZE (HImode), 1);
  unsigned_intSI_type_node = make_or_reuse_type (GET_MODE_BITSIZE (SImode), 1);
  unsigned_intDI_type_node = make_or_reuse_type (GET_MODE_BITSIZE (DImode), 1);
  unsigned_intTI_type_node = make_or_reuse_type (GET_MODE_BITSIZE (TImode), 1);

  /* Don't call build_qualified type for atomics.  That routine does
     special processing for atomics, and until they are initialized
     it's better not to make that call.
     
     Check to see if there is a target override for atomic types.  */

  atomicQI_type_node = build_atomic_base (unsigned_intQI_type_node,
					targetm.atomic_align_for_mode (QImode));
  atomicHI_type_node = build_atomic_base (unsigned_intHI_type_node,
					targetm.atomic_align_for_mode (HImode));
  atomicSI_type_node = build_atomic_base (unsigned_intSI_type_node,
					targetm.atomic_align_for_mode (SImode));
  atomicDI_type_node = build_atomic_base (unsigned_intDI_type_node,
					targetm.atomic_align_for_mode (DImode));
  atomicTI_type_node = build_atomic_base (unsigned_intTI_type_node,
					targetm.atomic_align_for_mode (TImode));
  	
  access_public_node = get_identifier ("public");
  access_protected_node = get_identifier ("protected");
  access_private_node = get_identifier ("private");

  /* Define these next since types below may used them.  */
  integer_zero_node = build_int_cst (integer_type_node, 0);
  integer_one_node = build_int_cst (integer_type_node, 1);
  integer_three_node = build_int_cst (integer_type_node, 3);
  integer_minus_one_node = build_int_cst (integer_type_node, -1);

  size_zero_node = size_int (0);
  size_one_node = size_int (1);
  bitsize_zero_node = bitsize_int (0);
  bitsize_one_node = bitsize_int (1);
  bitsize_unit_node = bitsize_int (BITS_PER_UNIT);

  boolean_false_node = TYPE_MIN_VALUE (boolean_type_node);
  boolean_true_node = TYPE_MAX_VALUE (boolean_type_node);

  void_type_node = make_node (VOID_TYPE);
  layout_type (void_type_node);

  /* We are not going to have real types in C with less than byte alignment,
     so we might as well not have any types that claim to have it.  */
  TYPE_ALIGN (void_type_node) = BITS_PER_UNIT;
  TYPE_USER_ALIGN (void_type_node) = 0;

  null_pointer_node = build_int_cst (build_pointer_type (void_type_node), 0);
  layout_type (TREE_TYPE (null_pointer_node));

  ptr_type_node = build_pointer_type (void_type_node);
  const_ptr_type_node
    = build_pointer_type (build_type_variant (void_type_node, 1, 0));
  fileptr_type_node = ptr_type_node;

  pointer_sized_int_node = build_nonstandard_integer_type (POINTER_SIZE, 1);

  float_type_node = make_node (REAL_TYPE);
  TYPE_PRECISION (float_type_node) = FLOAT_TYPE_SIZE;
  layout_type (float_type_node);

  double_type_node = make_node (REAL_TYPE);
  if (short_double)
    TYPE_PRECISION (double_type_node) = FLOAT_TYPE_SIZE;
  else
    TYPE_PRECISION (double_type_node) = DOUBLE_TYPE_SIZE;
  layout_type (double_type_node);

  long_double_type_node = make_node (REAL_TYPE);
  TYPE_PRECISION (long_double_type_node) = LONG_DOUBLE_TYPE_SIZE;
  layout_type (long_double_type_node);

  float_ptr_type_node = build_pointer_type (float_type_node);
  double_ptr_type_node = build_pointer_type (double_type_node);
  long_double_ptr_type_node = build_pointer_type (long_double_type_node);
  integer_ptr_type_node = build_pointer_type (integer_type_node);

  /* Fixed size integer types.  */
  uint16_type_node = build_nonstandard_integer_type (16, true);
  uint32_type_node = build_nonstandard_integer_type (32, true);
  uint64_type_node = build_nonstandard_integer_type (64, true);

  /* Decimal float types. */
  dfloat32_type_node = make_node (REAL_TYPE);
  TYPE_PRECISION (dfloat32_type_node) = DECIMAL32_TYPE_SIZE;
  layout_type (dfloat32_type_node);
  SET_TYPE_MODE (dfloat32_type_node, SDmode);
  dfloat32_ptr_type_node = build_pointer_type (dfloat32_type_node);

  dfloat64_type_node = make_node (REAL_TYPE);
  TYPE_PRECISION (dfloat64_type_node) = DECIMAL64_TYPE_SIZE;
  layout_type (dfloat64_type_node);
  SET_TYPE_MODE (dfloat64_type_node, DDmode);
  dfloat64_ptr_type_node = build_pointer_type (dfloat64_type_node);

  dfloat128_type_node = make_node (REAL_TYPE);
  TYPE_PRECISION (dfloat128_type_node) = DECIMAL128_TYPE_SIZE;
  layout_type (dfloat128_type_node);
  SET_TYPE_MODE (dfloat128_type_node, TDmode);
  dfloat128_ptr_type_node = build_pointer_type (dfloat128_type_node);

  complex_integer_type_node = build_complex_type (integer_type_node);
  complex_float_type_node = build_complex_type (float_type_node);
  complex_double_type_node = build_complex_type (double_type_node);
  complex_long_double_type_node = build_complex_type (long_double_type_node);

/* Make fixed-point nodes based on sat/non-sat and signed/unsigned.  */
#define MAKE_FIXED_TYPE_NODE(KIND,SIZE) \
  sat_ ## KIND ## _type_node = \
    make_sat_signed_ ## KIND ## _type (SIZE); \
  sat_unsigned_ ## KIND ## _type_node = \
    make_sat_unsigned_ ## KIND ## _type (SIZE); \
  KIND ## _type_node = make_signed_ ## KIND ## _type (SIZE); \
  unsigned_ ## KIND ## _type_node = \
    make_unsigned_ ## KIND ## _type (SIZE);

#define MAKE_FIXED_TYPE_NODE_WIDTH(KIND,WIDTH,SIZE) \
  sat_ ## WIDTH ## KIND ## _type_node = \
    make_sat_signed_ ## KIND ## _type (SIZE); \
  sat_unsigned_ ## WIDTH ## KIND ## _type_node = \
    make_sat_unsigned_ ## KIND ## _type (SIZE); \
  WIDTH ## KIND ## _type_node = make_signed_ ## KIND ## _type (SIZE); \
  unsigned_ ## WIDTH ## KIND ## _type_node = \
    make_unsigned_ ## KIND ## _type (SIZE);

/* Make fixed-point type nodes based on four different widths.  */
#define MAKE_FIXED_TYPE_NODE_FAMILY(N1,N2) \
  MAKE_FIXED_TYPE_NODE_WIDTH (N1, short_, SHORT_ ## N2 ## _TYPE_SIZE) \
  MAKE_FIXED_TYPE_NODE (N1, N2 ## _TYPE_SIZE) \
  MAKE_FIXED_TYPE_NODE_WIDTH (N1, long_, LONG_ ## N2 ## _TYPE_SIZE) \
  MAKE_FIXED_TYPE_NODE_WIDTH (N1, long_long_, LONG_LONG_ ## N2 ## _TYPE_SIZE)

/* Make fixed-point mode nodes based on sat/non-sat and signed/unsigned.  */
#define MAKE_FIXED_MODE_NODE(KIND,NAME,MODE) \
  NAME ## _type_node = \
    make_or_reuse_signed_ ## KIND ## _type (GET_MODE_BITSIZE (MODE ## mode)); \
  u ## NAME ## _type_node = \
    make_or_reuse_unsigned_ ## KIND ## _type \
      (GET_MODE_BITSIZE (U ## MODE ## mode)); \
  sat_ ## NAME ## _type_node = \
    make_or_reuse_sat_signed_ ## KIND ## _type \
      (GET_MODE_BITSIZE (MODE ## mode)); \
  sat_u ## NAME ## _type_node = \
    make_or_reuse_sat_unsigned_ ## KIND ## _type \
      (GET_MODE_BITSIZE (U ## MODE ## mode));

  /* Fixed-point type and mode nodes.  */
  MAKE_FIXED_TYPE_NODE_FAMILY (fract, FRACT)
  MAKE_FIXED_TYPE_NODE_FAMILY (accum, ACCUM)
  MAKE_FIXED_MODE_NODE (fract, qq, QQ)
  MAKE_FIXED_MODE_NODE (fract, hq, HQ)
  MAKE_FIXED_MODE_NODE (fract, sq, SQ)
  MAKE_FIXED_MODE_NODE (fract, dq, DQ)
  MAKE_FIXED_MODE_NODE (fract, tq, TQ)
  MAKE_FIXED_MODE_NODE (accum, ha, HA)
  MAKE_FIXED_MODE_NODE (accum, sa, SA)
  MAKE_FIXED_MODE_NODE (accum, da, DA)
  MAKE_FIXED_MODE_NODE (accum, ta, TA)

  {
    tree t = targetm.build_builtin_va_list ();

    /* Many back-ends define record types without setting TYPE_NAME.
       If we copied the record type here, we'd keep the original
       record type without a name.  This breaks name mangling.  So,
       don't copy record types and let c_common_nodes_and_builtins()
       declare the type to be __builtin_va_list.  */
    if (TREE_CODE (t) != RECORD_TYPE)
      t = build_variant_type_copy (t);

    va_list_type_node = t;
  }
}

/* Modify DECL for given flags.
   TM_PURE attribute is set only on types, so the function will modify
   DECL's type when ECF_TM_PURE is used.  */

void
set_call_expr_flags (tree decl, int flags)
{
  if (flags & ECF_NOTHROW)
    TREE_NOTHROW (decl) = 1;
  if (flags & ECF_CONST)
    TREE_READONLY (decl) = 1;
  if (flags & ECF_PURE)
    DECL_PURE_P (decl) = 1;
  if (flags & ECF_LOOPING_CONST_OR_PURE)
    DECL_LOOPING_CONST_OR_PURE_P (decl) = 1;
  if (flags & ECF_NOVOPS)
    DECL_IS_NOVOPS (decl) = 1;
  if (flags & ECF_NORETURN)
    TREE_THIS_VOLATILE (decl) = 1;
  if (flags & ECF_MALLOC)
    DECL_IS_MALLOC (decl) = 1;
  if (flags & ECF_RETURNS_TWICE)
    DECL_IS_RETURNS_TWICE (decl) = 1;
  if (flags & ECF_LEAF)
    DECL_ATTRIBUTES (decl) = tree_cons (get_identifier ("leaf"),
					NULL, DECL_ATTRIBUTES (decl));
  if ((flags & ECF_TM_PURE) && flag_tm)
    apply_tm_attr (decl, get_identifier ("transaction_pure"));
  /* Looping const or pure is implied by noreturn.
     There is currently no way to declare looping const or looping pure alone.  */
  gcc_assert (!(flags & ECF_LOOPING_CONST_OR_PURE)
	      || ((flags & ECF_NORETURN) && (flags & (ECF_CONST | ECF_PURE))));
}


/* A subroutine of build_common_builtin_nodes.  Define a builtin function.  */

static void
local_define_builtin (const char *name, tree type, enum built_in_function code,
                      const char *library_name, int ecf_flags)
{
  tree decl;

  decl = add_builtin_function (name, type, code, BUILT_IN_NORMAL,
			       library_name, NULL_TREE);
  set_call_expr_flags (decl, ecf_flags);

  set_builtin_decl (code, decl, true);
}

/* Call this function after instantiating all builtins that the language
   front end cares about.  This will build the rest of the builtins that
   are relied upon by the tree optimizers and the middle-end.  */

void
build_common_builtin_nodes (void)
{
  tree tmp, ftype;
  int ecf_flags;

  if (!builtin_decl_explicit_p (BUILT_IN_UNREACHABLE))
    {
      ftype = build_function_type (void_type_node, void_list_node);
      local_define_builtin ("__builtin_unreachable", ftype, BUILT_IN_UNREACHABLE,
			    "__builtin_unreachable",
			    ECF_NOTHROW | ECF_LEAF | ECF_NORETURN
			    | ECF_CONST | ECF_LEAF);
    }

  if (!builtin_decl_explicit_p (BUILT_IN_MEMCPY)
      || !builtin_decl_explicit_p (BUILT_IN_MEMMOVE))
    {
      ftype = build_function_type_list (ptr_type_node,
					ptr_type_node, const_ptr_type_node,
					size_type_node, NULL_TREE);

      if (!builtin_decl_explicit_p (BUILT_IN_MEMCPY))
	local_define_builtin ("__builtin_memcpy", ftype, BUILT_IN_MEMCPY,
			      "memcpy", ECF_NOTHROW | ECF_LEAF);
      if (!builtin_decl_explicit_p (BUILT_IN_MEMMOVE))
	local_define_builtin ("__builtin_memmove", ftype, BUILT_IN_MEMMOVE,
			      "memmove", ECF_NOTHROW | ECF_LEAF);
    }

  if (!builtin_decl_explicit_p (BUILT_IN_MEMCMP))
    {
      ftype = build_function_type_list (integer_type_node, const_ptr_type_node,
					const_ptr_type_node, size_type_node,
					NULL_TREE);
      local_define_builtin ("__builtin_memcmp", ftype, BUILT_IN_MEMCMP,
			    "memcmp", ECF_PURE | ECF_NOTHROW | ECF_LEAF);
    }

  if (!builtin_decl_explicit_p (BUILT_IN_MEMSET))
    {
      ftype = build_function_type_list (ptr_type_node,
					ptr_type_node, integer_type_node,
					size_type_node, NULL_TREE);
      local_define_builtin ("__builtin_memset", ftype, BUILT_IN_MEMSET,
			    "memset", ECF_NOTHROW | ECF_LEAF);
    }

  if (!builtin_decl_explicit_p (BUILT_IN_ALLOCA))
    {
      ftype = build_function_type_list (ptr_type_node,
					size_type_node, NULL_TREE);
      local_define_builtin ("__builtin_alloca", ftype, BUILT_IN_ALLOCA,
			    "alloca", ECF_MALLOC | ECF_NOTHROW | ECF_LEAF);
    }

  ftype = build_function_type_list (ptr_type_node, size_type_node,
				    size_type_node, NULL_TREE);
  local_define_builtin ("__builtin_alloca_with_align", ftype,
			BUILT_IN_ALLOCA_WITH_ALIGN, "alloca",
			ECF_MALLOC | ECF_NOTHROW | ECF_LEAF);

  /* If we're checking the stack, `alloca' can throw.  */
  if (flag_stack_check)
    {
      TREE_NOTHROW (builtin_decl_explicit (BUILT_IN_ALLOCA)) = 0;
      TREE_NOTHROW (builtin_decl_explicit (BUILT_IN_ALLOCA_WITH_ALIGN)) = 0;
    }

  ftype = build_function_type_list (void_type_node,
				    ptr_type_node, ptr_type_node,
				    ptr_type_node, NULL_TREE);
  local_define_builtin ("__builtin_init_trampoline", ftype,
			BUILT_IN_INIT_TRAMPOLINE,
			"__builtin_init_trampoline", ECF_NOTHROW | ECF_LEAF);
  local_define_builtin ("__builtin_init_heap_trampoline", ftype,
			BUILT_IN_INIT_HEAP_TRAMPOLINE,
			"__builtin_init_heap_trampoline",
			ECF_NOTHROW | ECF_LEAF);

  ftype = build_function_type_list (ptr_type_node, ptr_type_node, NULL_TREE);
  local_define_builtin ("__builtin_adjust_trampoline", ftype,
			BUILT_IN_ADJUST_TRAMPOLINE,
			"__builtin_adjust_trampoline",
			ECF_CONST | ECF_NOTHROW);

  ftype = build_function_type_list (void_type_node,
				    ptr_type_node, ptr_type_node, NULL_TREE);
  local_define_builtin ("__builtin_nonlocal_goto", ftype,
			BUILT_IN_NONLOCAL_GOTO,
			"__builtin_nonlocal_goto",
			ECF_NORETURN | ECF_NOTHROW);

  ftype = build_function_type_list (void_type_node,
				    ptr_type_node, ptr_type_node, NULL_TREE);
  local_define_builtin ("__builtin_setjmp_setup", ftype,
			BUILT_IN_SETJMP_SETUP,
			"__builtin_setjmp_setup", ECF_NOTHROW);

  ftype = build_function_type_list (ptr_type_node, ptr_type_node, NULL_TREE);
  local_define_builtin ("__builtin_setjmp_dispatcher", ftype,
			BUILT_IN_SETJMP_DISPATCHER,
			"__builtin_setjmp_dispatcher",
			ECF_PURE | ECF_NOTHROW);

  ftype = build_function_type_list (void_type_node, ptr_type_node, NULL_TREE);
  local_define_builtin ("__builtin_setjmp_receiver", ftype,
			BUILT_IN_SETJMP_RECEIVER,
			"__builtin_setjmp_receiver", ECF_NOTHROW);

  ftype = build_function_type_list (ptr_type_node, NULL_TREE);
  local_define_builtin ("__builtin_stack_save", ftype, BUILT_IN_STACK_SAVE,
			"__builtin_stack_save", ECF_NOTHROW | ECF_LEAF);

  ftype = build_function_type_list (void_type_node, ptr_type_node, NULL_TREE);
  local_define_builtin ("__builtin_stack_restore", ftype,
			BUILT_IN_STACK_RESTORE,
			"__builtin_stack_restore", ECF_NOTHROW | ECF_LEAF);

  /* If there's a possibility that we might use the ARM EABI, build the
    alternate __cxa_end_cleanup node used to resume from C++ and Java.  */
  if (targetm.arm_eabi_unwinder)
    {
      ftype = build_function_type_list (void_type_node, NULL_TREE);
      local_define_builtin ("__builtin_cxa_end_cleanup", ftype,
			    BUILT_IN_CXA_END_CLEANUP,
			    "__cxa_end_cleanup", ECF_NORETURN | ECF_LEAF);
    }

  ftype = build_function_type_list (void_type_node, ptr_type_node, NULL_TREE);
  local_define_builtin ("__builtin_unwind_resume", ftype,
			BUILT_IN_UNWIND_RESUME,
			((targetm_common.except_unwind_info (&global_options)
			  == UI_SJLJ)
			 ? "_Unwind_SjLj_Resume" : "_Unwind_Resume"),
			ECF_NORETURN);

  if (builtin_decl_explicit (BUILT_IN_RETURN_ADDRESS) == NULL_TREE)
    {
      ftype = build_function_type_list (ptr_type_node, integer_type_node,
					NULL_TREE);
      local_define_builtin ("__builtin_return_address", ftype,
			    BUILT_IN_RETURN_ADDRESS,
			    "__builtin_return_address",
			    ECF_NOTHROW);
    }

  if (!builtin_decl_explicit_p (BUILT_IN_PROFILE_FUNC_ENTER)
      || !builtin_decl_explicit_p (BUILT_IN_PROFILE_FUNC_EXIT))
    {
      ftype = build_function_type_list (void_type_node, ptr_type_node,
					ptr_type_node, NULL_TREE);
      if (!builtin_decl_explicit_p (BUILT_IN_PROFILE_FUNC_ENTER))
	local_define_builtin ("__cyg_profile_func_enter", ftype,
			      BUILT_IN_PROFILE_FUNC_ENTER,
			      "__cyg_profile_func_enter", 0);
      if (!builtin_decl_explicit_p (BUILT_IN_PROFILE_FUNC_EXIT))
	local_define_builtin ("__cyg_profile_func_exit", ftype,
			      BUILT_IN_PROFILE_FUNC_EXIT,
			      "__cyg_profile_func_exit", 0);
    }

  /* The exception object and filter values from the runtime.  The argument
     must be zero before exception lowering, i.e. from the front end.  After
     exception lowering, it will be the region number for the exception
     landing pad.  These functions are PURE instead of CONST to prevent
     them from being hoisted past the exception edge that will initialize
     its value in the landing pad.  */
  ftype = build_function_type_list (ptr_type_node,
				    integer_type_node, NULL_TREE);
  ecf_flags = ECF_PURE | ECF_NOTHROW | ECF_LEAF;
  /* Only use TM_PURE if we we have TM language support.  */
  if (builtin_decl_explicit_p (BUILT_IN_TM_LOAD_1))
    ecf_flags |= ECF_TM_PURE;
  local_define_builtin ("__builtin_eh_pointer", ftype, BUILT_IN_EH_POINTER,
			"__builtin_eh_pointer", ecf_flags);

  tmp = lang_hooks.types.type_for_mode (targetm.eh_return_filter_mode (), 0);
  ftype = build_function_type_list (tmp, integer_type_node, NULL_TREE);
  local_define_builtin ("__builtin_eh_filter", ftype, BUILT_IN_EH_FILTER,
			"__builtin_eh_filter", ECF_PURE | ECF_NOTHROW | ECF_LEAF);

  ftype = build_function_type_list (void_type_node,
				    integer_type_node, integer_type_node,
				    NULL_TREE);
  local_define_builtin ("__builtin_eh_copy_values", ftype,
			BUILT_IN_EH_COPY_VALUES,
			"__builtin_eh_copy_values", ECF_NOTHROW);

  /* Complex multiplication and division.  These are handled as builtins
     rather than optabs because emit_library_call_value doesn't support
     complex.  Further, we can do slightly better with folding these
     beasties if the real and complex parts of the arguments are separate.  */
  {
    int mode;

    for (mode = MIN_MODE_COMPLEX_FLOAT; mode <= MAX_MODE_COMPLEX_FLOAT; ++mode)
      {
	char mode_name_buf[4], *q;
	const char *p;
	enum built_in_function mcode, dcode;
	tree type, inner_type;
	const char *prefix = "__";

	if (targetm.libfunc_gnu_prefix)
	  prefix = "__gnu_";

	type = lang_hooks.types.type_for_mode ((enum machine_mode) mode, 0);
	if (type == NULL)
	  continue;
	inner_type = TREE_TYPE (type);

	ftype = build_function_type_list (type, inner_type, inner_type,
					  inner_type, inner_type, NULL_TREE);

        mcode = ((enum built_in_function)
		 (BUILT_IN_COMPLEX_MUL_MIN + mode - MIN_MODE_COMPLEX_FLOAT));
        dcode = ((enum built_in_function)
		 (BUILT_IN_COMPLEX_DIV_MIN + mode - MIN_MODE_COMPLEX_FLOAT));

        for (p = GET_MODE_NAME (mode), q = mode_name_buf; *p; p++, q++)
	  *q = TOLOWER (*p);
	*q = '\0';

	built_in_names[mcode] = concat (prefix, "mul", mode_name_buf, "3",
					NULL);
        local_define_builtin (built_in_names[mcode], ftype, mcode,
			      built_in_names[mcode],
			      ECF_CONST | ECF_NOTHROW | ECF_LEAF);

	built_in_names[dcode] = concat (prefix, "div", mode_name_buf, "3",
					NULL);
        local_define_builtin (built_in_names[dcode], ftype, dcode,
			      built_in_names[dcode],
			      ECF_CONST | ECF_NOTHROW | ECF_LEAF);
      }
  }
}

/* HACK.  GROSS.  This is absolutely disgusting.  I wish there was a
   better way.

   If we requested a pointer to a vector, build up the pointers that
   we stripped off while looking for the inner type.  Similarly for
   return values from functions.

   The argument TYPE is the top of the chain, and BOTTOM is the
   new type which we will point to.  */

tree
reconstruct_complex_type (tree type, tree bottom)
{
  tree inner, outer;

  if (TREE_CODE (type) == POINTER_TYPE)
    {
      inner = reconstruct_complex_type (TREE_TYPE (type), bottom);
      outer = build_pointer_type_for_mode (inner, TYPE_MODE (type),
					   TYPE_REF_CAN_ALIAS_ALL (type));
    }
  else if (TREE_CODE (type) == REFERENCE_TYPE)
    {
      inner = reconstruct_complex_type (TREE_TYPE (type), bottom);
      outer = build_reference_type_for_mode (inner, TYPE_MODE (type),
					     TYPE_REF_CAN_ALIAS_ALL (type));
    }
  else if (TREE_CODE (type) == ARRAY_TYPE)
    {
      inner = reconstruct_complex_type (TREE_TYPE (type), bottom);
      outer = build_array_type (inner, TYPE_DOMAIN (type));
    }
  else if (TREE_CODE (type) == FUNCTION_TYPE)
    {
      inner = reconstruct_complex_type (TREE_TYPE (type), bottom);
      outer = build_function_type (inner, TYPE_ARG_TYPES (type));
    }
  else if (TREE_CODE (type) == METHOD_TYPE)
    {
      inner = reconstruct_complex_type (TREE_TYPE (type), bottom);
      /* The build_method_type_directly() routine prepends 'this' to argument list,
         so we must compensate by getting rid of it.  */
      outer
	= build_method_type_directly
	    (TREE_TYPE (TREE_VALUE (TYPE_ARG_TYPES (type))),
	     inner,
	     TREE_CHAIN (TYPE_ARG_TYPES (type)));
    }
  else if (TREE_CODE (type) == OFFSET_TYPE)
    {
      inner = reconstruct_complex_type (TREE_TYPE (type), bottom);
      outer = build_offset_type (TYPE_OFFSET_BASETYPE (type), inner);
    }
  else
    return bottom;

  return build_type_attribute_qual_variant (outer, TYPE_ATTRIBUTES (type),
					    TYPE_QUALS (type));
}

/* Returns a vector tree node given a mode (integer, vector, or BLKmode) and
   the inner type.  */
tree
build_vector_type_for_mode (tree innertype, enum machine_mode mode)
{
  int nunits;

  switch (GET_MODE_CLASS (mode))
    {
    case MODE_VECTOR_INT:
    case MODE_VECTOR_FLOAT:
    case MODE_VECTOR_FRACT:
    case MODE_VECTOR_UFRACT:
    case MODE_VECTOR_ACCUM:
    case MODE_VECTOR_UACCUM:
      nunits = GET_MODE_NUNITS (mode);
      break;

    case MODE_INT:
      /* Check that there are no leftover bits.  */
      gcc_assert (GET_MODE_BITSIZE (mode)
		  % TREE_INT_CST_LOW (TYPE_SIZE (innertype)) == 0);

      nunits = GET_MODE_BITSIZE (mode)
	       / TREE_INT_CST_LOW (TYPE_SIZE (innertype));
      break;

    default:
      gcc_unreachable ();
    }

  return make_vector_type (innertype, nunits, mode);
}

/* Similarly, but takes the inner type and number of units, which must be
   a power of two.  */

tree
build_vector_type (tree innertype, int nunits)
{
  return make_vector_type (innertype, nunits, VOIDmode);
}

/* Similarly, but builds a variant type with TYPE_VECTOR_OPAQUE set.  */

tree
build_opaque_vector_type (tree innertype, int nunits)
{
  tree t = make_vector_type (innertype, nunits, VOIDmode);
  tree cand;
  /* We always build the non-opaque variant before the opaque one,
     so if it already exists, it is TYPE_NEXT_VARIANT of this one.  */
  cand = TYPE_NEXT_VARIANT (t);
  if (cand
      && TYPE_VECTOR_OPAQUE (cand)
      && check_qualified_type (cand, t, TYPE_QUALS (t)))
    return cand;
  /* Othewise build a variant type and make sure to queue it after
     the non-opaque type.  */
  cand = build_distinct_type_copy (t);
  TYPE_VECTOR_OPAQUE (cand) = true;
  TYPE_CANONICAL (cand) = TYPE_CANONICAL (t);
  TYPE_NEXT_VARIANT (cand) = TYPE_NEXT_VARIANT (t);
  TYPE_NEXT_VARIANT (t) = cand;
  TYPE_MAIN_VARIANT (cand) = TYPE_MAIN_VARIANT (t);
  return cand;
}


/* Given an initializer INIT, return TRUE if INIT is zero or some
   aggregate of zeros.  Otherwise return FALSE.  */
bool
initializer_zerop (const_tree init)
{
  tree elt;

  STRIP_NOPS (init);

  switch (TREE_CODE (init))
    {
    case INTEGER_CST:
      return integer_zerop (init);

    case REAL_CST:
      /* ??? Note that this is not correct for C4X float formats.  There,
	 a bit pattern of all zeros is 1.0; 0.0 is encoded with the most
	 negative exponent.  */
      return real_zerop (init)
	&& ! REAL_VALUE_MINUS_ZERO (TREE_REAL_CST (init));

    case FIXED_CST:
      return fixed_zerop (init);

    case COMPLEX_CST:
      return integer_zerop (init)
	|| (real_zerop (init)
	    && ! REAL_VALUE_MINUS_ZERO (TREE_REAL_CST (TREE_REALPART (init)))
	    && ! REAL_VALUE_MINUS_ZERO (TREE_REAL_CST (TREE_IMAGPART (init))));

    case VECTOR_CST:
      {
	unsigned i;
	for (i = 0; i < VECTOR_CST_NELTS (init); ++i)
	  if (!initializer_zerop (VECTOR_CST_ELT (init, i)))
	    return false;
	return true;
      }

    case CONSTRUCTOR:
      {
	unsigned HOST_WIDE_INT idx;

	FOR_EACH_CONSTRUCTOR_VALUE (CONSTRUCTOR_ELTS (init), idx, elt)
	  if (!initializer_zerop (elt))
	    return false;
	return true;
      }

    case STRING_CST:
      {
	int i;

	/* We need to loop through all elements to handle cases like
	   "\0" and "\0foobar".  */
	for (i = 0; i < TREE_STRING_LENGTH (init); ++i)
	  if (TREE_STRING_POINTER (init)[i] != '\0')
	    return false;

	return true;
      }

    default:
      return false;
    }
}

/* Check if vector VEC consists of all the equal elements and
   that the number of elements corresponds to the type of VEC.
   The function returns first element of the vector
   or NULL_TREE if the vector is not uniform.  */
tree
uniform_vector_p (const_tree vec)
{
  tree first, t;
  unsigned i;

  if (vec == NULL_TREE)
    return NULL_TREE;

  gcc_assert (VECTOR_TYPE_P (TREE_TYPE (vec)));

  if (TREE_CODE (vec) == VECTOR_CST)
    {
      first = VECTOR_CST_ELT (vec, 0);
      for (i = 1; i < VECTOR_CST_NELTS (vec); ++i)
	if (!operand_equal_p (first, VECTOR_CST_ELT (vec, i), 0))
	  return NULL_TREE;

      return first;
    }

  else if (TREE_CODE (vec) == CONSTRUCTOR)
    {
      first = error_mark_node;

      FOR_EACH_CONSTRUCTOR_VALUE (CONSTRUCTOR_ELTS (vec), i, t)
        {
          if (i == 0)
            {
              first = t;
              continue;
            }
	  if (!operand_equal_p (first, t, 0))
	    return NULL_TREE;
        }
      if (i != TYPE_VECTOR_SUBPARTS (TREE_TYPE (vec)))
	return NULL_TREE;

      return first;
    }

  return NULL_TREE;
}

/* Build an empty statement at location LOC.  */

tree
build_empty_stmt (location_t loc)
{
  tree t = build1 (NOP_EXPR, void_type_node, size_zero_node);
  SET_EXPR_LOCATION (t, loc);
  return t;
}


/* Build an OpenMP clause with code CODE.  LOC is the location of the
   clause.  */

tree
build_omp_clause (location_t loc, enum omp_clause_code code)
{
  tree t;
  int size, length;

  length = omp_clause_num_ops[code];
  size = (sizeof (struct tree_omp_clause) + (length - 1) * sizeof (tree));

  record_node_allocation_statistics (OMP_CLAUSE, size);

  t = ggc_alloc_tree_node (size);
  memset (t, 0, size);
  TREE_SET_CODE (t, OMP_CLAUSE);
  OMP_CLAUSE_SET_CODE (t, code);
  OMP_CLAUSE_LOCATION (t) = loc;

  return t;
}

/* Build a tcc_vl_exp object with code CODE and room for LEN operands.  LEN
   includes the implicit operand count in TREE_OPERAND 0, and so must be >= 1.
   Except for the CODE and operand count field, other storage for the
   object is initialized to zeros.  */

tree
build_vl_exp_stat (enum tree_code code, int len MEM_STAT_DECL)
{
  tree t;
  int length = (len - 1) * sizeof (tree) + sizeof (struct tree_exp);

  gcc_assert (TREE_CODE_CLASS (code) == tcc_vl_exp);
  gcc_assert (len >= 1);

  record_node_allocation_statistics (code, length);

  t = ggc_alloc_cleared_tree_node_stat (length PASS_MEM_STAT);

  TREE_SET_CODE (t, code);

  /* Can't use TREE_OPERAND to store the length because if checking is
     enabled, it will try to check the length before we store it.  :-P  */
  t->exp.operands[0] = build_int_cst (sizetype, len);

  return t;
}

/* Helper function for build_call_* functions; build a CALL_EXPR with
   indicated RETURN_TYPE, FN, and NARGS, but do not initialize any of
   the argument slots.  */

static tree
build_call_1 (tree return_type, tree fn, int nargs)
{
  tree t;

  t = build_vl_exp (CALL_EXPR, nargs + 3);
  TREE_TYPE (t) = return_type;
  CALL_EXPR_FN (t) = fn;
  CALL_EXPR_STATIC_CHAIN (t) = NULL;

  return t;
}

/* Build a CALL_EXPR of class tcc_vl_exp with the indicated RETURN_TYPE and
   FN and a null static chain slot.  NARGS is the number of call arguments
   which are specified as "..." arguments.  */

tree
build_call_nary (tree return_type, tree fn, int nargs, ...)
{
  tree ret;
  va_list args;
  va_start (args, nargs);
  ret = build_call_valist (return_type, fn, nargs, args);
  va_end (args);
  return ret;
}

/* Build a CALL_EXPR of class tcc_vl_exp with the indicated RETURN_TYPE and
   FN and a null static chain slot.  NARGS is the number of call arguments
   which are specified as a va_list ARGS.  */

tree
build_call_valist (tree return_type, tree fn, int nargs, va_list args)
{
  tree t;
  int i;

  t = build_call_1 (return_type, fn, nargs);
  for (i = 0; i < nargs; i++)
    CALL_EXPR_ARG (t, i) = va_arg (args, tree);
  process_call_operands (t);
  return t;
}

/* Build a CALL_EXPR of class tcc_vl_exp with the indicated RETURN_TYPE and
   FN and a null static chain slot.  NARGS is the number of call arguments
   which are specified as a tree array ARGS.  */

tree
build_call_array_loc (location_t loc, tree return_type, tree fn,
		      int nargs, const tree *args)
{
  tree t;
  int i;

  t = build_call_1 (return_type, fn, nargs);
  for (i = 0; i < nargs; i++)
    CALL_EXPR_ARG (t, i) = args[i];
  process_call_operands (t);
  SET_EXPR_LOCATION (t, loc);
  return t;
}

/* Like build_call_array, but takes a vec.  */

tree
build_call_vec (tree return_type, tree fn, vec<tree, va_gc> *args)
{
  tree ret, t;
  unsigned int ix;

  ret = build_call_1 (return_type, fn, vec_safe_length (args));
  FOR_EACH_VEC_SAFE_ELT (args, ix, t)
    CALL_EXPR_ARG (ret, ix) = t;
  process_call_operands (ret);
  return ret;
}

/* Return true if T (assumed to be a DECL) must be assigned a memory
   location.  */

bool
needs_to_live_in_memory (const_tree t)
{
  return (TREE_ADDRESSABLE (t)
	  || is_global_var (t)
	  || (TREE_CODE (t) == RESULT_DECL
	      && !DECL_BY_REFERENCE (t)
	      && aggregate_value_p (t, current_function_decl)));
}

/* Return value of a constant X and sign-extend it.  */

HOST_WIDE_INT
int_cst_value (const_tree x)
{
  unsigned bits = TYPE_PRECISION (TREE_TYPE (x));
  unsigned HOST_WIDE_INT val = TREE_INT_CST_LOW (x);

  /* Make sure the sign-extended value will fit in a HOST_WIDE_INT.  */
  gcc_assert (cst_and_fits_in_hwi (x));

  if (bits < HOST_BITS_PER_WIDE_INT)
    {
      bool negative = ((val >> (bits - 1)) & 1) != 0;
      if (negative)
	val |= (~(unsigned HOST_WIDE_INT) 0) << (bits - 1) << 1;
      else
	val &= ~((~(unsigned HOST_WIDE_INT) 0) << (bits - 1) << 1);
    }

  return val;
}

/* Return value of a constant X and sign-extend it.  */

HOST_WIDEST_INT
widest_int_cst_value (const_tree x)
{
  unsigned bits = TYPE_PRECISION (TREE_TYPE (x));
  unsigned HOST_WIDEST_INT val = TREE_INT_CST_LOW (x);

#if HOST_BITS_PER_WIDEST_INT > HOST_BITS_PER_WIDE_INT
  gcc_assert (HOST_BITS_PER_WIDEST_INT >= HOST_BITS_PER_DOUBLE_INT);
  gcc_assert (TREE_INT_CST_NUNITS (x) == 2);

  if (TREE_INT_CST_NUNITS (x) == 1)
    val = HOST_WIDE_INT (val);
  else
    val |= (((unsigned HOST_WIDEST_INT) TREE_INT_CST_ELT (x, 1))
	    << HOST_BITS_PER_WIDE_INT);
#else
  /* Make sure the sign-extended value will fit in a HOST_WIDE_INT.  */
  gcc_assert (TREE_INT_CST_NUNITS (x) == 1);
#endif

  if (bits < HOST_BITS_PER_WIDEST_INT)
    {
      bool negative = ((val >> (bits - 1)) & 1) != 0;
      if (negative)
	val |= (~(unsigned HOST_WIDEST_INT) 0) << (bits - 1) << 1;
      else
	val &= ~((~(unsigned HOST_WIDEST_INT) 0) << (bits - 1) << 1);
    }

  return val;
}

/* If TYPE is an integral or pointer type, return an integer type with
   the same precision which is unsigned iff UNSIGNEDP is true, or itself
   if TYPE is already an integer type of signedness UNSIGNEDP.  */

tree
signed_or_unsigned_type_for (int unsignedp, tree type)
{
  if (TREE_CODE (type) == INTEGER_TYPE && TYPE_UNSIGNED (type) == unsignedp)
    return type;

  if (TREE_CODE (type) == VECTOR_TYPE)
    {
      tree inner = TREE_TYPE (type);
      tree inner2 = signed_or_unsigned_type_for (unsignedp, inner);
      if (!inner2)
	return NULL_TREE;
      if (inner == inner2)
	return type;
      return build_vector_type (inner2, TYPE_VECTOR_SUBPARTS (type));
    }

  if (!INTEGRAL_TYPE_P (type)
      && !POINTER_TYPE_P (type))
    return NULL_TREE;

  return build_nonstandard_integer_type (TYPE_PRECISION (type), unsignedp);
}

/* If TYPE is an integral or pointer type, return an integer type with
   the same precision which is unsigned, or itself if TYPE is already an
   unsigned integer type.  */

tree
unsigned_type_for (tree type)
{
  return signed_or_unsigned_type_for (1, type);
}

/* If TYPE is an integral or pointer type, return an integer type with
   the same precision which is signed, or itself if TYPE is already a
   signed integer type.  */

tree
signed_type_for (tree type)
{
  return signed_or_unsigned_type_for (0, type);
}

/* If TYPE is a vector type, return a signed integer vector type with the
   same width and number of subparts. Otherwise return boolean_type_node.  */

tree
truth_type_for (tree type)
{
  if (TREE_CODE (type) == VECTOR_TYPE)
    {
      tree elem = lang_hooks.types.type_for_size
        (GET_MODE_BITSIZE (TYPE_MODE (TREE_TYPE (type))), 0);
      return build_opaque_vector_type (elem, TYPE_VECTOR_SUBPARTS (type));
    }
  else
    return boolean_type_node;
}

/* Returns the largest value obtainable by casting something in INNER type to
   OUTER type.  */

tree
upper_bound_in_type (tree outer, tree inner)
{
  unsigned int det = 0;
  unsigned oprec = TYPE_PRECISION (outer);
  unsigned iprec = TYPE_PRECISION (inner);
  unsigned prec;

  /* Compute a unique number for every combination.  */
  det |= (oprec > iprec) ? 4 : 0;
  det |= TYPE_UNSIGNED (outer) ? 2 : 0;
  det |= TYPE_UNSIGNED (inner) ? 1 : 0;

  /* Determine the exponent to use.  */
  switch (det)
    {
    case 0:
    case 1:
      /* oprec <= iprec, outer: signed, inner: don't care.  */
      prec = oprec - 1;
      break;
    case 2:
    case 3:
      /* oprec <= iprec, outer: unsigned, inner: don't care.  */
      prec = oprec;
      break;
    case 4:
      /* oprec > iprec, outer: signed, inner: signed.  */
      prec = iprec - 1;
      break;
    case 5:
      /* oprec > iprec, outer: signed, inner: unsigned.  */
      prec = iprec;
      break;
    case 6:
      /* oprec > iprec, outer: unsigned, inner: signed.  */
      prec = oprec;
      break;
    case 7:
      /* oprec > iprec, outer: unsigned, inner: unsigned.  */
      prec = iprec;
      break;
    default:
      gcc_unreachable ();
    }

  return wide_int_to_tree (outer,
			   wi::mask (prec, false, TYPE_PRECISION (outer)));
}

/* Returns the smallest value obtainable by casting something in INNER type to
   OUTER type.  */

tree
lower_bound_in_type (tree outer, tree inner)
{
  unsigned oprec = TYPE_PRECISION (outer);
  unsigned iprec = TYPE_PRECISION (inner);

  /* If OUTER type is unsigned, we can definitely cast 0 to OUTER type
     and obtain 0.  */
  if (TYPE_UNSIGNED (outer)
      /* If we are widening something of an unsigned type, OUTER type
	 contains all values of INNER type.  In particular, both INNER
	 and OUTER types have zero in common.  */
      || (oprec > iprec && TYPE_UNSIGNED (inner)))
    return build_int_cst (outer, 0);
  else
    {
      /* If we are widening a signed type to another signed type, we
	 want to obtain -2^^(iprec-1).  If we are keeping the
	 precision or narrowing to a signed type, we want to obtain
	 -2^(oprec-1).  */
      unsigned prec = oprec > iprec ? iprec : oprec;
      return wide_int_to_tree (outer,
			       wi::mask (prec - 1, true,
					 TYPE_PRECISION (outer)));
    }
}

/* Return nonzero if two operands that are suitable for PHI nodes are
   necessarily equal.  Specifically, both ARG0 and ARG1 must be either
   SSA_NAME or invariant.  Note that this is strictly an optimization.
   That is, callers of this function can directly call operand_equal_p
   and get the same result, only slower.  */

int
operand_equal_for_phi_arg_p (const_tree arg0, const_tree arg1)
{
  if (arg0 == arg1)
    return 1;
  if (TREE_CODE (arg0) == SSA_NAME || TREE_CODE (arg1) == SSA_NAME)
    return 0;
  return operand_equal_p (arg0, arg1, 0);
}

/* Returns number of zeros at the end of binary representation of X.  */

tree
num_ending_zeros (const_tree x)
{
  return build_int_cst (TREE_TYPE (x), wi::ctz (x));
}


#define WALK_SUBTREE(NODE)				\
  do							\
    {							\
      result = walk_tree_1 (&(NODE), func, data, pset, lh);	\
      if (result)					\
	return result;					\
    }							\
  while (0)

/* This is a subroutine of walk_tree that walks field of TYPE that are to
   be walked whenever a type is seen in the tree.  Rest of operands and return
   value are as for walk_tree.  */

static tree
walk_type_fields (tree type, walk_tree_fn func, void *data,
		  struct pointer_set_t *pset, walk_tree_lh lh)
{
  tree result = NULL_TREE;

  switch (TREE_CODE (type))
    {
    case POINTER_TYPE:
    case REFERENCE_TYPE:
      /* We have to worry about mutually recursive pointers.  These can't
	 be written in C.  They can in Ada.  It's pathological, but
	 there's an ACATS test (c38102a) that checks it.  Deal with this
	 by checking if we're pointing to another pointer, that one
	 points to another pointer, that one does too, and we have no htab.
	 If so, get a hash table.  We check three levels deep to avoid
	 the cost of the hash table if we don't need one.  */
      if (POINTER_TYPE_P (TREE_TYPE (type))
	  && POINTER_TYPE_P (TREE_TYPE (TREE_TYPE (type)))
	  && POINTER_TYPE_P (TREE_TYPE (TREE_TYPE (TREE_TYPE (type))))
	  && !pset)
	{
	  result = walk_tree_without_duplicates (&TREE_TYPE (type),
						 func, data);
	  if (result)
	    return result;

	  break;
	}

      /* ... fall through ... */

    case COMPLEX_TYPE:
      WALK_SUBTREE (TREE_TYPE (type));
      break;

    case METHOD_TYPE:
      WALK_SUBTREE (TYPE_METHOD_BASETYPE (type));

      /* Fall through.  */

    case FUNCTION_TYPE:
      WALK_SUBTREE (TREE_TYPE (type));
      {
	tree arg;

	/* We never want to walk into default arguments.  */
	for (arg = TYPE_ARG_TYPES (type); arg; arg = TREE_CHAIN (arg))
	  WALK_SUBTREE (TREE_VALUE (arg));
      }
      break;

    case ARRAY_TYPE:
      /* Don't follow this nodes's type if a pointer for fear that
	 we'll have infinite recursion.  If we have a PSET, then we
	 need not fear.  */
      if (pset
	  || (!POINTER_TYPE_P (TREE_TYPE (type))
	      && TREE_CODE (TREE_TYPE (type)) != OFFSET_TYPE))
	WALK_SUBTREE (TREE_TYPE (type));
      WALK_SUBTREE (TYPE_DOMAIN (type));
      break;

    case OFFSET_TYPE:
      WALK_SUBTREE (TREE_TYPE (type));
      WALK_SUBTREE (TYPE_OFFSET_BASETYPE (type));
      break;

    default:
      break;
    }

  return NULL_TREE;
}

/* Apply FUNC to all the sub-trees of TP in a pre-order traversal.  FUNC is
   called with the DATA and the address of each sub-tree.  If FUNC returns a
   non-NULL value, the traversal is stopped, and the value returned by FUNC
   is returned.  If PSET is non-NULL it is used to record the nodes visited,
   and to avoid visiting a node more than once.  */

tree
walk_tree_1 (tree *tp, walk_tree_fn func, void *data,
	     struct pointer_set_t *pset, walk_tree_lh lh)
{
  enum tree_code code;
  int walk_subtrees;
  tree result;

#define WALK_SUBTREE_TAIL(NODE)				\
  do							\
    {							\
       tp = & (NODE);					\
       goto tail_recurse;				\
    }							\
  while (0)

 tail_recurse:
  /* Skip empty subtrees.  */
  if (!*tp)
    return NULL_TREE;

  /* Don't walk the same tree twice, if the user has requested
     that we avoid doing so.  */
  if (pset && pointer_set_insert (pset, *tp))
    return NULL_TREE;

  /* Call the function.  */
  walk_subtrees = 1;
  result = (*func) (tp, &walk_subtrees, data);

  /* If we found something, return it.  */
  if (result)
    return result;

  code = TREE_CODE (*tp);

  /* Even if we didn't, FUNC may have decided that there was nothing
     interesting below this point in the tree.  */
  if (!walk_subtrees)
    {
      /* But we still need to check our siblings.  */
      if (code == TREE_LIST)
	WALK_SUBTREE_TAIL (TREE_CHAIN (*tp));
      else if (code == OMP_CLAUSE)
	WALK_SUBTREE_TAIL (OMP_CLAUSE_CHAIN (*tp));
      else
	return NULL_TREE;
    }

  if (lh)
    {
      result = (*lh) (tp, &walk_subtrees, func, data, pset);
      if (result || !walk_subtrees)
        return result;
    }

  switch (code)
    {
    case ERROR_MARK:
    case IDENTIFIER_NODE:
    case INTEGER_CST:
    case REAL_CST:
    case FIXED_CST:
    case VECTOR_CST:
    case STRING_CST:
    case BLOCK:
    case PLACEHOLDER_EXPR:
    case SSA_NAME:
    case FIELD_DECL:
    case RESULT_DECL:
      /* None of these have subtrees other than those already walked
	 above.  */
      break;

    case TREE_LIST:
      WALK_SUBTREE (TREE_VALUE (*tp));
      WALK_SUBTREE_TAIL (TREE_CHAIN (*tp));
      break;

    case TREE_VEC:
      {
	int len = TREE_VEC_LENGTH (*tp);

	if (len == 0)
	  break;

	/* Walk all elements but the first.  */
	while (--len)
	  WALK_SUBTREE (TREE_VEC_ELT (*tp, len));

	/* Now walk the first one as a tail call.  */
	WALK_SUBTREE_TAIL (TREE_VEC_ELT (*tp, 0));
      }

    case COMPLEX_CST:
      WALK_SUBTREE (TREE_REALPART (*tp));
      WALK_SUBTREE_TAIL (TREE_IMAGPART (*tp));

    case CONSTRUCTOR:
      {
	unsigned HOST_WIDE_INT idx;
	constructor_elt *ce;

	for (idx = 0; vec_safe_iterate (CONSTRUCTOR_ELTS (*tp), idx, &ce);
	     idx++)
	  WALK_SUBTREE (ce->value);
      }
      break;

    case SAVE_EXPR:
      WALK_SUBTREE_TAIL (TREE_OPERAND (*tp, 0));

    case BIND_EXPR:
      {
	tree decl;
	for (decl = BIND_EXPR_VARS (*tp); decl; decl = DECL_CHAIN (decl))
	  {
	    /* Walk the DECL_INITIAL and DECL_SIZE.  We don't want to walk
	       into declarations that are just mentioned, rather than
	       declared; they don't really belong to this part of the tree.
	       And, we can see cycles: the initializer for a declaration
	       can refer to the declaration itself.  */
	    WALK_SUBTREE (DECL_INITIAL (decl));
	    WALK_SUBTREE (DECL_SIZE (decl));
	    WALK_SUBTREE (DECL_SIZE_UNIT (decl));
	  }
	WALK_SUBTREE_TAIL (BIND_EXPR_BODY (*tp));
      }

    case STATEMENT_LIST:
      {
	tree_stmt_iterator i;
	for (i = tsi_start (*tp); !tsi_end_p (i); tsi_next (&i))
	  WALK_SUBTREE (*tsi_stmt_ptr (i));
      }
      break;

    case OMP_CLAUSE:
      switch (OMP_CLAUSE_CODE (*tp))
	{
	case OMP_CLAUSE_PRIVATE:
	case OMP_CLAUSE_SHARED:
	case OMP_CLAUSE_FIRSTPRIVATE:
	case OMP_CLAUSE_COPYIN:
	case OMP_CLAUSE_COPYPRIVATE:
	case OMP_CLAUSE_FINAL:
	case OMP_CLAUSE_IF:
	case OMP_CLAUSE_NUM_THREADS:
	case OMP_CLAUSE_SCHEDULE:
	case OMP_CLAUSE_UNIFORM:
	case OMP_CLAUSE_DEPEND:
	case OMP_CLAUSE_NUM_TEAMS:
	case OMP_CLAUSE_THREAD_LIMIT:
	case OMP_CLAUSE_DEVICE:
	case OMP_CLAUSE_DIST_SCHEDULE:
	case OMP_CLAUSE_SAFELEN:
	case OMP_CLAUSE_SIMDLEN:
	case OMP_CLAUSE__LOOPTEMP_:
	case OMP_CLAUSE__SIMDUID_:
	  WALK_SUBTREE (OMP_CLAUSE_OPERAND (*tp, 0));
	  /* FALLTHRU */

	case OMP_CLAUSE_NOWAIT:
	case OMP_CLAUSE_ORDERED:
	case OMP_CLAUSE_DEFAULT:
	case OMP_CLAUSE_UNTIED:
	case OMP_CLAUSE_MERGEABLE:
	case OMP_CLAUSE_PROC_BIND:
	case OMP_CLAUSE_INBRANCH:
	case OMP_CLAUSE_NOTINBRANCH:
	case OMP_CLAUSE_FOR:
	case OMP_CLAUSE_PARALLEL:
	case OMP_CLAUSE_SECTIONS:
	case OMP_CLAUSE_TASKGROUP:
	  WALK_SUBTREE_TAIL (OMP_CLAUSE_CHAIN (*tp));

	case OMP_CLAUSE_LASTPRIVATE:
	  WALK_SUBTREE (OMP_CLAUSE_DECL (*tp));
	  WALK_SUBTREE (OMP_CLAUSE_LASTPRIVATE_STMT (*tp));
	  WALK_SUBTREE_TAIL (OMP_CLAUSE_CHAIN (*tp));

	case OMP_CLAUSE_COLLAPSE:
	  {
	    int i;
	    for (i = 0; i < 3; i++)
	      WALK_SUBTREE (OMP_CLAUSE_OPERAND (*tp, i));
	    WALK_SUBTREE_TAIL (OMP_CLAUSE_CHAIN (*tp));
	  }

	case OMP_CLAUSE_ALIGNED:
	case OMP_CLAUSE_LINEAR:
	case OMP_CLAUSE_FROM:
	case OMP_CLAUSE_TO:
	case OMP_CLAUSE_MAP:
	  WALK_SUBTREE (OMP_CLAUSE_DECL (*tp));
	  WALK_SUBTREE (OMP_CLAUSE_OPERAND (*tp, 1));
	  WALK_SUBTREE_TAIL (OMP_CLAUSE_CHAIN (*tp));

	case OMP_CLAUSE_REDUCTION:
	  {
	    int i;
	    for (i = 0; i < 4; i++)
	      WALK_SUBTREE (OMP_CLAUSE_OPERAND (*tp, i));
	    WALK_SUBTREE_TAIL (OMP_CLAUSE_CHAIN (*tp));
	  }

	default:
	  gcc_unreachable ();
	}
      break;

    case TARGET_EXPR:
      {
	int i, len;

	/* TARGET_EXPRs are peculiar: operands 1 and 3 can be the same.
	   But, we only want to walk once.  */
	len = (TREE_OPERAND (*tp, 3) == TREE_OPERAND (*tp, 1)) ? 2 : 3;
	for (i = 0; i < len; ++i)
	  WALK_SUBTREE (TREE_OPERAND (*tp, i));
	WALK_SUBTREE_TAIL (TREE_OPERAND (*tp, len));
      }

    case DECL_EXPR:
      /* If this is a TYPE_DECL, walk into the fields of the type that it's
	 defining.  We only want to walk into these fields of a type in this
	 case and not in the general case of a mere reference to the type.

	 The criterion is as follows: if the field can be an expression, it
	 must be walked only here.  This should be in keeping with the fields
	 that are directly gimplified in gimplify_type_sizes in order for the
	 mark/copy-if-shared/unmark machinery of the gimplifier to work with
	 variable-sized types.

	 Note that DECLs get walked as part of processing the BIND_EXPR.  */
      if (TREE_CODE (DECL_EXPR_DECL (*tp)) == TYPE_DECL)
	{
	  tree *type_p = &TREE_TYPE (DECL_EXPR_DECL (*tp));
	  if (TREE_CODE (*type_p) == ERROR_MARK)
	    return NULL_TREE;

	  /* Call the function for the type.  See if it returns anything or
	     doesn't want us to continue.  If we are to continue, walk both
	     the normal fields and those for the declaration case.  */
	  result = (*func) (type_p, &walk_subtrees, data);
	  if (result || !walk_subtrees)
	    return result;

	  /* But do not walk a pointed-to type since it may itself need to
	     be walked in the declaration case if it isn't anonymous.  */
	  if (!POINTER_TYPE_P (*type_p))
	    {
	      result = walk_type_fields (*type_p, func, data, pset, lh);
	      if (result)
		return result;
	    }

	  /* If this is a record type, also walk the fields.  */
	  if (RECORD_OR_UNION_TYPE_P (*type_p))
	    {
	      tree field;

	      for (field = TYPE_FIELDS (*type_p); field;
		   field = DECL_CHAIN (field))
		{
		  /* We'd like to look at the type of the field, but we can
		     easily get infinite recursion.  So assume it's pointed
		     to elsewhere in the tree.  Also, ignore things that
		     aren't fields.  */
		  if (TREE_CODE (field) != FIELD_DECL)
		    continue;

		  WALK_SUBTREE (DECL_FIELD_OFFSET (field));
		  WALK_SUBTREE (DECL_SIZE (field));
		  WALK_SUBTREE (DECL_SIZE_UNIT (field));
		  if (TREE_CODE (*type_p) == QUAL_UNION_TYPE)
		    WALK_SUBTREE (DECL_QUALIFIER (field));
		}
	    }

	  /* Same for scalar types.  */
	  else if (TREE_CODE (*type_p) == BOOLEAN_TYPE
		   || TREE_CODE (*type_p) == ENUMERAL_TYPE
		   || TREE_CODE (*type_p) == INTEGER_TYPE
		   || TREE_CODE (*type_p) == FIXED_POINT_TYPE
		   || TREE_CODE (*type_p) == REAL_TYPE)
	    {
	      WALK_SUBTREE (TYPE_MIN_VALUE (*type_p));
	      WALK_SUBTREE (TYPE_MAX_VALUE (*type_p));
	    }

	  WALK_SUBTREE (TYPE_SIZE (*type_p));
	  WALK_SUBTREE_TAIL (TYPE_SIZE_UNIT (*type_p));
	}
      /* FALLTHRU */

    default:
      if (IS_EXPR_CODE_CLASS (TREE_CODE_CLASS (code)))
	{
	  int i, len;

	  /* Walk over all the sub-trees of this operand.  */
	  len = TREE_OPERAND_LENGTH (*tp);

	  /* Go through the subtrees.  We need to do this in forward order so
	     that the scope of a FOR_EXPR is handled properly.  */
	  if (len)
	    {
	      for (i = 0; i < len - 1; ++i)
		WALK_SUBTREE (TREE_OPERAND (*tp, i));
	      WALK_SUBTREE_TAIL (TREE_OPERAND (*tp, len - 1));
	    }
	}
      /* If this is a type, walk the needed fields in the type.  */
      else if (TYPE_P (*tp))
	return walk_type_fields (*tp, func, data, pset, lh);
      break;
    }

  /* We didn't find what we were looking for.  */
  return NULL_TREE;

#undef WALK_SUBTREE_TAIL
}
#undef WALK_SUBTREE

/* Like walk_tree, but does not walk duplicate nodes more than once.  */

tree
walk_tree_without_duplicates_1 (tree *tp, walk_tree_fn func, void *data,
				walk_tree_lh lh)
{
  tree result;
  struct pointer_set_t *pset;

  pset = pointer_set_create ();
  result = walk_tree_1 (tp, func, data, pset, lh);
  pointer_set_destroy (pset);
  return result;
}


tree
tree_block (tree t)
{
  char const c = TREE_CODE_CLASS (TREE_CODE (t));

  if (IS_EXPR_CODE_CLASS (c))
    return LOCATION_BLOCK (t->exp.locus);
  gcc_unreachable ();
  return NULL;
}

void
tree_set_block (tree t, tree b)
{
  char const c = TREE_CODE_CLASS (TREE_CODE (t));

  if (IS_EXPR_CODE_CLASS (c))
    {
      if (b)
	t->exp.locus = COMBINE_LOCATION_DATA (line_table, t->exp.locus, b);
      else
	t->exp.locus = LOCATION_LOCUS (t->exp.locus);
    }
  else
    gcc_unreachable ();
}

/* Create a nameless artificial label and put it in the current
   function context.  The label has a location of LOC.  Returns the
   newly created label.  */

tree
create_artificial_label (location_t loc)
{
  tree lab = build_decl (loc,
      			 LABEL_DECL, NULL_TREE, void_type_node);

  DECL_ARTIFICIAL (lab) = 1;
  DECL_IGNORED_P (lab) = 1;
  DECL_CONTEXT (lab) = current_function_decl;
  return lab;
}

/*  Given a tree, try to return a useful variable name that we can use
    to prefix a temporary that is being assigned the value of the tree.
    I.E. given  <temp> = &A, return A.  */

const char *
get_name (tree t)
{
  tree stripped_decl;

  stripped_decl = t;
  STRIP_NOPS (stripped_decl);
  if (DECL_P (stripped_decl) && DECL_NAME (stripped_decl))
    return IDENTIFIER_POINTER (DECL_NAME (stripped_decl));
  else if (TREE_CODE (stripped_decl) == SSA_NAME)
    {
      tree name = SSA_NAME_IDENTIFIER (stripped_decl);
      if (!name)
	return NULL;
      return IDENTIFIER_POINTER (name);
    }
  else
    {
      switch (TREE_CODE (stripped_decl))
	{
	case ADDR_EXPR:
	  return get_name (TREE_OPERAND (stripped_decl, 0));
	default:
	  return NULL;
	}
    }
}

/* Return true if TYPE has a variable argument list.  */

bool
stdarg_p (const_tree fntype)
{
  function_args_iterator args_iter;
  tree n = NULL_TREE, t;

  if (!fntype)
    return false;

  FOREACH_FUNCTION_ARGS (fntype, t, args_iter)
    {
      n = t;
    }

  return n != NULL_TREE && n != void_type_node;
}

/* Return true if TYPE has a prototype.  */

bool
prototype_p (tree fntype)
{
  tree t;

  gcc_assert (fntype != NULL_TREE);

  t = TYPE_ARG_TYPES (fntype);
  return (t != NULL_TREE);
}

/* If BLOCK is inlined from an __attribute__((__artificial__))
   routine, return pointer to location from where it has been
   called.  */
location_t *
block_nonartificial_location (tree block)
{
  location_t *ret = NULL;

  while (block && TREE_CODE (block) == BLOCK
	 && BLOCK_ABSTRACT_ORIGIN (block))
    {
      tree ao = BLOCK_ABSTRACT_ORIGIN (block);

      while (TREE_CODE (ao) == BLOCK
	     && BLOCK_ABSTRACT_ORIGIN (ao)
	     && BLOCK_ABSTRACT_ORIGIN (ao) != ao)
	ao = BLOCK_ABSTRACT_ORIGIN (ao);

      if (TREE_CODE (ao) == FUNCTION_DECL)
	{
	  /* If AO is an artificial inline, point RET to the
	     call site locus at which it has been inlined and continue
	     the loop, in case AO's caller is also an artificial
	     inline.  */
	  if (DECL_DECLARED_INLINE_P (ao)
	      && lookup_attribute ("artificial", DECL_ATTRIBUTES (ao)))
	    ret = &BLOCK_SOURCE_LOCATION (block);
	  else
	    break;
	}
      else if (TREE_CODE (ao) != BLOCK)
	break;

      block = BLOCK_SUPERCONTEXT (block);
    }
  return ret;
}


/* If EXP is inlined from an __attribute__((__artificial__))
   function, return the location of the original call expression.  */

location_t
tree_nonartificial_location (tree exp)
{
  location_t *loc = block_nonartificial_location (TREE_BLOCK (exp));

  if (loc)
    return *loc;
  else
    return EXPR_LOCATION (exp);
}


/* These are the hash table functions for the hash table of OPTIMIZATION_NODEq
   nodes.  */

/* Return the hash code code X, an OPTIMIZATION_NODE or TARGET_OPTION code.  */

static hashval_t
cl_option_hash_hash (const void *x)
{
  const_tree const t = (const_tree) x;
  const char *p;
  size_t i;
  size_t len = 0;
  hashval_t hash = 0;

  if (TREE_CODE (t) == OPTIMIZATION_NODE)
    {
      p = (const char *)TREE_OPTIMIZATION (t);
      len = sizeof (struct cl_optimization);
    }

  else if (TREE_CODE (t) == TARGET_OPTION_NODE)
    {
      p = (const char *)TREE_TARGET_OPTION (t);
      len = sizeof (struct cl_target_option);
    }

  else
    gcc_unreachable ();

  /* assume most opt flags are just 0/1, some are 2-3, and a few might be
     something else.  */
  for (i = 0; i < len; i++)
    if (p[i])
      hash = (hash << 4) ^ ((i << 2) | p[i]);

  return hash;
}

/* Return nonzero if the value represented by *X (an OPTIMIZATION or
   TARGET_OPTION tree node) is the same as that given by *Y, which is the
   same.  */

static int
cl_option_hash_eq (const void *x, const void *y)
{
  const_tree const xt = (const_tree) x;
  const_tree const yt = (const_tree) y;
  const char *xp;
  const char *yp;
  size_t len;

  if (TREE_CODE (xt) != TREE_CODE (yt))
    return 0;

  if (TREE_CODE (xt) == OPTIMIZATION_NODE)
    {
      xp = (const char *)TREE_OPTIMIZATION (xt);
      yp = (const char *)TREE_OPTIMIZATION (yt);
      len = sizeof (struct cl_optimization);
    }

  else if (TREE_CODE (xt) == TARGET_OPTION_NODE)
    {
      xp = (const char *)TREE_TARGET_OPTION (xt);
      yp = (const char *)TREE_TARGET_OPTION (yt);
      len = sizeof (struct cl_target_option);
    }

  else
    gcc_unreachable ();

  return (memcmp (xp, yp, len) == 0);
}

/* Build an OPTIMIZATION_NODE based on the options in OPTS.  */

tree
build_optimization_node (struct gcc_options *opts)
{
  tree t;
  void **slot;

  /* Use the cache of optimization nodes.  */

  cl_optimization_save (TREE_OPTIMIZATION (cl_optimization_node),
			opts);

  slot = htab_find_slot (cl_option_hash_table, cl_optimization_node, INSERT);
  t = (tree) *slot;
  if (!t)
    {
      /* Insert this one into the hash table.  */
      t = cl_optimization_node;
      *slot = t;

      /* Make a new node for next time round.  */
      cl_optimization_node = make_node (OPTIMIZATION_NODE);
    }

  return t;
}

/* Build a TARGET_OPTION_NODE based on the options in OPTS.  */

tree
build_target_option_node (struct gcc_options *opts)
{
  tree t;
  void **slot;

  /* Use the cache of optimization nodes.  */

  cl_target_option_save (TREE_TARGET_OPTION (cl_target_option_node),
			 opts);

  slot = htab_find_slot (cl_option_hash_table, cl_target_option_node, INSERT);
  t = (tree) *slot;
  if (!t)
    {
      /* Insert this one into the hash table.  */
      t = cl_target_option_node;
      *slot = t;

      /* Make a new node for next time round.  */
      cl_target_option_node = make_node (TARGET_OPTION_NODE);
    }

  return t;
}

/* Determine the "ultimate origin" of a block.  The block may be an inlined
   instance of an inlined instance of a block which is local to an inline
   function, so we have to trace all of the way back through the origin chain
   to find out what sort of node actually served as the original seed for the
   given block.  */

tree
block_ultimate_origin (const_tree block)
{
  tree immediate_origin = BLOCK_ABSTRACT_ORIGIN (block);

  /* output_inline_function sets BLOCK_ABSTRACT_ORIGIN for all the
     nodes in the function to point to themselves; ignore that if
     we're trying to output the abstract instance of this function.  */
  if (BLOCK_ABSTRACT (block) && immediate_origin == block)
    return NULL_TREE;

  if (immediate_origin == NULL_TREE)
    return NULL_TREE;
  else
    {
      tree ret_val;
      tree lookahead = immediate_origin;

      do
	{
	  ret_val = lookahead;
	  lookahead = (TREE_CODE (ret_val) == BLOCK
		       ? BLOCK_ABSTRACT_ORIGIN (ret_val) : NULL);
	}
      while (lookahead != NULL && lookahead != ret_val);

      /* The block's abstract origin chain may not be the *ultimate* origin of
	 the block. It could lead to a DECL that has an abstract origin set.
	 If so, we want that DECL's abstract origin (which is what DECL_ORIGIN
	 will give us if it has one).  Note that DECL's abstract origins are
	 supposed to be the most distant ancestor (or so decl_ultimate_origin
	 claims), so we don't need to loop following the DECL origins.  */
      if (DECL_P (ret_val))
	return DECL_ORIGIN (ret_val);

      return ret_val;
    }
}

/* Return true iff conversion in EXP generates no instruction.  Mark
   it inline so that we fully inline into the stripping functions even
   though we have two uses of this function.  */

static inline bool
tree_nop_conversion (const_tree exp)
{
  tree outer_type, inner_type;

  if (!CONVERT_EXPR_P (exp)
      && TREE_CODE (exp) != NON_LVALUE_EXPR)
    return false;
  if (TREE_OPERAND (exp, 0) == error_mark_node)
    return false;

  outer_type = TREE_TYPE (exp);
  inner_type = TREE_TYPE (TREE_OPERAND (exp, 0));

  if (!inner_type)
    return false;

  /* Use precision rather then machine mode when we can, which gives
     the correct answer even for submode (bit-field) types.  */
  if ((INTEGRAL_TYPE_P (outer_type)
       || POINTER_TYPE_P (outer_type)
       || TREE_CODE (outer_type) == OFFSET_TYPE)
      && (INTEGRAL_TYPE_P (inner_type)
	  || POINTER_TYPE_P (inner_type)
	  || TREE_CODE (inner_type) == OFFSET_TYPE))
    return TYPE_PRECISION (outer_type) == TYPE_PRECISION (inner_type);

  /* Otherwise fall back on comparing machine modes (e.g. for
     aggregate types, floats).  */
  return TYPE_MODE (outer_type) == TYPE_MODE (inner_type);
}

/* Return true iff conversion in EXP generates no instruction.  Don't
   consider conversions changing the signedness.  */

static bool
tree_sign_nop_conversion (const_tree exp)
{
  tree outer_type, inner_type;

  if (!tree_nop_conversion (exp))
    return false;

  outer_type = TREE_TYPE (exp);
  inner_type = TREE_TYPE (TREE_OPERAND (exp, 0));

  return (TYPE_UNSIGNED (outer_type) == TYPE_UNSIGNED (inner_type)
	  && POINTER_TYPE_P (outer_type) == POINTER_TYPE_P (inner_type));
}

/* Strip conversions from EXP according to tree_nop_conversion and
   return the resulting expression.  */

tree
tree_strip_nop_conversions (tree exp)
{
  while (tree_nop_conversion (exp))
    exp = TREE_OPERAND (exp, 0);
  return exp;
}

/* Strip conversions from EXP according to tree_sign_nop_conversion
   and return the resulting expression.  */

tree
tree_strip_sign_nop_conversions (tree exp)
{
  while (tree_sign_nop_conversion (exp))
    exp = TREE_OPERAND (exp, 0);
  return exp;
}

/* Avoid any floating point extensions from EXP.  */
tree
strip_float_extensions (tree exp)
{
  tree sub, expt, subt;

  /*  For floating point constant look up the narrowest type that can hold
      it properly and handle it like (type)(narrowest_type)constant.
      This way we can optimize for instance a=a*2.0 where "a" is float
      but 2.0 is double constant.  */
  if (TREE_CODE (exp) == REAL_CST && !DECIMAL_FLOAT_TYPE_P (TREE_TYPE (exp)))
    {
      REAL_VALUE_TYPE orig;
      tree type = NULL;

      orig = TREE_REAL_CST (exp);
      if (TYPE_PRECISION (TREE_TYPE (exp)) > TYPE_PRECISION (float_type_node)
	  && exact_real_truncate (TYPE_MODE (float_type_node), &orig))
	type = float_type_node;
      else if (TYPE_PRECISION (TREE_TYPE (exp))
	       > TYPE_PRECISION (double_type_node)
	       && exact_real_truncate (TYPE_MODE (double_type_node), &orig))
	type = double_type_node;
      if (type)
	return build_real (type, real_value_truncate (TYPE_MODE (type), orig));
    }

  if (!CONVERT_EXPR_P (exp))
    return exp;

  sub = TREE_OPERAND (exp, 0);
  subt = TREE_TYPE (sub);
  expt = TREE_TYPE (exp);

  if (!FLOAT_TYPE_P (subt))
    return exp;

  if (DECIMAL_FLOAT_TYPE_P (expt) != DECIMAL_FLOAT_TYPE_P (subt))
    return exp;

  if (TYPE_PRECISION (subt) > TYPE_PRECISION (expt))
    return exp;

  return strip_float_extensions (sub);
}

/* Strip out all handled components that produce invariant
   offsets.  */

const_tree
strip_invariant_refs (const_tree op)
{
  while (handled_component_p (op))
    {
      switch (TREE_CODE (op))
	{
	case ARRAY_REF:
	case ARRAY_RANGE_REF:
	  if (!is_gimple_constant (TREE_OPERAND (op, 1))
	      || TREE_OPERAND (op, 2) != NULL_TREE
	      || TREE_OPERAND (op, 3) != NULL_TREE)
	    return NULL;
	  break;

	case COMPONENT_REF:
	  if (TREE_OPERAND (op, 2) != NULL_TREE)
	    return NULL;
	  break;

	default:;
	}
      op = TREE_OPERAND (op, 0);
    }

  return op;
}

static GTY(()) tree gcc_eh_personality_decl;

/* Return the GCC personality function decl.  */

tree
lhd_gcc_personality (void)
{
  if (!gcc_eh_personality_decl)
    gcc_eh_personality_decl = build_personality_function ("gcc");
  return gcc_eh_personality_decl;
}

/* For languages with One Definition Rule, work out if
   trees are actually the same even if the tree representation
   differs.  This handles only decls appearing in TYPE_NAME
   and TYPE_CONTEXT.  That is NAMESPACE_DECL, TYPE_DECL,
   RECORD_TYPE and IDENTIFIER_NODE.  */

static bool
same_for_odr (tree t1, tree t2)
{
  if (t1 == t2)
    return true;
  if (!t1 || !t2)
    return false;
  /* C and C++ FEs differ by using IDENTIFIER_NODE and TYPE_DECL.  */
  if (TREE_CODE (t1) == IDENTIFIER_NODE
      && TREE_CODE (t2) == TYPE_DECL
      && DECL_FILE_SCOPE_P (t1))
    {
      t2 = DECL_NAME (t2);
      gcc_assert (TREE_CODE (t2) == IDENTIFIER_NODE);
    }
  if (TREE_CODE (t2) == IDENTIFIER_NODE
      && TREE_CODE (t1) == TYPE_DECL
      && DECL_FILE_SCOPE_P (t2))
    {
      t1 = DECL_NAME (t1);
      gcc_assert (TREE_CODE (t1) == IDENTIFIER_NODE);
    }
  if (TREE_CODE (t1) != TREE_CODE (t2))
    return false;
  if (TYPE_P (t1))
    return types_same_for_odr (t1, t2);
  if (DECL_P (t1))
    return decls_same_for_odr (t1, t2);
  return false;
}

/* For languages with One Definition Rule, work out if
   decls are actually the same even if the tree representation
   differs.  This handles only decls appearing in TYPE_NAME
   and TYPE_CONTEXT.  That is NAMESPACE_DECL, TYPE_DECL,
   RECORD_TYPE and IDENTIFIER_NODE.  */

static bool
decls_same_for_odr (tree decl1, tree decl2)
{
  if (decl1 && TREE_CODE (decl1) == TYPE_DECL
      && DECL_ORIGINAL_TYPE (decl1))
    decl1 = DECL_ORIGINAL_TYPE (decl1);
  if (decl2 && TREE_CODE (decl2) == TYPE_DECL
      && DECL_ORIGINAL_TYPE (decl2))
    decl2 = DECL_ORIGINAL_TYPE (decl2);
  if (decl1 == decl2)
    return true;
  if (!decl1 || !decl2)
    return false;
  gcc_checking_assert (DECL_P (decl1) && DECL_P (decl2));
  if (TREE_CODE (decl1) != TREE_CODE (decl2))
    return false;
  if (TREE_CODE (decl1) == TRANSLATION_UNIT_DECL)
    return true;
  if (TREE_CODE (decl1) != NAMESPACE_DECL
      && TREE_CODE (decl1) != TYPE_DECL)
    return false;
  if (!DECL_NAME (decl1))
    return false;
  gcc_checking_assert (TREE_CODE (DECL_NAME (decl1)) == IDENTIFIER_NODE);
  gcc_checking_assert (!DECL_NAME (decl2)
		       ||  TREE_CODE (DECL_NAME (decl2)) == IDENTIFIER_NODE);
  if (DECL_NAME (decl1) != DECL_NAME (decl2))
    return false;
  return same_for_odr (DECL_CONTEXT (decl1),
		       DECL_CONTEXT (decl2));
}

/* For languages with One Definition Rule, work out if
   types are same even if the tree representation differs. 
   This is non-trivial for LTO where minnor differences in
   the type representation may have prevented type merging
   to merge two copies of otherwise equivalent type.  */

bool
types_same_for_odr (tree type1, tree type2)
{
  gcc_checking_assert (TYPE_P (type1) && TYPE_P (type2));
  type1 = TYPE_MAIN_VARIANT (type1);
  type2 = TYPE_MAIN_VARIANT (type2);
  if (type1 == type2)
    return true;

#ifndef ENABLE_CHECKING
  if (!in_lto_p)
    return false;
#endif

  /* Check for anonymous namespaces. Those have !TREE_PUBLIC
     on the corresponding TYPE_STUB_DECL.  */
  if (type_in_anonymous_namespace_p (type1)
      || type_in_anonymous_namespace_p (type2))
    return false;
  /* When assembler name of virtual table is available, it is
     easy to compare types for equivalence.  */
  if (TYPE_BINFO (type1) && TYPE_BINFO (type2)
      && BINFO_VTABLE (TYPE_BINFO (type1))
      && BINFO_VTABLE (TYPE_BINFO (type2)))
    {
      tree v1 = BINFO_VTABLE (TYPE_BINFO (type1));
      tree v2 = BINFO_VTABLE (TYPE_BINFO (type2));

      if (TREE_CODE (v1) == POINTER_PLUS_EXPR)
	{
	  if (TREE_CODE (v2) != POINTER_PLUS_EXPR
	      || !operand_equal_p (TREE_OPERAND (v1, 1),
			     TREE_OPERAND (v2, 1), 0))
	    return false;
	  v1 = TREE_OPERAND (TREE_OPERAND (v1, 0), 0);
	  v2 = TREE_OPERAND (TREE_OPERAND (v2, 0), 0);
	}
      v1 = DECL_ASSEMBLER_NAME (v1);
      v2 = DECL_ASSEMBLER_NAME (v2);
      return (v1 == v2);
    }

  /* FIXME: the code comparing type names consider all instantiations of the
     same template to have same name.  This is because we have no access
     to template parameters.  For types with no virtual method tables
     we thus can return false positives.  At the moment we do not need
     to compare types in other scenarios than devirtualization.  */

  /* If types are not structuraly same, do not bother to contnue.
     Match in the remainder of code would mean ODR violation.  */
  if (!types_compatible_p (type1, type2))
    return false;
  if (!TYPE_NAME (type1))
    return false;
  if (!decls_same_for_odr (TYPE_NAME (type1), TYPE_NAME (type2)))
    return false;
  if (!same_for_odr (TYPE_CONTEXT (type1), TYPE_CONTEXT (type2)))
    return false;
  /* When not in LTO the MAIN_VARIANT check should be the same.  */
  gcc_assert (in_lto_p);
    
  return true;
}

/* TARGET is a call target of GIMPLE call statement
   (obtained by gimple_call_fn).  Return true if it is
   OBJ_TYPE_REF representing an virtual call of C++ method.
   (As opposed to OBJ_TYPE_REF representing objc calls
   through a cast where middle-end devirtualization machinery
   can't apply.) */

bool
virtual_method_call_p (tree target)
{
  if (TREE_CODE (target) != OBJ_TYPE_REF)
    return false;
  target = TREE_TYPE (target);
  gcc_checking_assert (TREE_CODE (target) == POINTER_TYPE);
  target = TREE_TYPE (target);
  if (TREE_CODE (target) == FUNCTION_TYPE)
    return false;
  gcc_checking_assert (TREE_CODE (target) == METHOD_TYPE);
  return true;
}

/* REF is OBJ_TYPE_REF, return the class the ref corresponds to.  */

tree
obj_type_ref_class (tree ref)
{
  gcc_checking_assert (TREE_CODE (ref) == OBJ_TYPE_REF);
  ref = TREE_TYPE (ref);
  gcc_checking_assert (TREE_CODE (ref) == POINTER_TYPE);
  ref = TREE_TYPE (ref);
  /* We look for type THIS points to.  ObjC also builds
     OBJ_TYPE_REF with non-method calls, Their first parameter
     ID however also corresponds to class type. */
  gcc_checking_assert (TREE_CODE (ref) == METHOD_TYPE
		       || TREE_CODE (ref) == FUNCTION_TYPE);
  ref = TREE_VALUE (TYPE_ARG_TYPES (ref));
  gcc_checking_assert (TREE_CODE (ref) == POINTER_TYPE);
  return TREE_TYPE (ref);
}

/* Return true if T is in anonymous namespace.  */

bool
type_in_anonymous_namespace_p (tree t)
{
  return (TYPE_STUB_DECL (t) && !TREE_PUBLIC (TYPE_STUB_DECL (t)));
}

/* Try to find a base info of BINFO that would have its field decl at offset
   OFFSET within the BINFO type and which is of EXPECTED_TYPE.  If it can be
   found, return, otherwise return NULL_TREE.  */

tree
get_binfo_at_offset (tree binfo, HOST_WIDE_INT offset, tree expected_type)
{
  tree type = BINFO_TYPE (binfo);

  while (true)
    {
      HOST_WIDE_INT pos, size;
      tree fld;
      int i;

      if (types_same_for_odr (type, expected_type))
	  return binfo;
      if (offset < 0)
	return NULL_TREE;

      for (fld = TYPE_FIELDS (type); fld; fld = DECL_CHAIN (fld))
	{
	  if (TREE_CODE (fld) != FIELD_DECL)
	    continue;

	  pos = int_bit_position (fld);
	  size = tree_to_uhwi (DECL_SIZE (fld));
	  if (pos <= offset && (pos + size) > offset)
	    break;
	}
      if (!fld || TREE_CODE (TREE_TYPE (fld)) != RECORD_TYPE)
	return NULL_TREE;

      if (!DECL_ARTIFICIAL (fld))
	{
	  binfo = TYPE_BINFO (TREE_TYPE (fld));
	  if (!binfo)
	    return NULL_TREE;
	}
      /* Offset 0 indicates the primary base, whose vtable contents are
	 represented in the binfo for the derived class.  */
      else if (offset != 0)
	{
	  tree base_binfo, found_binfo = NULL_TREE;
	  for (i = 0; BINFO_BASE_ITERATE (binfo, i, base_binfo); i++)
	    if (types_same_for_odr (TREE_TYPE (base_binfo), TREE_TYPE (fld)))
	      {
		found_binfo = base_binfo;
		break;
	      }
	  if (!found_binfo)
	    return NULL_TREE;
	  binfo = found_binfo;
	}

      type = TREE_TYPE (fld);
      offset -= pos;
    }
}

/* Returns true if X is a typedef decl.  */

bool
is_typedef_decl (tree x)
{
  return (x && TREE_CODE (x) == TYPE_DECL
          && DECL_ORIGINAL_TYPE (x) != NULL_TREE);
}

/* Returns true iff TYPE is a type variant created for a typedef. */

bool
typedef_variant_p (tree type)
{
  return is_typedef_decl (TYPE_NAME (type));
}

/* Warn about a use of an identifier which was marked deprecated.  */
void
warn_deprecated_use (tree node, tree attr)
{
  const char *msg;

  if (node == 0 || !warn_deprecated_decl)
    return;

  if (!attr)
    {
      if (DECL_P (node))
	attr = DECL_ATTRIBUTES (node);
      else if (TYPE_P (node))
	{
	  tree decl = TYPE_STUB_DECL (node);
	  if (decl)
	    attr = lookup_attribute ("deprecated",
				     TYPE_ATTRIBUTES (TREE_TYPE (decl)));
	}
    }

  if (attr)
    attr = lookup_attribute ("deprecated", attr);

  if (attr)
    msg = TREE_STRING_POINTER (TREE_VALUE (TREE_VALUE (attr)));
  else
    msg = NULL;

  if (DECL_P (node))
    {
      expanded_location xloc = expand_location (DECL_SOURCE_LOCATION (node));
      if (msg)
	warning (OPT_Wdeprecated_declarations,
		 "%qD is deprecated (declared at %r%s:%d%R): %s",
		 node, "locus", xloc.file, xloc.line, msg);
      else
	warning (OPT_Wdeprecated_declarations,
		 "%qD is deprecated (declared at %r%s:%d%R)",
		 node, "locus", xloc.file, xloc.line);
    }
  else if (TYPE_P (node))
    {
      tree what = NULL_TREE;
      tree decl = TYPE_STUB_DECL (node);

      if (TYPE_NAME (node))
	{
	  if (TREE_CODE (TYPE_NAME (node)) == IDENTIFIER_NODE)
	    what = TYPE_NAME (node);
	  else if (TREE_CODE (TYPE_NAME (node)) == TYPE_DECL
		   && DECL_NAME (TYPE_NAME (node)))
	    what = DECL_NAME (TYPE_NAME (node));
	}

      if (decl)
	{
	  expanded_location xloc
	    = expand_location (DECL_SOURCE_LOCATION (decl));
	  if (what)
	    {
	      if (msg)
		warning (OPT_Wdeprecated_declarations,
			 "%qE is deprecated (declared at %r%s:%d%R): %s",
			 what, "locus", xloc.file, xloc.line, msg);
	      else
		warning (OPT_Wdeprecated_declarations,
			 "%qE is deprecated (declared at %r%s:%d%R)",
			 what, "locus", xloc.file, xloc.line);
	    }
	  else
	    {
	      if (msg)
		warning (OPT_Wdeprecated_declarations,
			 "type is deprecated (declared at %r%s:%d%R): %s",
			 "locus", xloc.file, xloc.line, msg);
	      else
		warning (OPT_Wdeprecated_declarations,
			 "type is deprecated (declared at %r%s:%d%R)",
			 "locus", xloc.file, xloc.line);
	    }
	}
      else
	{
	  if (what)
	    {
	      if (msg)
		warning (OPT_Wdeprecated_declarations, "%qE is deprecated: %s",
			 what, msg);
	      else
		warning (OPT_Wdeprecated_declarations, "%qE is deprecated", what);
	    }
	  else
	    {
	      if (msg)
		warning (OPT_Wdeprecated_declarations, "type is deprecated: %s",
			 msg);
	      else
		warning (OPT_Wdeprecated_declarations, "type is deprecated");
	    }
	}
    }
}

/* Return true if REF has a COMPONENT_REF with a bit-field field declaration
   somewhere in it.  */

bool
contains_bitfld_component_ref_p (const_tree ref)
{
  while (handled_component_p (ref))
    {
      if (TREE_CODE (ref) == COMPONENT_REF
          && DECL_BIT_FIELD (TREE_OPERAND (ref, 1)))
        return true;
      ref = TREE_OPERAND (ref, 0);
    }

  return false;
}

/* Try to determine whether a TRY_CATCH expression can fall through.
   This is a subroutine of block_may_fallthru.  */

static bool
try_catch_may_fallthru (const_tree stmt)
{
  tree_stmt_iterator i;

  /* If the TRY block can fall through, the whole TRY_CATCH can
     fall through.  */
  if (block_may_fallthru (TREE_OPERAND (stmt, 0)))
    return true;

  i = tsi_start (TREE_OPERAND (stmt, 1));
  switch (TREE_CODE (tsi_stmt (i)))
    {
    case CATCH_EXPR:
      /* We expect to see a sequence of CATCH_EXPR trees, each with a
	 catch expression and a body.  The whole TRY_CATCH may fall
	 through iff any of the catch bodies falls through.  */
      for (; !tsi_end_p (i); tsi_next (&i))
	{
	  if (block_may_fallthru (CATCH_BODY (tsi_stmt (i))))
	    return true;
	}
      return false;

    case EH_FILTER_EXPR:
      /* The exception filter expression only matters if there is an
	 exception.  If the exception does not match EH_FILTER_TYPES,
	 we will execute EH_FILTER_FAILURE, and we will fall through
	 if that falls through.  If the exception does match
	 EH_FILTER_TYPES, the stack unwinder will continue up the
	 stack, so we will not fall through.  We don't know whether we
	 will throw an exception which matches EH_FILTER_TYPES or not,
	 so we just ignore EH_FILTER_TYPES and assume that we might
	 throw an exception which doesn't match.  */
      return block_may_fallthru (EH_FILTER_FAILURE (tsi_stmt (i)));

    default:
      /* This case represents statements to be executed when an
	 exception occurs.  Those statements are implicitly followed
	 by a RESX statement to resume execution after the exception.
	 So in this case the TRY_CATCH never falls through.  */
      return false;
    }
}

/* Try to determine if we can fall out of the bottom of BLOCK.  This guess
   need not be 100% accurate; simply be conservative and return true if we
   don't know.  This is used only to avoid stupidly generating extra code.
   If we're wrong, we'll just delete the extra code later.  */

bool
block_may_fallthru (const_tree block)
{
  /* This CONST_CAST is okay because expr_last returns its argument
     unmodified and we assign it to a const_tree.  */
  const_tree stmt = expr_last (CONST_CAST_TREE (block));

  switch (stmt ? TREE_CODE (stmt) : ERROR_MARK)
    {
    case GOTO_EXPR:
    case RETURN_EXPR:
      /* Easy cases.  If the last statement of the block implies
	 control transfer, then we can't fall through.  */
      return false;

    case SWITCH_EXPR:
      /* If SWITCH_LABELS is set, this is lowered, and represents a
	 branch to a selected label and hence can not fall through.
	 Otherwise SWITCH_BODY is set, and the switch can fall
	 through.  */
      return SWITCH_LABELS (stmt) == NULL_TREE;

    case COND_EXPR:
      if (block_may_fallthru (COND_EXPR_THEN (stmt)))
	return true;
      return block_may_fallthru (COND_EXPR_ELSE (stmt));

    case BIND_EXPR:
      return block_may_fallthru (BIND_EXPR_BODY (stmt));

    case TRY_CATCH_EXPR:
      return try_catch_may_fallthru (stmt);

    case TRY_FINALLY_EXPR:
      /* The finally clause is always executed after the try clause,
	 so if it does not fall through, then the try-finally will not
	 fall through.  Otherwise, if the try clause does not fall
	 through, then when the finally clause falls through it will
	 resume execution wherever the try clause was going.  So the
	 whole try-finally will only fall through if both the try
	 clause and the finally clause fall through.  */
      return (block_may_fallthru (TREE_OPERAND (stmt, 0))
	      && block_may_fallthru (TREE_OPERAND (stmt, 1)));

    case MODIFY_EXPR:
      if (TREE_CODE (TREE_OPERAND (stmt, 1)) == CALL_EXPR)
	stmt = TREE_OPERAND (stmt, 1);
      else
	return true;
      /* FALLTHRU */

    case CALL_EXPR:
      /* Functions that do not return do not fall through.  */
      return (call_expr_flags (stmt) & ECF_NORETURN) == 0;

    case CLEANUP_POINT_EXPR:
      return block_may_fallthru (TREE_OPERAND (stmt, 0));

    case TARGET_EXPR:
      return block_may_fallthru (TREE_OPERAND (stmt, 1));

    case ERROR_MARK:
      return true;

    default:
      return lang_hooks.block_may_fallthru (stmt);
    }
}

/* True if we are using EH to handle cleanups.  */
static bool using_eh_for_cleanups_flag = false;

/* This routine is called from front ends to indicate eh should be used for
   cleanups.  */
void
using_eh_for_cleanups (void)
{
  using_eh_for_cleanups_flag = true;
}

/* Query whether EH is used for cleanups.  */
bool
using_eh_for_cleanups_p (void)
{
  return using_eh_for_cleanups_flag;
}

/* Wrapper for tree_code_name to ensure that tree code is valid */
const char *
get_tree_code_name (enum tree_code code)
{
  const char *invalid = "<invalid tree code>";

  if (code >= MAX_TREE_CODES)
    return invalid;

  return tree_code_name[code];
}

/* Drops the TREE_OVERFLOW flag from T.  */

tree
drop_tree_overflow (tree t)
{
  gcc_checking_assert (TREE_OVERFLOW (t));

  /* For tree codes with a sharing machinery re-build the result.  */
  if (TREE_CODE (t) == INTEGER_CST)
    return wide_int_to_tree (TREE_TYPE (t), t);

  /* Otherwise, as all tcc_constants are possibly shared, copy the node
     and drop the flag.  */
  t = copy_node (t);
  TREE_OVERFLOW (t) = 0;
  return t;
}

/* Given a memory reference expression T, return its base address.
   The base address of a memory reference expression is the main
   object being referenced.  For instance, the base address for
   'array[i].fld[j]' is 'array'.  You can think of this as stripping
   away the offset part from a memory address.

   This function calls handled_component_p to strip away all the inner
   parts of the memory reference until it reaches the base object.  */

tree
get_base_address (tree t)
{
  while (handled_component_p (t))
    t = TREE_OPERAND (t, 0);

  if ((TREE_CODE (t) == MEM_REF
       || TREE_CODE (t) == TARGET_MEM_REF)
      && TREE_CODE (TREE_OPERAND (t, 0)) == ADDR_EXPR)
    t = TREE_OPERAND (TREE_OPERAND (t, 0), 0);

  /* ???  Either the alias oracle or all callers need to properly deal
     with WITH_SIZE_EXPRs before we can look through those.  */
  if (TREE_CODE (t) == WITH_SIZE_EXPR)
    return NULL_TREE;

  return t;
}

#include "gt-tree.h"<|MERGE_RESOLUTION|>--- conflicted
+++ resolved
@@ -1210,27 +1210,11 @@
   int l = pcst.get_len ();
   if (l > 1)
     {
-<<<<<<< HEAD
       if (pcst.elt (l - 1) == 0)
 	gcc_checking_assert (pcst.elt (l - 2) < 0);
       if (pcst.elt (l - 1) == (HOST_WIDE_INT) -1)
 	gcc_checking_assert (pcst.elt (l - 2) >= 0);
     }
-=======
-    case NULLPTR_TYPE:
-      gcc_assert (hi == 0 && low == 0);
-      /* Fallthru.  */
-
-    case POINTER_TYPE:
-    case REFERENCE_TYPE:
-      /* Cache NULL pointer.  */
-      if (!hi && !low)
-	{
-	  limit = 1;
-	  ix = 0;
-	}
-      break;
->>>>>>> 81927967
 
   wide_int cst = wide_int::from (pcst, prec, sgn);
   unsigned int ext_len = get_int_cst_ext_nunits (type, cst);
@@ -1252,8 +1236,7 @@
 
 	case POINTER_TYPE:
 	case REFERENCE_TYPE:
-	case POINTER_BOUNDS_TYPE:
-	  /* Cache NULL pointer and zero bounds.  */
+	  /* Cache NULL pointer.  */
 	  if (hwi == 0)
 	    {
 	      limit = 1;
