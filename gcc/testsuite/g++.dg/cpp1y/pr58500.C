--- conflicted
+++ resolved
@@ -1,13 +1,6 @@
-<<<<<<< HEAD
-// { dg-do compile }
-// { dg-options "-std=gnu++1y" }
-=======
 // PR c++/58500
 // { dg-do compile { target c++1y } }
 // { dg-options "" }
->>>>>>> e5d692d7
-
-// PR c++/58500
 
 struct A {};
 
