--- conflicted
+++ resolved
@@ -1,17 +1,10 @@
-<<<<<<< HEAD
-// { dg-do compile }
-// { dg-options "-std=gnu++1y" }
-=======
 // PR c++/58536
 // { dg-do compile { target c++1y } }
 // { dg-options "" }
->>>>>>> e5d692d7
-
-// PR c++/58536
 
 struct A
 {
   A(auto);
 };
 
-A::A(auto) {}
+A::A(auto) {}