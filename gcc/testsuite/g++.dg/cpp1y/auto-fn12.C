<<<<<<< HEAD
// { dg-options -std=c++1y }
// { dg-final { scan-assembler "_ZN1AIiEcviEv" } }
=======
// { dg-do compile { target c++1y } }
// { dg-final { scan-assembler "_ZN1AIiEcvDaEv" } }
>>>>>>> e5d692d7

template <class T>
struct A {
  T t;
  operator auto() { return t+1; }
};

int main()
{
  int i = A<int>{42};
  return (i != 43);
}<|MERGE_RESOLUTION|>--- conflicted
+++ resolved
@@ -1,10 +1,5 @@
-<<<<<<< HEAD
-// { dg-options -std=c++1y }
-// { dg-final { scan-assembler "_ZN1AIiEcviEv" } }
-=======
 // { dg-do compile { target c++1y } }
 // { dg-final { scan-assembler "_ZN1AIiEcvDaEv" } }
->>>>>>> e5d692d7
 
 template <class T>
 struct A {
