/* Perform the semantic phase of parsing, i.e., the process of
   building tree structure, checking semantic consistency, and
   building RTL.  These routines are used both during actual parsing
   and during the instantiation of template functions.

   Copyright (C) 1998-2014 Free Software Foundation, Inc.
   Written by Mark Mitchell (mmitchell@usa.net) based on code found
   formerly in parse.y and pt.c.

   This file is part of GCC.

   GCC is free software; you can redistribute it and/or modify it
   under the terms of the GNU General Public License as published by
   the Free Software Foundation; either version 3, or (at your option)
   any later version.

   GCC is distributed in the hope that it will be useful, but
   WITHOUT ANY WARRANTY; without even the implied warranty of
   MERCHANTABILITY or FITNESS FOR A PARTICULAR PURPOSE.  See the GNU
   General Public License for more details.

You should have received a copy of the GNU General Public License
along with GCC; see the file COPYING3.  If not see
<http://www.gnu.org/licenses/>.  */

#include "config.h"
#include "system.h"
#include "coretypes.h"
#include "tm.h"
#include "tree.h"
#include "stmt.h"
#include "varasm.h"
#include "stor-layout.h"
#include "stringpool.h"
#include "cp-tree.h"
#include "c-family/c-common.h"
#include "c-family/c-objc.h"
#include "tree-inline.h"
#include "intl.h"
#include "toplev.h"
#include "flags.h"
#include "timevar.h"
#include "diagnostic.h"
#include "hash-map.h"
#include "is-a.h"
#include "plugin-api.h"
#include "vec.h"
#include "hashtab.h"
#include "hash-set.h"
#include "machmode.h"
#include "hard-reg-set.h"
#include "input.h"
#include "function.h"
#include "ipa-ref.h"
#include "cgraph.h"
#include "tree-iterator.h"
#include "target.h"
#include "hash-table.h"
#include "gimplify.h"
#include "bitmap.h"
#include "omp-low.h"
#include "builtins.h"
#include "convert.h"

/* There routines provide a modular interface to perform many parsing
   operations.  They may therefore be used during actual parsing, or
   during template instantiation, which may be regarded as a
   degenerate form of parsing.  */

static tree maybe_convert_cond (tree);
static tree finalize_nrv_r (tree *, int *, void *);
static tree capture_decltype (tree);


/* Deferred Access Checking Overview
   ---------------------------------

   Most C++ expressions and declarations require access checking
   to be performed during parsing.  However, in several cases,
   this has to be treated differently.

   For member declarations, access checking has to be deferred
   until more information about the declaration is known.  For
   example:

     class A {
	 typedef int X;
       public:
	 X f();
     };

     A::X A::f();
     A::X g();

   When we are parsing the function return type `A::X', we don't
   really know if this is allowed until we parse the function name.

   Furthermore, some contexts require that access checking is
   never performed at all.  These include class heads, and template
   instantiations.

   Typical use of access checking functions is described here:

   1. When we enter a context that requires certain access checking
      mode, the function `push_deferring_access_checks' is called with
      DEFERRING argument specifying the desired mode.  Access checking
      may be performed immediately (dk_no_deferred), deferred
      (dk_deferred), or not performed (dk_no_check).

   2. When a declaration such as a type, or a variable, is encountered,
      the function `perform_or_defer_access_check' is called.  It
      maintains a vector of all deferred checks.

   3. The global `current_class_type' or `current_function_decl' is then
      setup by the parser.  `enforce_access' relies on these information
      to check access.

   4. Upon exiting the context mentioned in step 1,
      `perform_deferred_access_checks' is called to check all declaration
      stored in the vector. `pop_deferring_access_checks' is then
      called to restore the previous access checking mode.

      In case of parsing error, we simply call `pop_deferring_access_checks'
      without `perform_deferred_access_checks'.  */

typedef struct GTY(()) deferred_access {
  /* A vector representing name-lookups for which we have deferred
     checking access controls.  We cannot check the accessibility of
     names used in a decl-specifier-seq until we know what is being
     declared because code like:

       class A {
	 class B {};
	 B* f();
       }

       A::B* A::f() { return 0; }

     is valid, even though `A::B' is not generally accessible.  */
  vec<deferred_access_check, va_gc> * GTY(()) deferred_access_checks;

  /* The current mode of access checks.  */
  enum deferring_kind deferring_access_checks_kind;

} deferred_access;

/* Data for deferred access checking.  */
static GTY(()) vec<deferred_access, va_gc> *deferred_access_stack;
static GTY(()) unsigned deferred_access_no_check;

/* Save the current deferred access states and start deferred
   access checking iff DEFER_P is true.  */

void
push_deferring_access_checks (deferring_kind deferring)
{
  /* For context like template instantiation, access checking
     disabling applies to all nested context.  */
  if (deferred_access_no_check || deferring == dk_no_check)
    deferred_access_no_check++;
  else
    {
      deferred_access e = {NULL, deferring};
      vec_safe_push (deferred_access_stack, e);
    }
}

/* Save the current deferred access states and start deferred access
   checking, continuing the set of deferred checks in CHECKS.  */

void
reopen_deferring_access_checks (vec<deferred_access_check, va_gc> * checks)
{
  push_deferring_access_checks (dk_deferred);
  if (!deferred_access_no_check)
    deferred_access_stack->last().deferred_access_checks = checks;
}

/* Resume deferring access checks again after we stopped doing
   this previously.  */

void
resume_deferring_access_checks (void)
{
  if (!deferred_access_no_check)
    deferred_access_stack->last().deferring_access_checks_kind = dk_deferred;
}

/* Stop deferring access checks.  */

void
stop_deferring_access_checks (void)
{
  if (!deferred_access_no_check)
    deferred_access_stack->last().deferring_access_checks_kind = dk_no_deferred;
}

/* Discard the current deferred access checks and restore the
   previous states.  */

void
pop_deferring_access_checks (void)
{
  if (deferred_access_no_check)
    deferred_access_no_check--;
  else
    deferred_access_stack->pop ();
}

/* Returns a TREE_LIST representing the deferred checks.
   The TREE_PURPOSE of each node is the type through which the
   access occurred; the TREE_VALUE is the declaration named.
   */

vec<deferred_access_check, va_gc> *
get_deferred_access_checks (void)
{
  if (deferred_access_no_check)
    return NULL;
  else
    return (deferred_access_stack->last().deferred_access_checks);
}

/* Take current deferred checks and combine with the
   previous states if we also defer checks previously.
   Otherwise perform checks now.  */

void
pop_to_parent_deferring_access_checks (void)
{
  if (deferred_access_no_check)
    deferred_access_no_check--;
  else
    {
      vec<deferred_access_check, va_gc> *checks;
      deferred_access *ptr;

      checks = (deferred_access_stack->last ().deferred_access_checks);

      deferred_access_stack->pop ();
      ptr = &deferred_access_stack->last ();
      if (ptr->deferring_access_checks_kind == dk_no_deferred)
	{
	  /* Check access.  */
	  perform_access_checks (checks, tf_warning_or_error);
	}
      else
	{
	  /* Merge with parent.  */
	  int i, j;
	  deferred_access_check *chk, *probe;

	  FOR_EACH_VEC_SAFE_ELT (checks, i, chk)
	    {
	      FOR_EACH_VEC_SAFE_ELT (ptr->deferred_access_checks, j, probe)
		{
		  if (probe->binfo == chk->binfo &&
		      probe->decl == chk->decl &&
		      probe->diag_decl == chk->diag_decl)
		    goto found;
		}
	      /* Insert into parent's checks.  */
	      vec_safe_push (ptr->deferred_access_checks, *chk);
	    found:;
	    }
	}
    }
}

/* Perform the access checks in CHECKS.  The TREE_PURPOSE of each node
   is the BINFO indicating the qualifying scope used to access the
   DECL node stored in the TREE_VALUE of the node.  If CHECKS is empty
   or we aren't in SFINAE context or all the checks succeed return TRUE,
   otherwise FALSE.  */

bool
perform_access_checks (vec<deferred_access_check, va_gc> *checks,
		       tsubst_flags_t complain)
{
  int i;
  deferred_access_check *chk;
  location_t loc = input_location;
  bool ok = true;

  if (!checks)
    return true;

  FOR_EACH_VEC_SAFE_ELT (checks, i, chk)
    {
      input_location = chk->loc;
      ok &= enforce_access (chk->binfo, chk->decl, chk->diag_decl, complain);
    }

  input_location = loc;
  return (complain & tf_error) ? true : ok;
}

/* Perform the deferred access checks.

   After performing the checks, we still have to keep the list
   `deferred_access_stack->deferred_access_checks' since we may want
   to check access for them again later in a different context.
   For example:

     class A {
       typedef int X;
       static X a;
     };
     A::X A::a, x;	// No error for `A::a', error for `x'

   We have to perform deferred access of `A::X', first with `A::a',
   next with `x'.  Return value like perform_access_checks above.  */

bool
perform_deferred_access_checks (tsubst_flags_t complain)
{
  return perform_access_checks (get_deferred_access_checks (), complain);
}

/* Defer checking the accessibility of DECL, when looked up in
   BINFO. DIAG_DECL is the declaration to use to print diagnostics.
   Return value like perform_access_checks above.  */

bool
perform_or_defer_access_check (tree binfo, tree decl, tree diag_decl,
			       tsubst_flags_t complain)
{
  int i;
  deferred_access *ptr;
  deferred_access_check *chk;


  /* Exit if we are in a context that no access checking is performed.
     */
  if (deferred_access_no_check)
    return true;

  gcc_assert (TREE_CODE (binfo) == TREE_BINFO);

  ptr = &deferred_access_stack->last ();

  /* If we are not supposed to defer access checks, just check now.  */
  if (ptr->deferring_access_checks_kind == dk_no_deferred)
    {
      bool ok = enforce_access (binfo, decl, diag_decl, complain);
      return (complain & tf_error) ? true : ok;
    }

  /* See if we are already going to perform this check.  */
  FOR_EACH_VEC_SAFE_ELT (ptr->deferred_access_checks, i, chk)
    {
      if (chk->decl == decl && chk->binfo == binfo &&
	  chk->diag_decl == diag_decl)
	{
	  return true;
	}
    }
  /* If not, record the check.  */
  deferred_access_check new_access = {binfo, decl, diag_decl, input_location};
  vec_safe_push (ptr->deferred_access_checks, new_access);

  return true;
}

/* Returns nonzero if the current statement is a full expression,
   i.e. temporaries created during that statement should be destroyed
   at the end of the statement.  */

int
stmts_are_full_exprs_p (void)
{
  return current_stmt_tree ()->stmts_are_full_exprs_p;
}

/* T is a statement.  Add it to the statement-tree.  This is the C++
   version.  The C/ObjC frontends have a slightly different version of
   this function.  */

tree
add_stmt (tree t)
{
  enum tree_code code = TREE_CODE (t);

  if (EXPR_P (t) && code != LABEL_EXPR)
    {
      if (!EXPR_HAS_LOCATION (t))
	SET_EXPR_LOCATION (t, input_location);

      /* When we expand a statement-tree, we must know whether or not the
	 statements are full-expressions.  We record that fact here.  */
      STMT_IS_FULL_EXPR_P (t) = stmts_are_full_exprs_p ();
    }

  if (code == LABEL_EXPR || code == CASE_LABEL_EXPR)
    STATEMENT_LIST_HAS_LABEL (cur_stmt_list) = 1;

  /* Add T to the statement-tree.  Non-side-effect statements need to be
     recorded during statement expressions.  */
  gcc_checking_assert (!stmt_list_stack->is_empty ());
  append_to_statement_list_force (t, &cur_stmt_list);

  return t;
}

/* Returns the stmt_tree to which statements are currently being added.  */

stmt_tree
current_stmt_tree (void)
{
  return (cfun
	  ? &cfun->language->base.x_stmt_tree
	  : &scope_chain->x_stmt_tree);
}

/* If statements are full expressions, wrap STMT in a CLEANUP_POINT_EXPR.  */

static tree
maybe_cleanup_point_expr (tree expr)
{
  if (!processing_template_decl && stmts_are_full_exprs_p ())
    expr = fold_build_cleanup_point_expr (TREE_TYPE (expr), expr);
  return expr;
}

/* Like maybe_cleanup_point_expr except have the type of the new expression be
   void so we don't need to create a temporary variable to hold the inner
   expression.  The reason why we do this is because the original type might be
   an aggregate and we cannot create a temporary variable for that type.  */

tree
maybe_cleanup_point_expr_void (tree expr)
{
  if (!processing_template_decl && stmts_are_full_exprs_p ())
    expr = fold_build_cleanup_point_expr (void_type_node, expr);
  return expr;
}



/* Create a declaration statement for the declaration given by the DECL.  */

void
add_decl_expr (tree decl)
{
  tree r = build_stmt (input_location, DECL_EXPR, decl);
  if (DECL_INITIAL (decl)
      || (DECL_SIZE (decl) && TREE_SIDE_EFFECTS (DECL_SIZE (decl))))
    r = maybe_cleanup_point_expr_void (r);
  add_stmt (r);
}

/* Finish a scope.  */

tree
do_poplevel (tree stmt_list)
{
  tree block = NULL;

  if (stmts_are_full_exprs_p ())
    block = poplevel (kept_level_p (), 1, 0);

  stmt_list = pop_stmt_list (stmt_list);

  if (!processing_template_decl)
    {
      stmt_list = c_build_bind_expr (input_location, block, stmt_list);
      /* ??? See c_end_compound_stmt re statement expressions.  */
    }

  return stmt_list;
}

/* Begin a new scope.  */

static tree
do_pushlevel (scope_kind sk)
{
  tree ret = push_stmt_list ();
  if (stmts_are_full_exprs_p ())
    begin_scope (sk, NULL);
  return ret;
}

/* Queue a cleanup.  CLEANUP is an expression/statement to be executed
   when the current scope is exited.  EH_ONLY is true when this is not
   meant to apply to normal control flow transfer.  */

void
push_cleanup (tree decl, tree cleanup, bool eh_only)
{
  tree stmt = build_stmt (input_location, CLEANUP_STMT, NULL, cleanup, decl);
  CLEANUP_EH_ONLY (stmt) = eh_only;
  add_stmt (stmt);
  CLEANUP_BODY (stmt) = push_stmt_list ();
}

/* Simple infinite loop tracking for -Wreturn-type.  We keep a stack of all
   the current loops, represented by 'NULL_TREE' if we've seen a possible
   exit, and 'error_mark_node' if not.  This is currently used only to
   suppress the warning about a function with no return statements, and
   therefore we don't bother noting returns as possible exits.  We also
   don't bother with gotos.  */

static void
begin_maybe_infinite_loop (tree cond)
{
  /* Only track this while parsing a function, not during instantiation.  */
  if (!cfun || (DECL_TEMPLATE_INSTANTIATION (current_function_decl)
		&& !processing_template_decl))
    return;
  bool maybe_infinite = true;
  if (cond)
    {
      cond = fold_non_dependent_expr_sfinae (cond, tf_none);
      cond = maybe_constant_value (cond);
      maybe_infinite = integer_nonzerop (cond);
    }
  vec_safe_push (cp_function_chain->infinite_loops,
		 maybe_infinite ? error_mark_node : NULL_TREE);

}

/* A break is a possible exit for the current loop.  */

void
break_maybe_infinite_loop (void)
{
  if (!cfun)
    return;
  cp_function_chain->infinite_loops->last() = NULL_TREE;
}

/* If we reach the end of the loop without seeing a possible exit, we have
   an infinite loop.  */

static void
end_maybe_infinite_loop (tree cond)
{
  if (!cfun || (DECL_TEMPLATE_INSTANTIATION (current_function_decl)
		&& !processing_template_decl))
    return;
  tree current = cp_function_chain->infinite_loops->pop();
  if (current != NULL_TREE)
    {
      cond = fold_non_dependent_expr (cond);
      cond = maybe_constant_value (cond);
      if (integer_nonzerop (cond))
	current_function_infinite_loop = 1;
    }
}


/* Begin a conditional that might contain a declaration.  When generating
   normal code, we want the declaration to appear before the statement
   containing the conditional.  When generating template code, we want the
   conditional to be rendered as the raw DECL_EXPR.  */

static void
begin_cond (tree *cond_p)
{
  if (processing_template_decl)
    *cond_p = push_stmt_list ();
}

/* Finish such a conditional.  */

static void
finish_cond (tree *cond_p, tree expr)
{
  if (processing_template_decl)
    {
      tree cond = pop_stmt_list (*cond_p);

      if (expr == NULL_TREE)
	/* Empty condition in 'for'.  */
	gcc_assert (empty_expr_stmt_p (cond));
      else if (check_for_bare_parameter_packs (expr))
        expr = error_mark_node;
      else if (!empty_expr_stmt_p (cond))
	expr = build2 (COMPOUND_EXPR, TREE_TYPE (expr), cond, expr);
    }
  *cond_p = expr;
}

/* If *COND_P specifies a conditional with a declaration, transform the
   loop such that
	    while (A x = 42) { }
	    for (; A x = 42;) { }
   becomes
	    while (true) { A x = 42; if (!x) break; }
	    for (;;) { A x = 42; if (!x) break; }
   The statement list for BODY will be empty if the conditional did
   not declare anything.  */

static void
simplify_loop_decl_cond (tree *cond_p, tree body)
{
  tree cond, if_stmt;

  if (!TREE_SIDE_EFFECTS (body))
    return;

  cond = *cond_p;
  *cond_p = boolean_true_node;

  if_stmt = begin_if_stmt ();
  cond = cp_build_unary_op (TRUTH_NOT_EXPR, cond, 0, tf_warning_or_error);
  finish_if_stmt_cond (cond, if_stmt);
  finish_break_stmt ();
  finish_then_clause (if_stmt);
  finish_if_stmt (if_stmt);
}

/* Finish a goto-statement.  */

tree
finish_goto_stmt (tree destination)
{
  if (identifier_p (destination))
    destination = lookup_label (destination);

  /* We warn about unused labels with -Wunused.  That means we have to
     mark the used labels as used.  */
  if (TREE_CODE (destination) == LABEL_DECL)
    TREE_USED (destination) = 1;
  else
    {
      if (check_no_cilk (destination,
	 "Cilk array notation cannot be used as a computed goto expression",
	 "%<_Cilk_spawn%> statement cannot be used as a computed goto expression"))
	destination = error_mark_node;
      destination = mark_rvalue_use (destination);
      if (!processing_template_decl)
	{
	  destination = cp_convert (ptr_type_node, destination,
				    tf_warning_or_error);
	  if (error_operand_p (destination))
	    return NULL_TREE;
	  destination
	    = fold_build_cleanup_point_expr (TREE_TYPE (destination),
					     destination);
	}
    }

  check_goto (destination);

  return add_stmt (build_stmt (input_location, GOTO_EXPR, destination));
}

/* COND is the condition-expression for an if, while, etc.,
   statement.  Convert it to a boolean value, if appropriate.
   In addition, verify sequence points if -Wsequence-point is enabled.  */

static tree
maybe_convert_cond (tree cond)
{
  /* Empty conditions remain empty.  */
  if (!cond)
    return NULL_TREE;

  /* Wait until we instantiate templates before doing conversion.  */
  if (processing_template_decl)
    return cond;

  if (warn_sequence_point)
    verify_sequence_points (cond);

  /* Do the conversion.  */
  cond = convert_from_reference (cond);

  if (TREE_CODE (cond) == MODIFY_EXPR
      && !TREE_NO_WARNING (cond)
      && warn_parentheses)
    {
      warning (OPT_Wparentheses,
	       "suggest parentheses around assignment used as truth value");
      TREE_NO_WARNING (cond) = 1;
    }

  return condition_conversion (cond);
}

/* Finish an expression-statement, whose EXPRESSION is as indicated.  */

tree
finish_expr_stmt (tree expr)
{
  tree r = NULL_TREE;

  if (expr != NULL_TREE)
    {
      if (!processing_template_decl)
	{
	  if (warn_sequence_point)
	    verify_sequence_points (expr);
	  expr = convert_to_void (expr, ICV_STATEMENT, tf_warning_or_error);
	}
      else if (!type_dependent_expression_p (expr))
	convert_to_void (build_non_dependent_expr (expr), ICV_STATEMENT, 
                         tf_warning_or_error);

      if (check_for_bare_parameter_packs (expr))
        expr = error_mark_node;

      /* Simplification of inner statement expressions, compound exprs,
	 etc can result in us already having an EXPR_STMT.  */
      if (TREE_CODE (expr) != CLEANUP_POINT_EXPR)
	{
	  if (TREE_CODE (expr) != EXPR_STMT)
	    expr = build_stmt (input_location, EXPR_STMT, expr);
	  expr = maybe_cleanup_point_expr_void (expr);
	}

      r = add_stmt (expr);
    }

  return r;
}


/* Begin an if-statement.  Returns a newly created IF_STMT if
   appropriate.  */

tree
begin_if_stmt (void)
{
  tree r, scope;
  scope = do_pushlevel (sk_cond);
  r = build_stmt (input_location, IF_STMT, NULL_TREE,
		  NULL_TREE, NULL_TREE, scope);
  begin_cond (&IF_COND (r));
  return r;
}

/* Process the COND of an if-statement, which may be given by
   IF_STMT.  */

void
finish_if_stmt_cond (tree cond, tree if_stmt)
{
  finish_cond (&IF_COND (if_stmt), maybe_convert_cond (cond));
  add_stmt (if_stmt);
  THEN_CLAUSE (if_stmt) = push_stmt_list ();
}

/* Finish the then-clause of an if-statement, which may be given by
   IF_STMT.  */

tree
finish_then_clause (tree if_stmt)
{
  THEN_CLAUSE (if_stmt) = pop_stmt_list (THEN_CLAUSE (if_stmt));
  return if_stmt;
}

/* Begin the else-clause of an if-statement.  */

void
begin_else_clause (tree if_stmt)
{
  ELSE_CLAUSE (if_stmt) = push_stmt_list ();
}

/* Finish the else-clause of an if-statement, which may be given by
   IF_STMT.  */

void
finish_else_clause (tree if_stmt)
{
  ELSE_CLAUSE (if_stmt) = pop_stmt_list (ELSE_CLAUSE (if_stmt));
}

/* Finish an if-statement.  */

void
finish_if_stmt (tree if_stmt)
{
  tree scope = IF_SCOPE (if_stmt);
  IF_SCOPE (if_stmt) = NULL;
  add_stmt (do_poplevel (scope));
}

/* Begin a while-statement.  Returns a newly created WHILE_STMT if
   appropriate.  */

tree
begin_while_stmt (void)
{
  tree r;
  r = build_stmt (input_location, WHILE_STMT, NULL_TREE, NULL_TREE);
  add_stmt (r);
  WHILE_BODY (r) = do_pushlevel (sk_block);
  begin_cond (&WHILE_COND (r));
  return r;
}

/* Process the COND of a while-statement, which may be given by
   WHILE_STMT.  */

void
finish_while_stmt_cond (tree cond, tree while_stmt, bool ivdep)
{
  if (check_no_cilk (cond,
      "Cilk array notation cannot be used as a condition for while statement",
      "%<_Cilk_spawn%> statement cannot be used as a condition for while statement"))
    cond = error_mark_node;
  cond = maybe_convert_cond (cond);
  finish_cond (&WHILE_COND (while_stmt), cond);
  begin_maybe_infinite_loop (cond);
  if (ivdep && cond != error_mark_node)
    WHILE_COND (while_stmt) = build2 (ANNOTATE_EXPR,
				      TREE_TYPE (WHILE_COND (while_stmt)),
				      WHILE_COND (while_stmt),
				      build_int_cst (integer_type_node,
						     annot_expr_ivdep_kind));
  simplify_loop_decl_cond (&WHILE_COND (while_stmt), WHILE_BODY (while_stmt));
}

/* Finish a while-statement, which may be given by WHILE_STMT.  */

void
finish_while_stmt (tree while_stmt)
{
  end_maybe_infinite_loop (boolean_true_node);
  WHILE_BODY (while_stmt) = do_poplevel (WHILE_BODY (while_stmt));
}

/* Begin a do-statement.  Returns a newly created DO_STMT if
   appropriate.  */

tree
begin_do_stmt (void)
{
  tree r = build_stmt (input_location, DO_STMT, NULL_TREE, NULL_TREE);
  begin_maybe_infinite_loop (boolean_true_node);
  add_stmt (r);
  DO_BODY (r) = push_stmt_list ();
  return r;
}

/* Finish the body of a do-statement, which may be given by DO_STMT.  */

void
finish_do_body (tree do_stmt)
{
  tree body = DO_BODY (do_stmt) = pop_stmt_list (DO_BODY (do_stmt));

  if (TREE_CODE (body) == STATEMENT_LIST && STATEMENT_LIST_TAIL (body))
    body = STATEMENT_LIST_TAIL (body)->stmt;

  if (IS_EMPTY_STMT (body))
    warning (OPT_Wempty_body,
            "suggest explicit braces around empty body in %<do%> statement");
}

/* Finish a do-statement, which may be given by DO_STMT, and whose
   COND is as indicated.  */

void
finish_do_stmt (tree cond, tree do_stmt, bool ivdep)
{
  if (check_no_cilk (cond,
  "Cilk array notation cannot be used as a condition for a do-while statement",
  "%<_Cilk_spawn%> statement cannot be used as a condition for a do-while statement"))
    cond = error_mark_node;
  cond = maybe_convert_cond (cond);
  end_maybe_infinite_loop (cond);
  if (ivdep && cond != error_mark_node)
    cond = build2 (ANNOTATE_EXPR, TREE_TYPE (cond), cond,
		   build_int_cst (integer_type_node, annot_expr_ivdep_kind));
  DO_COND (do_stmt) = cond;
}

/* Finish a return-statement.  The EXPRESSION returned, if any, is as
   indicated.  */

tree
finish_return_stmt (tree expr)
{
  tree r;
  bool no_warning;

  expr = check_return_expr (expr, &no_warning);

  if (error_operand_p (expr)
      || (flag_openmp && !check_omp_return ()))
    return error_mark_node;
  if (!processing_template_decl)
    {
      if (warn_sequence_point)
	verify_sequence_points (expr);
      
      if (DECL_DESTRUCTOR_P (current_function_decl)
	  || (DECL_CONSTRUCTOR_P (current_function_decl)
	      && targetm.cxx.cdtor_returns_this ()))
	{
	  /* Similarly, all destructors must run destructors for
	     base-classes before returning.  So, all returns in a
	     destructor get sent to the DTOR_LABEL; finish_function emits
	     code to return a value there.  */
	  return finish_goto_stmt (cdtor_label);
	}
    }

  r = build_stmt (input_location, RETURN_EXPR, expr);
  TREE_NO_WARNING (r) |= no_warning;
  r = maybe_cleanup_point_expr_void (r);
  r = add_stmt (r);

  return r;
}

/* Begin the scope of a for-statement or a range-for-statement.
   Both the returned trees are to be used in a call to
   begin_for_stmt or begin_range_for_stmt.  */

tree
begin_for_scope (tree *init)
{
  tree scope = NULL_TREE;
  if (flag_new_for_scope > 0)
    scope = do_pushlevel (sk_for);

  if (processing_template_decl)
    *init = push_stmt_list ();
  else
    *init = NULL_TREE;

  return scope;
}

/* Begin a for-statement.  Returns a new FOR_STMT.
   SCOPE and INIT should be the return of begin_for_scope,
   or both NULL_TREE  */

tree
begin_for_stmt (tree scope, tree init)
{
  tree r;

  r = build_stmt (input_location, FOR_STMT, NULL_TREE, NULL_TREE,
		  NULL_TREE, NULL_TREE, NULL_TREE);

  if (scope == NULL_TREE)
    {
      gcc_assert (!init || !(flag_new_for_scope > 0));
      if (!init)
	scope = begin_for_scope (&init);
    }
  FOR_INIT_STMT (r) = init;
  FOR_SCOPE (r) = scope;

  return r;
}

/* Finish the for-init-statement of a for-statement, which may be
   given by FOR_STMT.  */

void
finish_for_init_stmt (tree for_stmt)
{
  if (processing_template_decl)
    FOR_INIT_STMT (for_stmt) = pop_stmt_list (FOR_INIT_STMT (for_stmt));
  add_stmt (for_stmt);
  FOR_BODY (for_stmt) = do_pushlevel (sk_block);
  begin_cond (&FOR_COND (for_stmt));
}

/* Finish the COND of a for-statement, which may be given by
   FOR_STMT.  */

void
finish_for_cond (tree cond, tree for_stmt, bool ivdep)
{
  if (check_no_cilk (cond,
	 "Cilk array notation cannot be used in a condition for a for-loop",
	 "%<_Cilk_spawn%> statement cannot be used in a condition for a for-loop"))
    cond = error_mark_node;
  cond = maybe_convert_cond (cond);
  finish_cond (&FOR_COND (for_stmt), cond);
  begin_maybe_infinite_loop (cond);
  if (ivdep && cond != error_mark_node)
    FOR_COND (for_stmt) = build2 (ANNOTATE_EXPR,
				  TREE_TYPE (FOR_COND (for_stmt)),
				  FOR_COND (for_stmt),
				  build_int_cst (integer_type_node,
						 annot_expr_ivdep_kind));
  simplify_loop_decl_cond (&FOR_COND (for_stmt), FOR_BODY (for_stmt));
}

/* Finish the increment-EXPRESSION in a for-statement, which may be
   given by FOR_STMT.  */

void
finish_for_expr (tree expr, tree for_stmt)
{
  if (!expr)
    return;
  /* If EXPR is an overloaded function, issue an error; there is no
     context available to use to perform overload resolution.  */
  if (type_unknown_p (expr))
    {
      cxx_incomplete_type_error (expr, TREE_TYPE (expr));
      expr = error_mark_node;
    }
  if (!processing_template_decl)
    {
      if (warn_sequence_point)
	verify_sequence_points (expr);
      expr = convert_to_void (expr, ICV_THIRD_IN_FOR,
                              tf_warning_or_error);
    }
  else if (!type_dependent_expression_p (expr))
    convert_to_void (build_non_dependent_expr (expr), ICV_THIRD_IN_FOR,
                     tf_warning_or_error);
  expr = maybe_cleanup_point_expr_void (expr);
  if (check_for_bare_parameter_packs (expr))
    expr = error_mark_node;
  FOR_EXPR (for_stmt) = expr;
}

/* Finish the body of a for-statement, which may be given by
   FOR_STMT.  The increment-EXPR for the loop must be
   provided.
   It can also finish RANGE_FOR_STMT. */

void
finish_for_stmt (tree for_stmt)
{
  end_maybe_infinite_loop (boolean_true_node);

  if (TREE_CODE (for_stmt) == RANGE_FOR_STMT)
    RANGE_FOR_BODY (for_stmt) = do_poplevel (RANGE_FOR_BODY (for_stmt));
  else
    FOR_BODY (for_stmt) = do_poplevel (FOR_BODY (for_stmt));

  /* Pop the scope for the body of the loop.  */
  if (flag_new_for_scope > 0)
    {
      tree scope;
      tree *scope_ptr = (TREE_CODE (for_stmt) == RANGE_FOR_STMT
			 ? &RANGE_FOR_SCOPE (for_stmt)
			 : &FOR_SCOPE (for_stmt));
      scope = *scope_ptr;
      *scope_ptr = NULL;
      add_stmt (do_poplevel (scope));
    }
}

/* Begin a range-for-statement.  Returns a new RANGE_FOR_STMT.
   SCOPE and INIT should be the return of begin_for_scope,
   or both NULL_TREE  .
   To finish it call finish_for_stmt(). */

tree
begin_range_for_stmt (tree scope, tree init)
{
  tree r;

  begin_maybe_infinite_loop (boolean_false_node);

  r = build_stmt (input_location, RANGE_FOR_STMT,
		  NULL_TREE, NULL_TREE, NULL_TREE, NULL_TREE);

  if (scope == NULL_TREE)
    {
      gcc_assert (!init || !(flag_new_for_scope > 0));
      if (!init)
	scope = begin_for_scope (&init);
    }

  /* RANGE_FOR_STMTs do not use nor save the init tree, so we
     pop it now.  */
  if (init)
    pop_stmt_list (init);
  RANGE_FOR_SCOPE (r) = scope;

  return r;
}

/* Finish the head of a range-based for statement, which may
   be given by RANGE_FOR_STMT. DECL must be the declaration
   and EXPR must be the loop expression. */

void
finish_range_for_decl (tree range_for_stmt, tree decl, tree expr)
{
  RANGE_FOR_DECL (range_for_stmt) = decl;
  RANGE_FOR_EXPR (range_for_stmt) = expr;
  add_stmt (range_for_stmt);
  RANGE_FOR_BODY (range_for_stmt) = do_pushlevel (sk_block);
}

/* Finish a break-statement.  */

tree
finish_break_stmt (void)
{
  /* In switch statements break is sometimes stylistically used after
     a return statement.  This can lead to spurious warnings about
     control reaching the end of a non-void function when it is
     inlined.  Note that we are calling block_may_fallthru with
     language specific tree nodes; this works because
     block_may_fallthru returns true when given something it does not
     understand.  */
  if (!block_may_fallthru (cur_stmt_list))
    return void_node;
  return add_stmt (build_stmt (input_location, BREAK_STMT));
}

/* Finish a continue-statement.  */

tree
finish_continue_stmt (void)
{
  return add_stmt (build_stmt (input_location, CONTINUE_STMT));
}

/* Begin a switch-statement.  Returns a new SWITCH_STMT if
   appropriate.  */

tree
begin_switch_stmt (void)
{
  tree r, scope;

  scope = do_pushlevel (sk_cond);
  r = build_stmt (input_location, SWITCH_STMT, NULL_TREE, NULL_TREE, NULL_TREE, scope);

  begin_cond (&SWITCH_STMT_COND (r));

  return r;
}

/* Finish the cond of a switch-statement.  */

void
finish_switch_cond (tree cond, tree switch_stmt)
{
  tree orig_type = NULL;

  if (check_no_cilk (cond,
	"Cilk array notation cannot be used as a condition for switch statement",
	"%<_Cilk_spawn%> statement cannot be used as a condition for switch statement"))
    cond = error_mark_node;

  if (!processing_template_decl)
    {
      /* Convert the condition to an integer or enumeration type.  */
      cond = build_expr_type_conversion (WANT_INT | WANT_ENUM, cond, true);
      if (cond == NULL_TREE)
	{
	  error ("switch quantity not an integer");
	  cond = error_mark_node;
	}
      /* We want unlowered type here to handle enum bit-fields.  */
      orig_type = unlowered_expr_type (cond);
      if (cond != error_mark_node)
	{
	  /* Warn if the condition has boolean value.  */
	  if (TREE_CODE (orig_type) == BOOLEAN_TYPE)
	    warning_at (input_location, OPT_Wswitch_bool,
			"switch condition has type bool");

	  /* [stmt.switch]

	     Integral promotions are performed.  */
	  cond = perform_integral_promotions (cond);
	  cond = maybe_cleanup_point_expr (cond);
	}
    }
  if (check_for_bare_parameter_packs (cond))
    cond = error_mark_node;
  else if (!processing_template_decl && warn_sequence_point)
    verify_sequence_points (cond);

  finish_cond (&SWITCH_STMT_COND (switch_stmt), cond);
  SWITCH_STMT_TYPE (switch_stmt) = orig_type;
  add_stmt (switch_stmt);
  push_switch (switch_stmt);
  SWITCH_STMT_BODY (switch_stmt) = push_stmt_list ();
}

/* Finish the body of a switch-statement, which may be given by
   SWITCH_STMT.  The COND to switch on is indicated.  */

void
finish_switch_stmt (tree switch_stmt)
{
  tree scope;

  SWITCH_STMT_BODY (switch_stmt) =
    pop_stmt_list (SWITCH_STMT_BODY (switch_stmt));
  pop_switch ();

  scope = SWITCH_STMT_SCOPE (switch_stmt);
  SWITCH_STMT_SCOPE (switch_stmt) = NULL;
  add_stmt (do_poplevel (scope));
}

/* Begin a try-block.  Returns a newly-created TRY_BLOCK if
   appropriate.  */

tree
begin_try_block (void)
{
  tree r = build_stmt (input_location, TRY_BLOCK, NULL_TREE, NULL_TREE);
  add_stmt (r);
  TRY_STMTS (r) = push_stmt_list ();
  return r;
}

/* Likewise, for a function-try-block.  The block returned in
   *COMPOUND_STMT is an artificial outer scope, containing the
   function-try-block.  */

tree
begin_function_try_block (tree *compound_stmt)
{
  tree r;
  /* This outer scope does not exist in the C++ standard, but we need
     a place to put __FUNCTION__ and similar variables.  */
  *compound_stmt = begin_compound_stmt (0);
  r = begin_try_block ();
  FN_TRY_BLOCK_P (r) = 1;
  return r;
}

/* Finish a try-block, which may be given by TRY_BLOCK.  */

void
finish_try_block (tree try_block)
{
  TRY_STMTS (try_block) = pop_stmt_list (TRY_STMTS (try_block));
  TRY_HANDLERS (try_block) = push_stmt_list ();
}

/* Finish the body of a cleanup try-block, which may be given by
   TRY_BLOCK.  */

void
finish_cleanup_try_block (tree try_block)
{
  TRY_STMTS (try_block) = pop_stmt_list (TRY_STMTS (try_block));
}

/* Finish an implicitly generated try-block, with a cleanup is given
   by CLEANUP.  */

void
finish_cleanup (tree cleanup, tree try_block)
{
  TRY_HANDLERS (try_block) = cleanup;
  CLEANUP_P (try_block) = 1;
}

/* Likewise, for a function-try-block.  */

void
finish_function_try_block (tree try_block)
{
  finish_try_block (try_block);
  /* FIXME : something queer about CTOR_INITIALIZER somehow following
     the try block, but moving it inside.  */
  in_function_try_handler = 1;
}

/* Finish a handler-sequence for a try-block, which may be given by
   TRY_BLOCK.  */

void
finish_handler_sequence (tree try_block)
{
  TRY_HANDLERS (try_block) = pop_stmt_list (TRY_HANDLERS (try_block));
  check_handlers (TRY_HANDLERS (try_block));
}

/* Finish the handler-seq for a function-try-block, given by
   TRY_BLOCK.  COMPOUND_STMT is the outer block created by
   begin_function_try_block.  */

void
finish_function_handler_sequence (tree try_block, tree compound_stmt)
{
  in_function_try_handler = 0;
  finish_handler_sequence (try_block);
  finish_compound_stmt (compound_stmt);
}

/* Begin a handler.  Returns a HANDLER if appropriate.  */

tree
begin_handler (void)
{
  tree r;

  r = build_stmt (input_location, HANDLER, NULL_TREE, NULL_TREE);
  add_stmt (r);

  /* Create a binding level for the eh_info and the exception object
     cleanup.  */
  HANDLER_BODY (r) = do_pushlevel (sk_catch);

  return r;
}

/* Finish the handler-parameters for a handler, which may be given by
   HANDLER.  DECL is the declaration for the catch parameter, or NULL
   if this is a `catch (...)' clause.  */

void
finish_handler_parms (tree decl, tree handler)
{
  tree type = NULL_TREE;
  if (processing_template_decl)
    {
      if (decl)
	{
	  decl = pushdecl (decl);
	  decl = push_template_decl (decl);
	  HANDLER_PARMS (handler) = decl;
	  type = TREE_TYPE (decl);
	}
    }
  else
    type = expand_start_catch_block (decl);
  HANDLER_TYPE (handler) = type;
}

/* Finish a handler, which may be given by HANDLER.  The BLOCKs are
   the return value from the matching call to finish_handler_parms.  */

void
finish_handler (tree handler)
{
  if (!processing_template_decl)
    expand_end_catch_block ();
  HANDLER_BODY (handler) = do_poplevel (HANDLER_BODY (handler));
}

/* Begin a compound statement.  FLAGS contains some bits that control the
   behavior and context.  If BCS_NO_SCOPE is set, the compound statement
   does not define a scope.  If BCS_FN_BODY is set, this is the outermost
   block of a function.  If BCS_TRY_BLOCK is set, this is the block
   created on behalf of a TRY statement.  Returns a token to be passed to
   finish_compound_stmt.  */

tree
begin_compound_stmt (unsigned int flags)
{
  tree r;

  if (flags & BCS_NO_SCOPE)
    {
      r = push_stmt_list ();
      STATEMENT_LIST_NO_SCOPE (r) = 1;

      /* Normally, we try hard to keep the BLOCK for a statement-expression.
	 But, if it's a statement-expression with a scopeless block, there's
	 nothing to keep, and we don't want to accidentally keep a block
	 *inside* the scopeless block.  */
      keep_next_level (false);
    }
  else
    r = do_pushlevel (flags & BCS_TRY_BLOCK ? sk_try : sk_block);

  /* When processing a template, we need to remember where the braces were,
     so that we can set up identical scopes when instantiating the template
     later.  BIND_EXPR is a handy candidate for this.
     Note that do_poplevel won't create a BIND_EXPR itself here (and thus
     result in nested BIND_EXPRs), since we don't build BLOCK nodes when
     processing templates.  */
  if (processing_template_decl)
    {
      r = build3 (BIND_EXPR, NULL, NULL, r, NULL);
      BIND_EXPR_TRY_BLOCK (r) = (flags & BCS_TRY_BLOCK) != 0;
      BIND_EXPR_BODY_BLOCK (r) = (flags & BCS_FN_BODY) != 0;
      TREE_SIDE_EFFECTS (r) = 1;
    }

  return r;
}

/* Finish a compound-statement, which is given by STMT.  */

void
finish_compound_stmt (tree stmt)
{
  if (TREE_CODE (stmt) == BIND_EXPR)
    {
      tree body = do_poplevel (BIND_EXPR_BODY (stmt));
      /* If the STATEMENT_LIST is empty and this BIND_EXPR isn't special,
	 discard the BIND_EXPR so it can be merged with the containing
	 STATEMENT_LIST.  */
      if (TREE_CODE (body) == STATEMENT_LIST
	  && STATEMENT_LIST_HEAD (body) == NULL
	  && !BIND_EXPR_BODY_BLOCK (stmt)
	  && !BIND_EXPR_TRY_BLOCK (stmt))
	stmt = body;
      else
	BIND_EXPR_BODY (stmt) = body;
    }
  else if (STATEMENT_LIST_NO_SCOPE (stmt))
    stmt = pop_stmt_list (stmt);
  else
    {
      /* Destroy any ObjC "super" receivers that may have been
	 created.  */
      objc_clear_super_receiver ();

      stmt = do_poplevel (stmt);
    }

  /* ??? See c_end_compound_stmt wrt statement expressions.  */
  add_stmt (stmt);
}

/* Finish an asm-statement, whose components are a STRING, some
   OUTPUT_OPERANDS, some INPUT_OPERANDS, some CLOBBERS and some
   LABELS.  Also note whether the asm-statement should be
   considered volatile.  */

tree
finish_asm_stmt (int volatile_p, tree string, tree output_operands,
		 tree input_operands, tree clobbers, tree labels)
{
  tree r;
  tree t;
  int ninputs = list_length (input_operands);
  int noutputs = list_length (output_operands);

  if (!processing_template_decl)
    {
      const char *constraint;
      const char **oconstraints;
      bool allows_mem, allows_reg, is_inout;
      tree operand;
      int i;

      oconstraints = XALLOCAVEC (const char *, noutputs);

      string = resolve_asm_operand_names (string, output_operands,
					  input_operands, labels);

      for (i = 0, t = output_operands; t; t = TREE_CHAIN (t), ++i)
	{
	  operand = TREE_VALUE (t);

	  /* ??? Really, this should not be here.  Users should be using a
	     proper lvalue, dammit.  But there's a long history of using
	     casts in the output operands.  In cases like longlong.h, this
	     becomes a primitive form of typechecking -- if the cast can be
	     removed, then the output operand had a type of the proper width;
	     otherwise we'll get an error.  Gross, but ...  */
	  STRIP_NOPS (operand);

	  operand = mark_lvalue_use (operand);

	  if (!lvalue_or_else (operand, lv_asm, tf_warning_or_error))
	    operand = error_mark_node;

	  if (operand != error_mark_node
	      && (TREE_READONLY (operand)
		  || CP_TYPE_CONST_P (TREE_TYPE (operand))
		  /* Functions are not modifiable, even though they are
		     lvalues.  */
		  || TREE_CODE (TREE_TYPE (operand)) == FUNCTION_TYPE
		  || TREE_CODE (TREE_TYPE (operand)) == METHOD_TYPE
		  /* If it's an aggregate and any field is const, then it is
		     effectively const.  */
		  || (CLASS_TYPE_P (TREE_TYPE (operand))
		      && C_TYPE_FIELDS_READONLY (TREE_TYPE (operand)))))
	    cxx_readonly_error (operand, lv_asm);

	  constraint = TREE_STRING_POINTER (TREE_VALUE (TREE_PURPOSE (t)));
	  oconstraints[i] = constraint;

	  if (parse_output_constraint (&constraint, i, ninputs, noutputs,
				       &allows_mem, &allows_reg, &is_inout))
	    {
	      /* If the operand is going to end up in memory,
		 mark it addressable.  */
	      if (!allows_reg && !cxx_mark_addressable (operand))
		operand = error_mark_node;
	    }
	  else
	    operand = error_mark_node;

	  TREE_VALUE (t) = operand;
	}

      for (i = 0, t = input_operands; t; ++i, t = TREE_CHAIN (t))
	{
	  constraint = TREE_STRING_POINTER (TREE_VALUE (TREE_PURPOSE (t)));
	  bool constraint_parsed
	    = parse_input_constraint (&constraint, i, ninputs, noutputs, 0,   
				      oconstraints, &allows_mem, &allows_reg);
	  /* If the operand is going to end up in memory, don't call
	     decay_conversion.  */
	  if (constraint_parsed && !allows_reg && allows_mem)
	    operand = mark_lvalue_use (TREE_VALUE (t));
	  else
	    operand = decay_conversion (TREE_VALUE (t), tf_warning_or_error);

	  /* If the type of the operand hasn't been determined (e.g.,
	     because it involves an overloaded function), then issue
	     an error message.  There's no context available to
	     resolve the overloading.  */
	  if (TREE_TYPE (operand) == unknown_type_node)
	    {
	      error ("type of asm operand %qE could not be determined",
		     TREE_VALUE (t));
	      operand = error_mark_node;
	    }

	  if (constraint_parsed)
	    {
	      /* If the operand is going to end up in memory,
		 mark it addressable.  */
	      if (!allows_reg && allows_mem)
		{
		  /* Strip the nops as we allow this case.  FIXME, this really
		     should be rejected or made deprecated.  */
		  STRIP_NOPS (operand);
		  if (!cxx_mark_addressable (operand))
		    operand = error_mark_node;
		}
	      else if (!allows_reg && !allows_mem)
		{
		  /* If constraint allows neither register nor memory,
		     try harder to get a constant.  */
		  tree constop = maybe_constant_value (operand);
		  if (TREE_CONSTANT (constop))
		    operand = constop;
		}
	    }
	  else
	    operand = error_mark_node;

	  TREE_VALUE (t) = operand;
	}
    }

  r = build_stmt (input_location, ASM_EXPR, string,
		  output_operands, input_operands,
		  clobbers, labels);
  ASM_VOLATILE_P (r) = volatile_p || noutputs == 0;
  r = maybe_cleanup_point_expr_void (r);
  return add_stmt (r);
}

/* Finish a label with the indicated NAME.  Returns the new label.  */

tree
finish_label_stmt (tree name)
{
  tree decl = define_label (input_location, name);

  if (decl == error_mark_node)
    return error_mark_node;

  add_stmt (build_stmt (input_location, LABEL_EXPR, decl));

  return decl;
}

/* Finish a series of declarations for local labels.  G++ allows users
   to declare "local" labels, i.e., labels with scope.  This extension
   is useful when writing code involving statement-expressions.  */

void
finish_label_decl (tree name)
{
  if (!at_function_scope_p ())
    {
      error ("__label__ declarations are only allowed in function scopes");
      return;
    }

  add_decl_expr (declare_local_label (name));
}

/* When DECL goes out of scope, make sure that CLEANUP is executed.  */

void
finish_decl_cleanup (tree decl, tree cleanup)
{
  push_cleanup (decl, cleanup, false);
}

/* If the current scope exits with an exception, run CLEANUP.  */

void
finish_eh_cleanup (tree cleanup)
{
  push_cleanup (NULL, cleanup, true);
}

/* The MEM_INITS is a list of mem-initializers, in reverse of the
   order they were written by the user.  Each node is as for
   emit_mem_initializers.  */

void
finish_mem_initializers (tree mem_inits)
{
  /* Reorder the MEM_INITS so that they are in the order they appeared
     in the source program.  */
  mem_inits = nreverse (mem_inits);

  if (processing_template_decl)
    {
      tree mem;

      for (mem = mem_inits; mem; mem = TREE_CHAIN (mem))
        {
          /* If the TREE_PURPOSE is a TYPE_PACK_EXPANSION, skip the
             check for bare parameter packs in the TREE_VALUE, because
             any parameter packs in the TREE_VALUE have already been
             bound as part of the TREE_PURPOSE.  See
             make_pack_expansion for more information.  */
          if (TREE_CODE (TREE_PURPOSE (mem)) != TYPE_PACK_EXPANSION
              && check_for_bare_parameter_packs (TREE_VALUE (mem)))
            TREE_VALUE (mem) = error_mark_node;
        }

      add_stmt (build_min_nt_loc (UNKNOWN_LOCATION,
				  CTOR_INITIALIZER, mem_inits));
    }
  else
    emit_mem_initializers (mem_inits);
}

/* Obfuscate EXPR if it looks like an id-expression or member access so
   that the call to finish_decltype in do_auto_deduction will give the
   right result.  */

tree
force_paren_expr (tree expr)
{
  /* This is only needed for decltype(auto) in C++14.  */
  if (cxx_dialect < cxx14)
    return expr;

  /* If we're in unevaluated context, we can't be deducing a
     return/initializer type, so we don't need to mess with this.  */
  if (cp_unevaluated_operand)
    return expr;

  if (!DECL_P (expr) && TREE_CODE (expr) != COMPONENT_REF
      && TREE_CODE (expr) != SCOPE_REF)
    return expr;

  if (TREE_CODE (expr) == COMPONENT_REF)
    REF_PARENTHESIZED_P (expr) = true;
  else if (type_dependent_expression_p (expr))
    expr = build1 (PAREN_EXPR, TREE_TYPE (expr), expr);
  else
    {
      cp_lvalue_kind kind = lvalue_kind (expr);
      if ((kind & ~clk_class) != clk_none)
	{
	  tree type = unlowered_expr_type (expr);
	  bool rval = !!(kind & clk_rvalueref);
	  type = cp_build_reference_type (type, rval);
	  expr = build_static_cast (type, expr, tf_error);
	  if (expr != error_mark_node)
	    REF_PARENTHESIZED_P (expr) = true;
	}
    }

  return expr;
}

/* Finish a parenthesized expression EXPR.  */

tree
finish_parenthesized_expr (tree expr)
{
  if (EXPR_P (expr))
    /* This inhibits warnings in c_common_truthvalue_conversion.  */
    TREE_NO_WARNING (expr) = 1;

  if (TREE_CODE (expr) == OFFSET_REF
      || TREE_CODE (expr) == SCOPE_REF)
    /* [expr.unary.op]/3 The qualified id of a pointer-to-member must not be
       enclosed in parentheses.  */
    PTRMEM_OK_P (expr) = 0;

  if (TREE_CODE (expr) == STRING_CST)
    PAREN_STRING_LITERAL_P (expr) = 1;

  expr = force_paren_expr (expr);

  return expr;
}

/* Finish a reference to a non-static data member (DECL) that is not
   preceded by `.' or `->'.  */

tree
finish_non_static_data_member (tree decl, tree object, tree qualifying_scope)
{
  gcc_assert (TREE_CODE (decl) == FIELD_DECL);

  if (!object)
    {
      tree scope = qualifying_scope;
      if (scope == NULL_TREE)
	scope = context_for_name_lookup (decl);
      object = maybe_dummy_object (scope, NULL);
    }

  object = maybe_resolve_dummy (object, true);
  if (object == error_mark_node)
    return error_mark_node;

  /* DR 613/850: Can use non-static data members without an associated
     object in sizeof/decltype/alignof.  */
  if (is_dummy_object (object) && cp_unevaluated_operand == 0
      && (!processing_template_decl || !current_class_ref))
    {
      if (current_function_decl
	  && DECL_STATIC_FUNCTION_P (current_function_decl))
	error ("invalid use of member %qD in static member function", decl);
      else
	error ("invalid use of non-static data member %qD", decl);
      inform (DECL_SOURCE_LOCATION (decl), "declared here");

      return error_mark_node;
    }

  if (current_class_ptr)
    TREE_USED (current_class_ptr) = 1;
  if (processing_template_decl && !qualifying_scope)
    {
      tree type = TREE_TYPE (decl);

      if (TREE_CODE (type) == REFERENCE_TYPE)
	/* Quals on the object don't matter.  */;
      else if (PACK_EXPANSION_P (type))
	/* Don't bother trying to represent this.  */
	type = NULL_TREE;
      else
	{
	  /* Set the cv qualifiers.  */
	  int quals = cp_type_quals (TREE_TYPE (object));

	  if (DECL_MUTABLE_P (decl))
	    quals &= ~TYPE_QUAL_CONST;

	  quals |= cp_type_quals (TREE_TYPE (decl));
	  type = cp_build_qualified_type (type, quals);
	}

      return (convert_from_reference
	      (build_min (COMPONENT_REF, type, object, decl, NULL_TREE)));
    }
  /* If PROCESSING_TEMPLATE_DECL is nonzero here, then
     QUALIFYING_SCOPE is also non-null.  Wrap this in a SCOPE_REF
     for now.  */
  else if (processing_template_decl)
    return build_qualified_name (TREE_TYPE (decl),
				 qualifying_scope,
				 decl,
				 /*template_p=*/false);
  else
    {
      tree access_type = TREE_TYPE (object);

      perform_or_defer_access_check (TYPE_BINFO (access_type), decl,
				     decl, tf_warning_or_error);

      /* If the data member was named `C::M', convert `*this' to `C'
	 first.  */
      if (qualifying_scope)
	{
	  tree binfo = NULL_TREE;
	  object = build_scoped_ref (object, qualifying_scope,
				     &binfo);
	}

      return build_class_member_access_expr (object, decl,
					     /*access_path=*/NULL_TREE,
					     /*preserve_reference=*/false,
					     tf_warning_or_error);
    }
}

/* If we are currently parsing a template and we encountered a typedef
   TYPEDEF_DECL that is being accessed though CONTEXT, this function
   adds the typedef to a list tied to the current template.
   At template instantiation time, that list is walked and access check
   performed for each typedef.
   LOCATION is the location of the usage point of TYPEDEF_DECL.  */

void
add_typedef_to_current_template_for_access_check (tree typedef_decl,
                                                  tree context,
						  location_t location)
{
    tree template_info = NULL;
    tree cs = current_scope ();

    if (!is_typedef_decl (typedef_decl)
	|| !context
	|| !CLASS_TYPE_P (context)
	|| !cs)
      return;

    if (CLASS_TYPE_P (cs) || TREE_CODE (cs) == FUNCTION_DECL)
      template_info = get_template_info (cs);

    if (template_info
	&& TI_TEMPLATE (template_info)
	&& !currently_open_class (context))
      append_type_to_template_for_access_check (cs, typedef_decl,
						context, location);
}

/* DECL was the declaration to which a qualified-id resolved.  Issue
   an error message if it is not accessible.  If OBJECT_TYPE is
   non-NULL, we have just seen `x->' or `x.' and OBJECT_TYPE is the
   type of `*x', or `x', respectively.  If the DECL was named as
   `A::B' then NESTED_NAME_SPECIFIER is `A'.  */

void
check_accessibility_of_qualified_id (tree decl,
				     tree object_type,
				     tree nested_name_specifier)
{
  tree scope;
  tree qualifying_type = NULL_TREE;

  /* If we are parsing a template declaration and if decl is a typedef,
     add it to a list tied to the template.
     At template instantiation time, that list will be walked and
     access check performed.  */
  add_typedef_to_current_template_for_access_check (decl,
						    nested_name_specifier
						    ? nested_name_specifier
						    : DECL_CONTEXT (decl),
						    input_location);

  /* If we're not checking, return immediately.  */
  if (deferred_access_no_check)
    return;

  /* Determine the SCOPE of DECL.  */
  scope = context_for_name_lookup (decl);
  /* If the SCOPE is not a type, then DECL is not a member.  */
  if (!TYPE_P (scope))
    return;
  /* Compute the scope through which DECL is being accessed.  */
  if (object_type
      /* OBJECT_TYPE might not be a class type; consider:

	   class A { typedef int I; };
	   I *p;
	   p->A::I::~I();

	 In this case, we will have "A::I" as the DECL, but "I" as the
	 OBJECT_TYPE.  */
      && CLASS_TYPE_P (object_type)
      && DERIVED_FROM_P (scope, object_type))
    /* If we are processing a `->' or `.' expression, use the type of the
       left-hand side.  */
    qualifying_type = object_type;
  else if (nested_name_specifier)
    {
      /* If the reference is to a non-static member of the
	 current class, treat it as if it were referenced through
	 `this'.  */
      tree ct;
      if (DECL_NONSTATIC_MEMBER_P (decl)
	  && current_class_ptr
	  && DERIVED_FROM_P (scope, ct = current_nonlambda_class_type ()))
	qualifying_type = ct;
      /* Otherwise, use the type indicated by the
	 nested-name-specifier.  */
      else
	qualifying_type = nested_name_specifier;
    }
  else
    /* Otherwise, the name must be from the current class or one of
       its bases.  */
    qualifying_type = currently_open_derived_class (scope);

  if (qualifying_type 
      /* It is possible for qualifying type to be a TEMPLATE_TYPE_PARM
	 or similar in a default argument value.  */
      && CLASS_TYPE_P (qualifying_type)
      && !dependent_type_p (qualifying_type))
    perform_or_defer_access_check (TYPE_BINFO (qualifying_type), decl,
				   decl, tf_warning_or_error);
}

/* EXPR is the result of a qualified-id.  The QUALIFYING_CLASS was the
   class named to the left of the "::" operator.  DONE is true if this
   expression is a complete postfix-expression; it is false if this
   expression is followed by '->', '[', '(', etc.  ADDRESS_P is true
   iff this expression is the operand of '&'.  TEMPLATE_P is true iff
   the qualified-id was of the form "A::template B".  TEMPLATE_ARG_P
   is true iff this qualified name appears as a template argument.  */

tree
finish_qualified_id_expr (tree qualifying_class,
			  tree expr,
			  bool done,
			  bool address_p,
			  bool template_p,
			  bool template_arg_p,
			  tsubst_flags_t complain)
{
  gcc_assert (TYPE_P (qualifying_class));

  if (error_operand_p (expr))
    return error_mark_node;

  if ((DECL_P (expr) || BASELINK_P (expr))
      && !mark_used (expr, complain))
    return error_mark_node;

  if (template_p)
    check_template_keyword (expr);

  /* If EXPR occurs as the operand of '&', use special handling that
     permits a pointer-to-member.  */
  if (address_p && done)
    {
      if (TREE_CODE (expr) == SCOPE_REF)
	expr = TREE_OPERAND (expr, 1);
      expr = build_offset_ref (qualifying_class, expr,
			       /*address_p=*/true, complain);
      return expr;
    }

  /* No need to check access within an enum.  */
  if (TREE_CODE (qualifying_class) == ENUMERAL_TYPE)
    return expr;

  /* Within the scope of a class, turn references to non-static
     members into expression of the form "this->...".  */
  if (template_arg_p)
    /* But, within a template argument, we do not want make the
       transformation, as there is no "this" pointer.  */
    ;
  else if (TREE_CODE (expr) == FIELD_DECL)
    {
      push_deferring_access_checks (dk_no_check);
      expr = finish_non_static_data_member (expr, NULL_TREE,
					    qualifying_class);
      pop_deferring_access_checks ();
    }
  else if (BASELINK_P (expr) && !processing_template_decl)
    {
      /* See if any of the functions are non-static members.  */
      /* If so, the expression may be relative to 'this'.  */
      if (!shared_member_p (expr)
	  && current_class_ptr
	  && DERIVED_FROM_P (qualifying_class,
			     current_nonlambda_class_type ()))
	expr = (build_class_member_access_expr
		(maybe_dummy_object (qualifying_class, NULL),
		 expr,
		 BASELINK_ACCESS_BINFO (expr),
		 /*preserve_reference=*/false,
		 complain));
      else if (done)
	/* The expression is a qualified name whose address is not
	   being taken.  */
	expr = build_offset_ref (qualifying_class, expr, /*address_p=*/false,
				 complain);
    }
  else if (BASELINK_P (expr))
    ;
  else
    {
      /* In a template, return a SCOPE_REF for most qualified-ids
	 so that we can check access at instantiation time.  But if
	 we're looking at a member of the current instantiation, we
	 know we have access and building up the SCOPE_REF confuses
	 non-type template argument handling.  */
      if (processing_template_decl
	  && !currently_open_class (qualifying_class))
	expr = build_qualified_name (TREE_TYPE (expr),
				     qualifying_class, expr,
				     template_p);

      expr = convert_from_reference (expr);
    }

  return expr;
}

/* Begin a statement-expression.  The value returned must be passed to
   finish_stmt_expr.  */

tree
begin_stmt_expr (void)
{
  return push_stmt_list ();
}

/* Process the final expression of a statement expression. EXPR can be
   NULL, if the final expression is empty.  Return a STATEMENT_LIST
   containing all the statements in the statement-expression, or
   ERROR_MARK_NODE if there was an error.  */

tree
finish_stmt_expr_expr (tree expr, tree stmt_expr)
{
  if (error_operand_p (expr))
    {
      /* The type of the statement-expression is the type of the last
         expression.  */
      TREE_TYPE (stmt_expr) = error_mark_node;
      return error_mark_node;
    }

  /* If the last statement does not have "void" type, then the value
     of the last statement is the value of the entire expression.  */
  if (expr)
    {
      tree type = TREE_TYPE (expr);

      if (processing_template_decl)
	{
	  expr = build_stmt (input_location, EXPR_STMT, expr);
	  expr = add_stmt (expr);
	  /* Mark the last statement so that we can recognize it as such at
	     template-instantiation time.  */
	  EXPR_STMT_STMT_EXPR_RESULT (expr) = 1;
	}
      else if (VOID_TYPE_P (type))
	{
	  /* Just treat this like an ordinary statement.  */
	  expr = finish_expr_stmt (expr);
	}
      else
	{
	  /* It actually has a value we need to deal with.  First, force it
	     to be an rvalue so that we won't need to build up a copy
	     constructor call later when we try to assign it to something.  */
	  expr = force_rvalue (expr, tf_warning_or_error);
	  if (error_operand_p (expr))
	    return error_mark_node;

	  /* Update for array-to-pointer decay.  */
	  type = TREE_TYPE (expr);

	  /* Wrap it in a CLEANUP_POINT_EXPR and add it to the list like a
	     normal statement, but don't convert to void or actually add
	     the EXPR_STMT.  */
	  if (TREE_CODE (expr) != CLEANUP_POINT_EXPR)
	    expr = maybe_cleanup_point_expr (expr);
	  add_stmt (expr);
	}

      /* The type of the statement-expression is the type of the last
	 expression.  */
      TREE_TYPE (stmt_expr) = type;
    }

  return stmt_expr;
}

/* Finish a statement-expression.  EXPR should be the value returned
   by the previous begin_stmt_expr.  Returns an expression
   representing the statement-expression.  */

tree
finish_stmt_expr (tree stmt_expr, bool has_no_scope)
{
  tree type;
  tree result;

  if (error_operand_p (stmt_expr))
    {
      pop_stmt_list (stmt_expr);
      return error_mark_node;
    }

  gcc_assert (TREE_CODE (stmt_expr) == STATEMENT_LIST);

  type = TREE_TYPE (stmt_expr);
  result = pop_stmt_list (stmt_expr);
  TREE_TYPE (result) = type;

  if (processing_template_decl)
    {
      result = build_min (STMT_EXPR, type, result);
      TREE_SIDE_EFFECTS (result) = 1;
      STMT_EXPR_NO_SCOPE (result) = has_no_scope;
    }
  else if (CLASS_TYPE_P (type))
    {
      /* Wrap the statement-expression in a TARGET_EXPR so that the
	 temporary object created by the final expression is destroyed at
	 the end of the full-expression containing the
	 statement-expression.  */
      result = force_target_expr (type, result, tf_warning_or_error);
    }

  return result;
}

/* Returns the expression which provides the value of STMT_EXPR.  */

tree
stmt_expr_value_expr (tree stmt_expr)
{
  tree t = STMT_EXPR_STMT (stmt_expr);

  if (TREE_CODE (t) == BIND_EXPR)
    t = BIND_EXPR_BODY (t);

  if (TREE_CODE (t) == STATEMENT_LIST && STATEMENT_LIST_TAIL (t))
    t = STATEMENT_LIST_TAIL (t)->stmt;

  if (TREE_CODE (t) == EXPR_STMT)
    t = EXPR_STMT_EXPR (t);

  return t;
}

/* Return TRUE iff EXPR_STMT is an empty list of
   expression statements.  */

bool
empty_expr_stmt_p (tree expr_stmt)
{
  tree body = NULL_TREE;

  if (expr_stmt == void_node)
    return true;

  if (expr_stmt)
    {
      if (TREE_CODE (expr_stmt) == EXPR_STMT)
	body = EXPR_STMT_EXPR (expr_stmt);
      else if (TREE_CODE (expr_stmt) == STATEMENT_LIST)
	body = expr_stmt;
    }

  if (body)
    {
      if (TREE_CODE (body) == STATEMENT_LIST)
	return tsi_end_p (tsi_start (body));
      else
	return empty_expr_stmt_p (body);
    }
  return false;
}

/* Perform Koenig lookup.  FN is the postfix-expression representing
   the function (or functions) to call; ARGS are the arguments to the
   call.  Returns the functions to be considered by overload resolution.  */

tree
perform_koenig_lookup (tree fn, vec<tree, va_gc> *args,
		       tsubst_flags_t complain)
{
  tree identifier = NULL_TREE;
  tree functions = NULL_TREE;
  tree tmpl_args = NULL_TREE;
  bool template_id = false;

  if (TREE_CODE (fn) == TEMPLATE_ID_EXPR)
    {
      /* Use a separate flag to handle null args.  */
      template_id = true;
      tmpl_args = TREE_OPERAND (fn, 1);
      fn = TREE_OPERAND (fn, 0);
    }

  /* Find the name of the overloaded function.  */
  if (identifier_p (fn))
    identifier = fn;
  else if (is_overloaded_fn (fn))
    {
      functions = fn;
      identifier = DECL_NAME (get_first_fn (functions));
    }
  else if (DECL_P (fn))
    {
      functions = fn;
      identifier = DECL_NAME (fn);
    }

  /* A call to a namespace-scope function using an unqualified name.

     Do Koenig lookup -- unless any of the arguments are
     type-dependent.  */
  if (!any_type_dependent_arguments_p (args)
      && !any_dependent_template_arguments_p (tmpl_args))
    {
      fn = lookup_arg_dependent (identifier, functions, args);
      if (!fn)
	{
	  /* The unqualified name could not be resolved.  */
	  if (complain)
	    fn = unqualified_fn_lookup_error (identifier);
	  else
	    fn = identifier;
	}
    }

  if (fn && template_id)
    fn = build2 (TEMPLATE_ID_EXPR, unknown_type_node, fn, tmpl_args);
  
  return fn;
}

/* Generate an expression for `FN (ARGS)'.  This may change the
   contents of ARGS.

   If DISALLOW_VIRTUAL is true, the call to FN will be not generated
   as a virtual call, even if FN is virtual.  (This flag is set when
   encountering an expression where the function name is explicitly
   qualified.  For example a call to `X::f' never generates a virtual
   call.)

   Returns code for the call.  */

tree
finish_call_expr (tree fn, vec<tree, va_gc> **args, bool disallow_virtual,
		  bool koenig_p, tsubst_flags_t complain)
{
  tree result;
  tree orig_fn;
  vec<tree, va_gc> *orig_args = NULL;

  if (fn == error_mark_node)
    return error_mark_node;

  gcc_assert (!TYPE_P (fn));

  orig_fn = fn;

  if (processing_template_decl)
    {
      /* If the call expression is dependent, build a CALL_EXPR node
	 with no type; type_dependent_expression_p recognizes
	 expressions with no type as being dependent.  */
      if (type_dependent_expression_p (fn)
	  || any_type_dependent_arguments_p (*args)
	  /* For a non-static member function that doesn't have an
	     explicit object argument, we need to specifically
	     test the type dependency of the "this" pointer because it
	     is not included in *ARGS even though it is considered to
	     be part of the list of arguments.  Note that this is
	     related to CWG issues 515 and 1005.  */
	  || (TREE_CODE (fn) != COMPONENT_REF
	      && non_static_member_function_p (fn)
	      && current_class_ref
	      && type_dependent_expression_p (current_class_ref)))
	{
	  result = build_nt_call_vec (fn, *args);
	  SET_EXPR_LOCATION (result, EXPR_LOC_OR_LOC (fn, input_location));
	  KOENIG_LOOKUP_P (result) = koenig_p;
	  if (cfun)
	    {
	      do
		{
		  tree fndecl = OVL_CURRENT (fn);
		  if (TREE_CODE (fndecl) != FUNCTION_DECL
		      || !TREE_THIS_VOLATILE (fndecl))
		    break;
		  fn = OVL_NEXT (fn);
		}
	      while (fn);
	      if (!fn)
		current_function_returns_abnormally = 1;
	    }
	  return result;
	}
      orig_args = make_tree_vector_copy (*args);
      if (!BASELINK_P (fn)
	  && TREE_CODE (fn) != PSEUDO_DTOR_EXPR
	  && TREE_TYPE (fn) != unknown_type_node)
	fn = build_non_dependent_expr (fn);
      make_args_non_dependent (*args);
    }

  if (TREE_CODE (fn) == COMPONENT_REF)
    {
      tree member = TREE_OPERAND (fn, 1);
      if (BASELINK_P (member))
	{
	  tree object = TREE_OPERAND (fn, 0);
	  return build_new_method_call (object, member,
					args, NULL_TREE,
                                        (disallow_virtual
                                         ? LOOKUP_NORMAL | LOOKUP_NONVIRTUAL
					 : LOOKUP_NORMAL),
					/*fn_p=*/NULL,
					complain);
	}
    }

  /* Per 13.3.1.1, '(&f)(...)' is the same as '(f)(...)'.  */
  if (TREE_CODE (fn) == ADDR_EXPR
      && TREE_CODE (TREE_OPERAND (fn, 0)) == OVERLOAD)
    fn = TREE_OPERAND (fn, 0);

  if (is_overloaded_fn (fn))
    fn = baselink_for_fns (fn);

  result = NULL_TREE;
  if (BASELINK_P (fn))
    {
      tree object;

      /* A call to a member function.  From [over.call.func]:

	   If the keyword this is in scope and refers to the class of
	   that member function, or a derived class thereof, then the
	   function call is transformed into a qualified function call
	   using (*this) as the postfix-expression to the left of the
	   . operator.... [Otherwise] a contrived object of type T
	   becomes the implied object argument.

	In this situation:

	  struct A { void f(); };
	  struct B : public A {};
	  struct C : public A { void g() { B::f(); }};

	"the class of that member function" refers to `A'.  But 11.2
	[class.access.base] says that we need to convert 'this' to B* as
	part of the access, so we pass 'B' to maybe_dummy_object.  */

      object = maybe_dummy_object (BINFO_TYPE (BASELINK_ACCESS_BINFO (fn)),
				   NULL);

      if (processing_template_decl)
	{
	  if (type_dependent_expression_p (object))
	    {
	      tree ret = build_nt_call_vec (orig_fn, orig_args);
	      release_tree_vector (orig_args);
	      return ret;
	    }
	  object = build_non_dependent_expr (object);
	}

      result = build_new_method_call (object, fn, args, NULL_TREE,
				      (disallow_virtual
				       ? LOOKUP_NORMAL|LOOKUP_NONVIRTUAL
				       : LOOKUP_NORMAL),
				      /*fn_p=*/NULL,
				      complain);
    }
  else if (is_overloaded_fn (fn))
    {
      /* If the function is an overloaded builtin, resolve it.  */
      if (TREE_CODE (fn) == FUNCTION_DECL
	  && (DECL_BUILT_IN_CLASS (fn) == BUILT_IN_NORMAL
	      || DECL_BUILT_IN_CLASS (fn) == BUILT_IN_MD))
	result = resolve_overloaded_builtin (input_location, fn, *args);

      if (!result)
	{
	  if (warn_sizeof_pointer_memaccess
	      && !vec_safe_is_empty (*args)
	      && !processing_template_decl)
	    {
	      location_t sizeof_arg_loc[3];
	      tree sizeof_arg[3];
	      unsigned int i;
	      for (i = 0; i < 3; i++)
		{
		  tree t;

		  sizeof_arg_loc[i] = UNKNOWN_LOCATION;
		  sizeof_arg[i] = NULL_TREE;
		  if (i >= (*args)->length ())
		    continue;
		  t = (**args)[i];
		  if (TREE_CODE (t) != SIZEOF_EXPR)
		    continue;
		  if (SIZEOF_EXPR_TYPE_P (t))
		    sizeof_arg[i] = TREE_TYPE (TREE_OPERAND (t, 0));
		  else
		    sizeof_arg[i] = TREE_OPERAND (t, 0);
		  sizeof_arg_loc[i] = EXPR_LOCATION (t);
		}
	      sizeof_pointer_memaccess_warning
		(sizeof_arg_loc, fn, *args,
		 sizeof_arg, same_type_ignoring_top_level_qualifiers_p);
	    }

	  /* A call to a namespace-scope function.  */
	  result = build_new_function_call (fn, args, koenig_p, complain);
	}
    }
  else if (TREE_CODE (fn) == PSEUDO_DTOR_EXPR)
    {
      if (!vec_safe_is_empty (*args))
	error ("arguments to destructor are not allowed");
      /* Mark the pseudo-destructor call as having side-effects so
	 that we do not issue warnings about its use.  */
      result = build1 (NOP_EXPR,
		       void_type_node,
		       TREE_OPERAND (fn, 0));
      TREE_SIDE_EFFECTS (result) = 1;
    }
  else if (CLASS_TYPE_P (TREE_TYPE (fn)))
    /* If the "function" is really an object of class type, it might
       have an overloaded `operator ()'.  */
    result = build_op_call (fn, args, complain);

  if (!result)
    /* A call where the function is unknown.  */
    result = cp_build_function_call_vec (fn, args, complain);

  if (processing_template_decl && result != error_mark_node)
    {
      if (INDIRECT_REF_P (result))
	result = TREE_OPERAND (result, 0);
      result = build_call_vec (TREE_TYPE (result), orig_fn, orig_args);
      SET_EXPR_LOCATION (result, input_location);
      KOENIG_LOOKUP_P (result) = koenig_p;
      release_tree_vector (orig_args);
      result = convert_from_reference (result);
    }

  if (koenig_p)
    {
      /* Free garbage OVERLOADs from arg-dependent lookup.  */
      tree next = NULL_TREE;
      for (fn = orig_fn;
	   fn && TREE_CODE (fn) == OVERLOAD && OVL_ARG_DEPENDENT (fn);
	   fn = next)
	{
	  if (processing_template_decl)
	    /* In a template, we'll re-use them at instantiation time.  */
	    OVL_ARG_DEPENDENT (fn) = false;
	  else
	    {
	      next = OVL_CHAIN (fn);
	      ggc_free (fn);
	    }
	}
    }

  return result;
}

/* Instantiate a variable declaration from a TEMPLATE_ID_EXPR for use. */

tree
finish_template_variable (tree var)
{
  if (processing_template_decl)
    return var;

  return instantiate_template (TREE_OPERAND (var, 0), TREE_OPERAND (var, 1),
                               tf_error);
}

/* Finish a call to a postfix increment or decrement or EXPR.  (Which
   is indicated by CODE, which should be POSTINCREMENT_EXPR or
   POSTDECREMENT_EXPR.)  */

tree
finish_increment_expr (tree expr, enum tree_code code)
{
  return build_x_unary_op (input_location, code, expr, tf_warning_or_error);
}

/* Finish a use of `this'.  Returns an expression for `this'.  */

tree
finish_this_expr (void)
{
  tree result = NULL_TREE;

  if (current_class_ptr)
    {
      tree type = TREE_TYPE (current_class_ref);

      /* In a lambda expression, 'this' refers to the captured 'this'.  */
      if (LAMBDA_TYPE_P (type))
        result = lambda_expr_this_capture (CLASSTYPE_LAMBDA_EXPR (type), true);
      else
        result = current_class_ptr;
    }

  if (result)
    /* The keyword 'this' is a prvalue expression.  */
    return rvalue (result);

  tree fn = current_nonlambda_function ();
  if (fn && DECL_STATIC_FUNCTION_P (fn))
    error ("%<this%> is unavailable for static member functions");
  else if (fn)
    error ("invalid use of %<this%> in non-member function");
  else
    error ("invalid use of %<this%> at top level");
  return error_mark_node;
}

/* Finish a pseudo-destructor expression.  If SCOPE is NULL, the
   expression was of the form `OBJECT.~DESTRUCTOR' where DESTRUCTOR is
   the TYPE for the type given.  If SCOPE is non-NULL, the expression
   was of the form `OBJECT.SCOPE::~DESTRUCTOR'.  */

tree
finish_pseudo_destructor_expr (tree object, tree scope, tree destructor,
			       location_t loc)
{
  if (object == error_mark_node || destructor == error_mark_node)
    return error_mark_node;

  gcc_assert (TYPE_P (destructor));

  if (!processing_template_decl)
    {
      if (scope == error_mark_node)
	{
	  error_at (loc, "invalid qualifying scope in pseudo-destructor name");
	  return error_mark_node;
	}
      if (is_auto (destructor))
	destructor = TREE_TYPE (object);
      if (scope && TYPE_P (scope) && !check_dtor_name (scope, destructor))
	{
	  error_at (loc,
		    "qualified type %qT does not match destructor name ~%qT",
		    scope, destructor);
	  return error_mark_node;
	}


      /* [expr.pseudo] says both:

	   The type designated by the pseudo-destructor-name shall be
	   the same as the object type.

	 and:

	   The cv-unqualified versions of the object type and of the
	   type designated by the pseudo-destructor-name shall be the
	   same type.

	 We implement the more generous second sentence, since that is
	 what most other compilers do.  */
      if (!same_type_ignoring_top_level_qualifiers_p (TREE_TYPE (object),
						      destructor))
	{
	  error_at (loc, "%qE is not of type %qT", object, destructor);
	  return error_mark_node;
	}
    }

  return build3_loc (loc, PSEUDO_DTOR_EXPR, void_type_node, object,
		     scope, destructor);
}

/* Finish an expression of the form CODE EXPR.  */

tree
finish_unary_op_expr (location_t loc, enum tree_code code, tree expr,
		      tsubst_flags_t complain)
{
  tree result = build_x_unary_op (loc, code, expr, complain);
  if ((complain & tf_warning)
      && TREE_OVERFLOW_P (result) && !TREE_OVERFLOW_P (expr))
    overflow_warning (input_location, result);

  return result;
}

/* Finish a compound-literal expression.  TYPE is the type to which
   the CONSTRUCTOR in COMPOUND_LITERAL is being cast.  */

tree
finish_compound_literal (tree type, tree compound_literal,
			 tsubst_flags_t complain)
{
  if (type == error_mark_node)
    return error_mark_node;

  if (TREE_CODE (type) == REFERENCE_TYPE)
    {
      compound_literal
	= finish_compound_literal (TREE_TYPE (type), compound_literal,
				   complain);
      return cp_build_c_cast (type, compound_literal, complain);
    }

  if (!TYPE_OBJ_P (type))
    {
      if (complain & tf_error)
	error ("compound literal of non-object type %qT", type);
      return error_mark_node;
    }

  if (processing_template_decl)
    {
      TREE_TYPE (compound_literal) = type;
      /* Mark the expression as a compound literal.  */
      TREE_HAS_CONSTRUCTOR (compound_literal) = 1;
      return compound_literal;
    }

  type = complete_type (type);

  if (TYPE_NON_AGGREGATE_CLASS (type))
    {
      /* Trying to deal with a CONSTRUCTOR instead of a TREE_LIST
	 everywhere that deals with function arguments would be a pain, so
	 just wrap it in a TREE_LIST.  The parser set a flag so we know
	 that it came from T{} rather than T({}).  */
      CONSTRUCTOR_IS_DIRECT_INIT (compound_literal) = 1;
      compound_literal = build_tree_list (NULL_TREE, compound_literal);
      return build_functional_cast (type, compound_literal, complain);
    }

  if (TREE_CODE (type) == ARRAY_TYPE
      && check_array_initializer (NULL_TREE, type, compound_literal))
    return error_mark_node;
  compound_literal = reshape_init (type, compound_literal, complain);
  if (SCALAR_TYPE_P (type)
      && !BRACE_ENCLOSED_INITIALIZER_P (compound_literal)
      && !check_narrowing (type, compound_literal, complain))
    return error_mark_node;
  if (TREE_CODE (type) == ARRAY_TYPE
      && TYPE_DOMAIN (type) == NULL_TREE)
    {
      cp_complete_array_type_or_error (&type, compound_literal,
				       false, complain);
      if (type == error_mark_node)
	return error_mark_node;
    }
  compound_literal = digest_init (type, compound_literal, complain);
  if (TREE_CODE (compound_literal) == CONSTRUCTOR)
    TREE_HAS_CONSTRUCTOR (compound_literal) = true;
  /* Put static/constant array temporaries in static variables, but always
     represent class temporaries with TARGET_EXPR so we elide copies.  */
  if ((!at_function_scope_p () || CP_TYPE_CONST_P (type))
      && TREE_CODE (type) == ARRAY_TYPE
      && !TYPE_HAS_NONTRIVIAL_DESTRUCTOR (type)
      && initializer_constant_valid_p (compound_literal, type))
    {
      tree decl = create_temporary_var (type);
      DECL_INITIAL (decl) = compound_literal;
      TREE_STATIC (decl) = 1;
      if (literal_type_p (type) && CP_TYPE_CONST_NON_VOLATILE_P (type))
	{
	  /* 5.19 says that a constant expression can include an
	     lvalue-rvalue conversion applied to "a glvalue of literal type
	     that refers to a non-volatile temporary object initialized
	     with a constant expression".  Rather than try to communicate
	     that this VAR_DECL is a temporary, just mark it constexpr.  */
	  DECL_DECLARED_CONSTEXPR_P (decl) = true;
	  DECL_INITIALIZED_BY_CONSTANT_EXPRESSION_P (decl) = true;
	  TREE_CONSTANT (decl) = true;
	}
      cp_apply_type_quals_to_decl (cp_type_quals (type), decl);
      decl = pushdecl_top_level (decl);
      DECL_NAME (decl) = make_anon_name ();
      SET_DECL_ASSEMBLER_NAME (decl, DECL_NAME (decl));
      /* Make sure the destructor is callable.  */
      tree clean = cxx_maybe_build_cleanup (decl, complain);
      if (clean == error_mark_node)
	return error_mark_node;
      return decl;
    }
  else
    return get_target_expr_sfinae (compound_literal, complain);
}

/* Return the declaration for the function-name variable indicated by
   ID.  */

tree
finish_fname (tree id)
{
  tree decl;

  decl = fname_decl (input_location, C_RID_CODE (id), id);
  if (processing_template_decl && current_function_decl
      && decl != error_mark_node)
    decl = DECL_NAME (decl);
  return decl;
}

/* Finish a translation unit.  */

void
finish_translation_unit (void)
{
  /* In case there were missing closebraces,
     get us back to the global binding level.  */
  pop_everything ();
  while (current_namespace != global_namespace)
    pop_namespace ();

  /* Do file scope __FUNCTION__ et al.  */
  finish_fname_decls ();
}

/* Finish a template type parameter, specified as AGGR IDENTIFIER.
   Returns the parameter.  */

tree
finish_template_type_parm (tree aggr, tree identifier)
{
  if (aggr != class_type_node)
    {
      permerror (input_location, "template type parameters must use the keyword %<class%> or %<typename%>");
      aggr = class_type_node;
    }

  return build_tree_list (aggr, identifier);
}

/* Finish a template template parameter, specified as AGGR IDENTIFIER.
   Returns the parameter.  */

tree
finish_template_template_parm (tree aggr, tree identifier)
{
  tree decl = build_lang_decl_loc (input_location,
			  TYPE_DECL, identifier, NULL_TREE);

  tree tmpl = build_lang_decl (TEMPLATE_DECL, identifier, NULL_TREE);
  DECL_TEMPLATE_PARMS (tmpl) = current_template_parms;
  DECL_TEMPLATE_RESULT (tmpl) = decl;
  DECL_ARTIFICIAL (decl) = 1;
  set_constraints (tmpl, finish_template_constraints (current_template_reqs));

  end_template_decl ();

  gcc_assert (DECL_TEMPLATE_PARMS (tmpl));

  check_default_tmpl_args (decl, DECL_TEMPLATE_PARMS (tmpl), 
			   /*is_primary=*/true, /*is_partial=*/false,
			   /*is_friend=*/0);

  return finish_template_type_parm (aggr, tmpl);
}

/* ARGUMENT is the default-argument value for a template template
   parameter.  If ARGUMENT is invalid, issue error messages and return
   the ERROR_MARK_NODE.  Otherwise, ARGUMENT itself is returned.  */

tree
check_template_template_default_arg (tree argument)
{
  if (TREE_CODE (argument) != TEMPLATE_DECL
      && TREE_CODE (argument) != TEMPLATE_TEMPLATE_PARM
      && TREE_CODE (argument) != UNBOUND_CLASS_TEMPLATE)
    {
      if (TREE_CODE (argument) == TYPE_DECL)
	error ("invalid use of type %qT as a default value for a template "
	       "template-parameter", TREE_TYPE (argument));
      else
	error ("invalid default argument for a template template parameter");
      return error_mark_node;
    }

  return argument;
}

/* Begin a class definition, as indicated by T.  */

tree
begin_class_definition (tree t)
{
  if (error_operand_p (t) || error_operand_p (TYPE_MAIN_DECL (t)))
    return error_mark_node;

  if (processing_template_parmlist)
    {
      error ("definition of %q#T inside template parameter list", t);
      return error_mark_node;
    }

  /* According to the C++ ABI, decimal classes defined in ISO/IEC TR 24733
     are passed the same as decimal scalar types.  */
  if (TREE_CODE (t) == RECORD_TYPE
      && !processing_template_decl)
    {
      tree ns = TYPE_CONTEXT (t);
      if (ns && TREE_CODE (ns) == NAMESPACE_DECL
	  && DECL_CONTEXT (ns) == std_node
	  && DECL_NAME (ns)
	  && !strcmp (IDENTIFIER_POINTER (DECL_NAME (ns)), "decimal"))
	{
	  const char *n = TYPE_NAME_STRING (t);
	  if ((strcmp (n, "decimal32") == 0)
	      || (strcmp (n, "decimal64") == 0)
	      || (strcmp (n, "decimal128") == 0))
	    TYPE_TRANSPARENT_AGGR (t) = 1;
	}
    }

  /* A non-implicit typename comes from code like:

       template <typename T> struct A {
	 template <typename U> struct A<T>::B ...

     This is erroneous.  */
  else if (TREE_CODE (t) == TYPENAME_TYPE)
    {
      error ("invalid definition of qualified type %qT", t);
      t = error_mark_node;
    }

  if (t == error_mark_node || ! MAYBE_CLASS_TYPE_P (t))
    {
      t = make_class_type (RECORD_TYPE);
      pushtag (make_anon_name (), t, /*tag_scope=*/ts_current);
    }

  if (TYPE_BEING_DEFINED (t))
    {
      t = make_class_type (TREE_CODE (t));
      pushtag (TYPE_IDENTIFIER (t), t, /*tag_scope=*/ts_current);
    }
  maybe_process_partial_specialization (t);
  pushclass (t);
  TYPE_BEING_DEFINED (t) = 1;
  class_binding_level->defining_class_p = 1;

  if (flag_pack_struct)
    {
      tree v;
      TYPE_PACKED (t) = 1;
      /* Even though the type is being defined for the first time
	 here, there might have been a forward declaration, so there
	 might be cv-qualified variants of T.  */
      for (v = TYPE_NEXT_VARIANT (t); v; v = TYPE_NEXT_VARIANT (v))
	TYPE_PACKED (v) = 1;
    }
  /* Reset the interface data, at the earliest possible
     moment, as it might have been set via a class foo;
     before.  */
  if (! TYPE_ANONYMOUS_P (t))
    {
      struct c_fileinfo *finfo = \
	get_fileinfo (LOCATION_FILE (input_location));
      CLASSTYPE_INTERFACE_ONLY (t) = finfo->interface_only;
      SET_CLASSTYPE_INTERFACE_UNKNOWN_X
	(t, finfo->interface_unknown);
    }
  reset_specialization();

  /* Make a declaration for this class in its own scope.  */
  build_self_reference ();

  return t;
}

/* Finish the member declaration given by DECL.  */

void
finish_member_declaration (tree decl)
{
  if (decl == error_mark_node || decl == NULL_TREE)
    return;

  if (decl == void_type_node)
    /* The COMPONENT was a friend, not a member, and so there's
       nothing for us to do.  */
    return;

  /* We should see only one DECL at a time.  */
  gcc_assert (DECL_CHAIN (decl) == NULL_TREE);

  /* Set up access control for DECL.  */
  TREE_PRIVATE (decl)
    = (current_access_specifier == access_private_node);
  TREE_PROTECTED (decl)
    = (current_access_specifier == access_protected_node);
  if (TREE_CODE (decl) == TEMPLATE_DECL)
    {
      TREE_PRIVATE (DECL_TEMPLATE_RESULT (decl)) = TREE_PRIVATE (decl);
      TREE_PROTECTED (DECL_TEMPLATE_RESULT (decl)) = TREE_PROTECTED (decl);
    }

  /* Mark the DECL as a member of the current class, unless it's
     a member of an enumeration.  */
  if (TREE_CODE (decl) != CONST_DECL)
    DECL_CONTEXT (decl) = current_class_type;

  /* Check for bare parameter packs in the member variable declaration.  */
  if (TREE_CODE (decl) == FIELD_DECL)
    {
      if (check_for_bare_parameter_packs (TREE_TYPE (decl)))
        TREE_TYPE (decl) = error_mark_node;
      if (check_for_bare_parameter_packs (DECL_ATTRIBUTES (decl)))
        DECL_ATTRIBUTES (decl) = NULL_TREE;
    }

  /* [dcl.link]

     A C language linkage is ignored for the names of class members
     and the member function type of class member functions.  */
  if (DECL_LANG_SPECIFIC (decl) && DECL_LANGUAGE (decl) == lang_c)
    SET_DECL_LANGUAGE (decl, lang_cplusplus);

  /* Put functions on the TYPE_METHODS list and everything else on the
     TYPE_FIELDS list.  Note that these are built up in reverse order.
     We reverse them (to obtain declaration order) in finish_struct.  */
  if (DECL_DECLARES_FUNCTION_P (decl))
    {
      /* We also need to add this function to the
	 CLASSTYPE_METHOD_VEC.  */
      if (add_method (current_class_type, decl, NULL_TREE))
	{
	  DECL_CHAIN (decl) = TYPE_METHODS (current_class_type);
	  TYPE_METHODS (current_class_type) = decl;

	  maybe_add_class_template_decl_list (current_class_type, decl,
					      /*friend_p=*/0);
	}
    }
  /* Enter the DECL into the scope of the class, if the class
     isn't a closure (whose fields are supposed to be unnamed).  */
  else if (CLASSTYPE_LAMBDA_EXPR (current_class_type)
	   || pushdecl_class_level (decl))
    {
      if (TREE_CODE (decl) == USING_DECL)
	{
	  /* For now, ignore class-scope USING_DECLS, so that
	     debugging backends do not see them. */
	  DECL_IGNORED_P (decl) = 1;
	}

      /* All TYPE_DECLs go at the end of TYPE_FIELDS.  Ordinary fields
	 go at the beginning.  The reason is that lookup_field_1
	 searches the list in order, and we want a field name to
	 override a type name so that the "struct stat hack" will
	 work.  In particular:

	   struct S { enum E { }; int E } s;
	   s.E = 3;

	 is valid.  In addition, the FIELD_DECLs must be maintained in
	 declaration order so that class layout works as expected.
	 However, we don't need that order until class layout, so we
	 save a little time by putting FIELD_DECLs on in reverse order
	 here, and then reversing them in finish_struct_1.  (We could
	 also keep a pointer to the correct insertion points in the
	 list.)  */

      if (TREE_CODE (decl) == TYPE_DECL)
	TYPE_FIELDS (current_class_type)
	  = chainon (TYPE_FIELDS (current_class_type), decl);
      else
	{
	  DECL_CHAIN (decl) = TYPE_FIELDS (current_class_type);
	  TYPE_FIELDS (current_class_type) = decl;
	}

      maybe_add_class_template_decl_list (current_class_type, decl,
					  /*friend_p=*/0);
    }

  if (pch_file)
    note_decl_for_pch (decl);
}

/* DECL has been declared while we are building a PCH file.  Perform
   actions that we might normally undertake lazily, but which can be
   performed now so that they do not have to be performed in
   translation units which include the PCH file.  */

void
note_decl_for_pch (tree decl)
{
  gcc_assert (pch_file);

  /* There's a good chance that we'll have to mangle names at some
     point, even if only for emission in debugging information.  */
  if (VAR_OR_FUNCTION_DECL_P (decl)
      && !processing_template_decl)
    mangle_decl (decl);
}

/* Finish processing a complete template declaration.  The PARMS are
   the template parameters.  */

void
finish_template_decl (tree parms)
{
  if (parms)
    end_template_decl ();
  else
    end_specialization ();
}

// Returns the template type of the class scope being entered. If we're
// entering a constrained class scope. TYPE is the class template
// scope being entered and we may need to match the intended type with
// a constrained specialization. For example:
//
//    template<Object T>
//      struct S { void f(); }; #1
//
//    template<Object T>
//      void S<T>::f() { }      #2
//
// We check, in #2, that S<T> refers precisely to the type declared by
// #1 (i.e., that the constraints match). Note that the following should
// be an error since there is no specialization of S<T> that is
// unconstrained, but this is not diagnosed here.
//
//    template<typename T>
//      void S<T>::f() { }
//
// We cannot diagnose this problem here since this function also matches
// qualified template names that are not part of a definition. For example:
//
//    template<Integral T, Floating_point U>
//      typename pair<T, U>::first_type void f(T, U);
//
// Here, it is unlikely that there is a partial specialization of
// pair constrained for for Integral and Floating_point arguments.
//
// The general rule is: if a constrained specialization with matching
// constraints is found return that type. Alos note that if TYPE is not a
// class-type (e.g. a typename type), then no fixup is needed.
static tree
fixup_template_type (tree type)
{
  // Find the template parameter list at the a depth appropriate to
  // the scope we're trying to enter.
  tree parms = current_template_parms;
  int depth = template_class_depth (type);
  for (int n = processing_template_decl; n > depth && parms; --n)
    parms = TREE_CHAIN (parms);
  if (!parms)
    return type;
  tree cur_constr = TEMPLATE_PARMS_CONSTRAINTS (parms);

  // Search for a specialization whose type and constraints match.
  tree tmpl = CLASSTYPE_TI_TEMPLATE (type);
  tree specs = DECL_TEMPLATE_SPECIALIZATIONS (tmpl);
  while (specs)
    {
      tree spec_constr = get_constraints (TREE_VALUE (specs));

      // If the type and constraints match a specialization, then we
      // are entering that type. Note that the type comparison is
      // structural since constrained partial specialiations may
      // have different canonical types for the same type patterns.
      if (comptypes (type, TREE_TYPE (specs), COMPARE_STRUCTURAL)
            && equivalent_constraints (cur_constr, spec_constr))
        return TREE_TYPE (specs);
      specs = TREE_CHAIN (specs);
    }

  // If no specialization matches, then must return the type
  // previously found.
  return type;
}


/* Finish processing a template-id (which names a type) of the form
   NAME < ARGS >.  Return the TYPE_DECL for the type named by the
   template-id.  If ENTERING_SCOPE is nonzero we are about to enter
   the scope of template-id indicated.  */

tree
finish_template_type (tree name, tree args, int entering_scope)
{
  tree type;

  type = lookup_template_class (name, args,
				NULL_TREE, NULL_TREE, entering_scope,
				tf_warning_or_error | tf_user);

  // If entering a scope of a template, correct the lookup to
  // account for constraints.
  if (flag_concepts
      && entering_scope
      && CLASS_TYPE_P (type)
      && CLASSTYPE_IS_TEMPLATE (type))
    type = fixup_template_type (type);

  if (type == error_mark_node)
    return type;
  else if (CLASS_TYPE_P (type) && !alias_type_or_template_p (type))
    return TYPE_STUB_DECL (type);
  else
    return TYPE_NAME (type);
}

/* Finish processing a BASE_CLASS with the indicated ACCESS_SPECIFIER.
   Return a TREE_LIST containing the ACCESS_SPECIFIER and the
   BASE_CLASS, or NULL_TREE if an error occurred.  The
   ACCESS_SPECIFIER is one of
   access_{default,public,protected_private}_node.  For a virtual base
   we set TREE_TYPE.  */

tree
finish_base_specifier (tree base, tree access, bool virtual_p)
{
  tree result;

  if (base == error_mark_node)
    {
      error ("invalid base-class specification");
      result = NULL_TREE;
    }
  else if (! MAYBE_CLASS_TYPE_P (base))
    {
      error ("%qT is not a class type", base);
      result = NULL_TREE;
    }
  else
    {
      if (cp_type_quals (base) != 0)
	{
	  /* DR 484: Can a base-specifier name a cv-qualified
	     class type?  */
	  base = TYPE_MAIN_VARIANT (base);
	}
      result = build_tree_list (access, base);
      if (virtual_p)
	TREE_TYPE (result) = integer_type_node;
    }

  return result;
}

/* If FNS is a member function, a set of member functions, or a
   template-id referring to one or more member functions, return a
   BASELINK for FNS, incorporating the current access context.
   Otherwise, return FNS unchanged.  */

tree
baselink_for_fns (tree fns)
{
  tree scope;
  tree cl;

  if (BASELINK_P (fns) 
      || error_operand_p (fns))
    return fns;

  scope = ovl_scope (fns);
  if (!CLASS_TYPE_P (scope))
    return fns;

  cl = currently_open_derived_class (scope);
  if (!cl)
    cl = scope;
  cl = TYPE_BINFO (cl);
  return build_baselink (cl, cl, fns, /*optype=*/NULL_TREE);
}

/* Returns true iff DECL is a variable from a function outside
   the current one.  */

static bool
outer_var_p (tree decl)
{
  return ((VAR_P (decl) || TREE_CODE (decl) == PARM_DECL)
	  && DECL_FUNCTION_SCOPE_P (decl)
	  && (DECL_CONTEXT (decl) != current_function_decl
	      || parsing_nsdmi ()));
}

/* As above, but also checks that DECL is automatic.  */

bool
outer_automatic_var_p (tree decl)
{
  return (outer_var_p (decl)
	  && !TREE_STATIC (decl));
}

/* DECL satisfies outer_automatic_var_p.  Possibly complain about it or
   rewrite it for lambda capture.  */

tree
process_outer_var_ref (tree decl, tsubst_flags_t complain)
{
  if (cp_unevaluated_operand)
    /* It's not a use (3.2) if we're in an unevaluated context.  */
    return decl;

  tree context = DECL_CONTEXT (decl);
  tree containing_function = current_function_decl;
  tree lambda_stack = NULL_TREE;
  tree lambda_expr = NULL_TREE;
  tree initializer = convert_from_reference (decl);

  /* Mark it as used now even if the use is ill-formed.  */
  mark_used (decl);

  /* Core issue 696: "[At the July 2009 meeting] the CWG expressed
     support for an approach in which a reference to a local
     [constant] automatic variable in a nested class or lambda body
     would enter the expression as an rvalue, which would reduce
     the complexity of the problem"

     FIXME update for final resolution of core issue 696.  */
  if (decl_maybe_constant_var_p (decl))
    {
      if (processing_template_decl)
	/* In a template, the constant value may not be in a usable
	   form, so wait until instantiation time.  */
	return decl;
      else if (decl_constant_var_p (decl))
	return integral_constant_value (decl);
    }

  if (parsing_nsdmi ())
    containing_function = NULL_TREE;
  else
    /* If we are in a lambda function, we can move out until we hit
       1. the context,
       2. a non-lambda function, or
       3. a non-default capturing lambda function.  */
    while (context != containing_function
	   && LAMBDA_FUNCTION_P (containing_function))
      {
	lambda_expr = CLASSTYPE_LAMBDA_EXPR
	  (DECL_CONTEXT (containing_function));

	if (LAMBDA_EXPR_DEFAULT_CAPTURE_MODE (lambda_expr)
	    == CPLD_NONE)
	  break;

	lambda_stack = tree_cons (NULL_TREE,
				  lambda_expr,
				  lambda_stack);

	containing_function
	  = decl_function_context (containing_function);
      }

  if (lambda_expr && TREE_CODE (decl) == VAR_DECL
      && DECL_ANON_UNION_VAR_P (decl))
    {
      if (complain & tf_error)
	error ("cannot capture member %qD of anonymous union", decl);
      return error_mark_node;
    }
  if (context == containing_function)
    {
      decl = add_default_capture (lambda_stack,
				  /*id=*/DECL_NAME (decl),
				  initializer);
    }
  else if (lambda_expr)
    {
      if (complain & tf_error)
	error ("%qD is not captured", decl);
      return error_mark_node;
    }
  else
    {
      if (complain & tf_error)
	error (VAR_P (decl)
	       ? G_("use of local variable with automatic storage from containing function")
	       : G_("use of parameter from containing function"));
      inform (input_location, "%q+#D declared here", decl);
      return error_mark_node;
    }
  return decl;
}

/* ID_EXPRESSION is a representation of parsed, but unprocessed,
   id-expression.  (See cp_parser_id_expression for details.)  SCOPE,
   if non-NULL, is the type or namespace used to explicitly qualify
   ID_EXPRESSION.  DECL is the entity to which that name has been
   resolved.

   *CONSTANT_EXPRESSION_P is true if we are presently parsing a
   constant-expression.  In that case, *NON_CONSTANT_EXPRESSION_P will
   be set to true if this expression isn't permitted in a
   constant-expression, but it is otherwise not set by this function.
   *ALLOW_NON_CONSTANT_EXPRESSION_P is true if we are parsing a
   constant-expression, but a non-constant expression is also
   permissible.

   DONE is true if this expression is a complete postfix-expression;
   it is false if this expression is followed by '->', '[', '(', etc.
   ADDRESS_P is true iff this expression is the operand of '&'.
   TEMPLATE_P is true iff the qualified-id was of the form
   "A::template B".  TEMPLATE_ARG_P is true iff this qualified name
   appears as a template argument.

   If an error occurs, and it is the kind of error that might cause
   the parser to abort a tentative parse, *ERROR_MSG is filled in.  It
   is the caller's responsibility to issue the message.  *ERROR_MSG
   will be a string with static storage duration, so the caller need
   not "free" it.

   Return an expression for the entity, after issuing appropriate
   diagnostics.  This function is also responsible for transforming a
   reference to a non-static member into a COMPONENT_REF that makes
   the use of "this" explicit.

   Upon return, *IDK will be filled in appropriately.  */
tree
finish_id_expression (tree id_expression,
		      tree decl,
		      tree scope,
		      cp_id_kind *idk,
		      bool integral_constant_expression_p,
		      bool allow_non_integral_constant_expression_p,
		      bool *non_integral_constant_expression_p,
		      bool template_p,
		      bool done,
		      bool address_p,
		      bool template_arg_p,
		      const char **error_msg,
		      location_t location)
{
  decl = strip_using_decl (decl);

  /* Initialize the output parameters.  */
  *idk = CP_ID_KIND_NONE;
  *error_msg = NULL;

  if (id_expression == error_mark_node)
    return error_mark_node;
  /* If we have a template-id, then no further lookup is
     required.  If the template-id was for a template-class, we
     will sometimes have a TYPE_DECL at this point.  */
  else if (TREE_CODE (decl) == TEMPLATE_ID_EXPR
	   || TREE_CODE (decl) == TYPE_DECL)
    ;
  /* Look up the name.  */
  else
    {
      if (decl == error_mark_node)
	{
	  /* Name lookup failed.  */
	  if (scope
	      && (!TYPE_P (scope)
		  || (!dependent_type_p (scope)
		      && !(identifier_p (id_expression)
			   && IDENTIFIER_TYPENAME_P (id_expression)
			   && dependent_type_p (TREE_TYPE (id_expression))))))
	    {
	      /* If the qualifying type is non-dependent (and the name
		 does not name a conversion operator to a dependent
		 type), issue an error.  */
	      qualified_name_lookup_error (scope, id_expression, decl, location);
	      return error_mark_node;
	    }
	  else if (!scope)
	    {
	      /* It may be resolved via Koenig lookup.  */
	      *idk = CP_ID_KIND_UNQUALIFIED;
	      return id_expression;
	    }
	  else
	    decl = id_expression;
	}
      /* If DECL is a variable that would be out of scope under
	 ANSI/ISO rules, but in scope in the ARM, name lookup
	 will succeed.  Issue a diagnostic here.  */
      else
	decl = check_for_out_of_scope_variable (decl);

      /* Remember that the name was used in the definition of
	 the current class so that we can check later to see if
	 the meaning would have been different after the class
	 was entirely defined.  */
      if (!scope && decl != error_mark_node && identifier_p (id_expression))
	maybe_note_name_used_in_class (id_expression, decl);

      /* Disallow uses of local variables from containing functions, except
	 within lambda-expressions.  */
      if (outer_automatic_var_p (decl))
	{
	  decl = process_outer_var_ref (decl, tf_warning_or_error);
	  if (decl == error_mark_node)
	    return error_mark_node;
	}

      /* Also disallow uses of function parameters outside the function
	 body, except inside an unevaluated context (i.e. decltype).  */
      if (TREE_CODE (decl) == PARM_DECL
	  && DECL_CONTEXT (decl) == NULL_TREE
	  && !cp_unevaluated_operand)
	{
	  *error_msg = "use of parameter outside function body";
	  return error_mark_node;
	}
    }

  /* If we didn't find anything, or what we found was a type,
     then this wasn't really an id-expression.  */
  if (TREE_CODE (decl) == TEMPLATE_DECL
      && !DECL_FUNCTION_TEMPLATE_P (decl))
    {
      *error_msg = "missing template arguments";
      return error_mark_node;
    }
  else if (TREE_CODE (decl) == TYPE_DECL
	   || TREE_CODE (decl) == NAMESPACE_DECL)
    {
      *error_msg = "expected primary-expression";
      return error_mark_node;
    }

  /* If the name resolved to a template parameter, there is no
     need to look it up again later.  */
  if ((TREE_CODE (decl) == CONST_DECL && DECL_TEMPLATE_PARM_P (decl))
      || TREE_CODE (decl) == TEMPLATE_PARM_INDEX)
    {
      tree r;

      *idk = CP_ID_KIND_NONE;
      if (TREE_CODE (decl) == TEMPLATE_PARM_INDEX)
	decl = TEMPLATE_PARM_DECL (decl);
      r = convert_from_reference (DECL_INITIAL (decl));

      if (integral_constant_expression_p
	  && !dependent_type_p (TREE_TYPE (decl))
	  && !(INTEGRAL_OR_ENUMERATION_TYPE_P (TREE_TYPE (r))))
	{
	  if (!allow_non_integral_constant_expression_p)
	    error ("template parameter %qD of type %qT is not allowed in "
		   "an integral constant expression because it is not of "
		   "integral or enumeration type", decl, TREE_TYPE (decl));
	  *non_integral_constant_expression_p = true;
	}
      return r;
    }
  else
    {
      bool dependent_p;

      /* If the declaration was explicitly qualified indicate
	 that.  The semantics of `A::f(3)' are different than
	 `f(3)' if `f' is virtual.  */
      *idk = (scope
	      ? CP_ID_KIND_QUALIFIED
	      : (TREE_CODE (decl) == TEMPLATE_ID_EXPR
		 ? CP_ID_KIND_TEMPLATE_ID
		 : CP_ID_KIND_UNQUALIFIED));


      /* [temp.dep.expr]

	 An id-expression is type-dependent if it contains an
	 identifier that was declared with a dependent type.

	 The standard is not very specific about an id-expression that
	 names a set of overloaded functions.  What if some of them
	 have dependent types and some of them do not?  Presumably,
	 such a name should be treated as a dependent name.  */
      /* Assume the name is not dependent.  */
      dependent_p = false;
      if (!processing_template_decl)
	/* No names are dependent outside a template.  */
	;
      else if (TREE_CODE (decl) == CONST_DECL)
	/* We don't want to treat enumerators as dependent.  */
	;
      /* A template-id where the name of the template was not resolved
	 is definitely dependent.  */
      else if (TREE_CODE (decl) == TEMPLATE_ID_EXPR
	       && (identifier_p (TREE_OPERAND (decl, 0))))
	dependent_p = true;
      /* For anything except an overloaded function, just check its
	 type.  */
      else if (!is_overloaded_fn (decl))
	dependent_p
	  = dependent_type_p (TREE_TYPE (decl));
      /* For a set of overloaded functions, check each of the
	 functions.  */
      else
	{
	  tree fns = decl;

	  if (BASELINK_P (fns))
	    fns = BASELINK_FUNCTIONS (fns);

	  /* For a template-id, check to see if the template
	     arguments are dependent.  */
	  if (TREE_CODE (fns) == TEMPLATE_ID_EXPR)
	    {
	      tree args = TREE_OPERAND (fns, 1);
	      dependent_p = any_dependent_template_arguments_p (args);
	      /* The functions are those referred to by the
		 template-id.  */
	      fns = TREE_OPERAND (fns, 0);
	    }

	  /* If there are no dependent template arguments, go through
	     the overloaded functions.  */
	  while (fns && !dependent_p)
	    {
	      tree fn = OVL_CURRENT (fns);

	      /* Member functions of dependent classes are
		 dependent.  */
	      if (TREE_CODE (fn) == FUNCTION_DECL
		  && type_dependent_expression_p (fn))
		dependent_p = true;
	      else if (TREE_CODE (fn) == TEMPLATE_DECL
		       && dependent_template_p (fn))
		dependent_p = true;

	      fns = OVL_NEXT (fns);
	    }
	}

      /* If the name was dependent on a template parameter, we will
	 resolve the name at instantiation time.  */
      if (dependent_p)
	{
	  /* Create a SCOPE_REF for qualified names, if the scope is
	     dependent.  */
	  if (scope)
	    {
	      if (TYPE_P (scope))
		{
		  if (address_p && done)
		    decl = finish_qualified_id_expr (scope, decl,
						     done, address_p,
						     template_p,
						     template_arg_p,
						     tf_warning_or_error);
		  else
		    {
		      tree type = NULL_TREE;
		      if (DECL_P (decl) && !dependent_scope_p (scope))
			type = TREE_TYPE (decl);
		      decl = build_qualified_name (type,
						   scope,
						   id_expression,
						   template_p);
		    }
		}
	      if (TREE_TYPE (decl))
		decl = convert_from_reference (decl);
	      return decl;
	    }
	  /* A TEMPLATE_ID already contains all the information we
	     need.  */
	  if (TREE_CODE (id_expression) == TEMPLATE_ID_EXPR)
	    return id_expression;
	  *idk = CP_ID_KIND_UNQUALIFIED_DEPENDENT;
	  /* If we found a variable, then name lookup during the
	     instantiation will always resolve to the same VAR_DECL
	     (or an instantiation thereof).  */
	  if (VAR_P (decl)
	      || TREE_CODE (decl) == PARM_DECL)
	    {
	      mark_used (decl);
	      return convert_from_reference (decl);
	    }
	  /* The same is true for FIELD_DECL, but we also need to
	     make sure that the syntax is correct.  */
	  else if (TREE_CODE (decl) == FIELD_DECL)
	    {
	      /* Since SCOPE is NULL here, this is an unqualified name.
		 Access checking has been performed during name lookup
		 already.  Turn off checking to avoid duplicate errors.  */
	      push_deferring_access_checks (dk_no_check);
	      decl = finish_non_static_data_member
		       (decl, NULL_TREE,
			/*qualifying_scope=*/NULL_TREE);
	      pop_deferring_access_checks ();
	      return decl;
	    }
	  return id_expression;
	}

      if (TREE_CODE (decl) == NAMESPACE_DECL)
	{
	  error ("use of namespace %qD as expression", decl);
	  return error_mark_node;
	}
      else if (DECL_CLASS_TEMPLATE_P (decl))
	{
	  error ("use of class template %qT as expression", decl);
	  return error_mark_node;
	}
      else if (TREE_CODE (decl) == TREE_LIST)
	{
	  /* Ambiguous reference to base members.  */
	  error ("request for member %qD is ambiguous in "
		 "multiple inheritance lattice", id_expression);
	  print_candidates (decl);
	  return error_mark_node;
	}

      /* Mark variable-like entities as used.  Functions are similarly
	 marked either below or after overload resolution.  */
      if ((VAR_P (decl)
	   || TREE_CODE (decl) == PARM_DECL
	   || TREE_CODE (decl) == CONST_DECL
	   || TREE_CODE (decl) == RESULT_DECL)
	  && !mark_used (decl))
	return error_mark_node;

      /* Only certain kinds of names are allowed in constant
	 expression.  Template parameters have already
	 been handled above.  */
      if (! error_operand_p (decl)
	  && integral_constant_expression_p
	  && ! decl_constant_var_p (decl)
	  && TREE_CODE (decl) != CONST_DECL
	  && ! builtin_valid_in_constant_expr_p (decl))
	{
	  if (!allow_non_integral_constant_expression_p)
	    {
	      error ("%qD cannot appear in a constant-expression", decl);
	      return error_mark_node;
	    }
	  *non_integral_constant_expression_p = true;
	}

      tree wrap;
      if (VAR_P (decl)
	  && !cp_unevaluated_operand
	  && !processing_template_decl
	  && (TREE_STATIC (decl) || DECL_EXTERNAL (decl))
	  && DECL_THREAD_LOCAL_P (decl)
	  && (wrap = get_tls_wrapper_fn (decl)))
	{
	  /* Replace an evaluated use of the thread_local variable with
	     a call to its wrapper.  */
	  decl = build_cxx_call (wrap, 0, NULL, tf_warning_or_error);
	}
      else if (TREE_CODE (decl) == TEMPLATE_ID_EXPR
	       && variable_template_p (TREE_OPERAND (decl, 0)))
	{
	  decl = finish_template_variable (decl);
	  mark_used (decl);
	}
      else if (scope)
	{
	  decl = (adjust_result_of_qualified_name_lookup
		  (decl, scope, current_nonlambda_class_type()));

	  if (TREE_CODE (decl) == FUNCTION_DECL)
	    mark_used (decl);

	  if (TYPE_P (scope))
	    decl = finish_qualified_id_expr (scope,
					     decl,
					     done,
					     address_p,
					     template_p,
					     template_arg_p,
					     tf_warning_or_error);
	  else
	    decl = convert_from_reference (decl);
	}
      else if (TREE_CODE (decl) == FIELD_DECL)
	{
	  /* Since SCOPE is NULL here, this is an unqualified name.
	     Access checking has been performed during name lookup
	     already.  Turn off checking to avoid duplicate errors.  */
	  push_deferring_access_checks (dk_no_check);
	  decl = finish_non_static_data_member (decl, NULL_TREE,
						/*qualifying_scope=*/NULL_TREE);
	  pop_deferring_access_checks ();
	}
      else if (is_overloaded_fn (decl))
	{
	  tree first_fn;

	  first_fn = get_first_fn (decl);
	  if (TREE_CODE (first_fn) == TEMPLATE_DECL)
	    first_fn = DECL_TEMPLATE_RESULT (first_fn);

	  if (!really_overloaded_fn (decl)
	      && !mark_used (first_fn))
	    return error_mark_node;

	  if (!template_arg_p
	      && TREE_CODE (first_fn) == FUNCTION_DECL
	      && DECL_FUNCTION_MEMBER_P (first_fn)
	      && !shared_member_p (decl))
	    {
	      /* A set of member functions.  */
	      decl = maybe_dummy_object (DECL_CONTEXT (first_fn), 0);
	      return finish_class_member_access_expr (decl, id_expression,
						      /*template_p=*/false,
						      tf_warning_or_error);
	    }

	  decl = baselink_for_fns (decl);
	}
      else
	{
	  if (DECL_P (decl) && DECL_NONLOCAL (decl)
	      && DECL_CLASS_SCOPE_P (decl))
	    {
	      tree context = context_for_name_lookup (decl); 
	      if (context != current_class_type)
		{
		  tree path = currently_open_derived_class (context);
		  perform_or_defer_access_check (TYPE_BINFO (path),
						 decl, decl,
						 tf_warning_or_error);
		}
	    }

	  decl = convert_from_reference (decl);
	}
    }

  /* Handle references (c++/56130).  */
  tree t = REFERENCE_REF_P (decl) ? TREE_OPERAND (decl, 0) : decl;
  if (TREE_DEPRECATED (t))
    warn_deprecated_use (t, NULL_TREE);

  return decl;
}

/* Implement the __typeof keyword: Return the type of EXPR, suitable for
   use as a type-specifier.  */

tree
finish_typeof (tree expr)
{
  tree type;

  if (type_dependent_expression_p (expr))
    {
      type = cxx_make_type (TYPEOF_TYPE);
      TYPEOF_TYPE_EXPR (type) = expr;
      SET_TYPE_STRUCTURAL_EQUALITY (type);

      return type;
    }

  expr = mark_type_use (expr);

  type = unlowered_expr_type (expr);

  if (!type || type == unknown_type_node)
    {
      error ("type of %qE is unknown", expr);
      return error_mark_node;
    }

  return type;
}

/* Implement the __underlying_type keyword: Return the underlying
   type of TYPE, suitable for use as a type-specifier.  */

tree
finish_underlying_type (tree type)
{
  tree underlying_type;

  if (processing_template_decl)
    {
      underlying_type = cxx_make_type (UNDERLYING_TYPE);
      UNDERLYING_TYPE_TYPE (underlying_type) = type;
      SET_TYPE_STRUCTURAL_EQUALITY (underlying_type);

      return underlying_type;
    }

  complete_type (type);

  if (TREE_CODE (type) != ENUMERAL_TYPE)
    {
      error ("%qT is not an enumeration type", type);
      return error_mark_node;
    }

  underlying_type = ENUM_UNDERLYING_TYPE (type);

  /* Fixup necessary in this case because ENUM_UNDERLYING_TYPE
     includes TYPE_MIN_VALUE and TYPE_MAX_VALUE information.
     See finish_enum_value_list for details.  */
  if (!ENUM_FIXED_UNDERLYING_TYPE_P (type))
    underlying_type
      = c_common_type_for_mode (TYPE_MODE (underlying_type),
				TYPE_UNSIGNED (underlying_type));

  return underlying_type;
}

/* Implement the __direct_bases keyword: Return the direct base classes
   of type */

tree
calculate_direct_bases (tree type)
{
  vec<tree, va_gc> *vector = make_tree_vector();
  tree bases_vec = NULL_TREE;
  vec<tree, va_gc> *base_binfos;
  tree binfo;
  unsigned i;

  complete_type (type);

  if (!NON_UNION_CLASS_TYPE_P (type))
    return make_tree_vec (0);

  base_binfos = BINFO_BASE_BINFOS (TYPE_BINFO (type));

  /* Virtual bases are initialized first */
  for (i = 0; base_binfos->iterate (i, &binfo); i++)
    {
      if (BINFO_VIRTUAL_P (binfo))
       {
         vec_safe_push (vector, binfo);
       }
    }

  /* Now non-virtuals */
  for (i = 0; base_binfos->iterate (i, &binfo); i++)
    {
      if (!BINFO_VIRTUAL_P (binfo))
       {
         vec_safe_push (vector, binfo);
       }
    }


  bases_vec = make_tree_vec (vector->length ());

  for (i = 0; i < vector->length (); ++i)
    {
      TREE_VEC_ELT (bases_vec, i) = BINFO_TYPE ((*vector)[i]);
    }
  return bases_vec;
}

/* Implement the __bases keyword: Return the base classes
   of type */

/* Find morally non-virtual base classes by walking binfo hierarchy */
/* Virtual base classes are handled separately in finish_bases */

static tree
dfs_calculate_bases_pre (tree binfo, void * /*data_*/)
{
  /* Don't walk bases of virtual bases */
  return BINFO_VIRTUAL_P (binfo) ? dfs_skip_bases : NULL_TREE;
}

static tree
dfs_calculate_bases_post (tree binfo, void *data_)
{
  vec<tree, va_gc> **data = ((vec<tree, va_gc> **) data_);
  if (!BINFO_VIRTUAL_P (binfo))
    {
      vec_safe_push (*data, BINFO_TYPE (binfo));
    }
  return NULL_TREE;
}

/* Calculates the morally non-virtual base classes of a class */
static vec<tree, va_gc> *
calculate_bases_helper (tree type)
{
  vec<tree, va_gc> *vector = make_tree_vector();

  /* Now add non-virtual base classes in order of construction */
  dfs_walk_all (TYPE_BINFO (type),
                dfs_calculate_bases_pre, dfs_calculate_bases_post, &vector);
  return vector;
}

tree
calculate_bases (tree type)
{
  vec<tree, va_gc> *vector = make_tree_vector();
  tree bases_vec = NULL_TREE;
  unsigned i;
  vec<tree, va_gc> *vbases;
  vec<tree, va_gc> *nonvbases;
  tree binfo;

  complete_type (type);

  if (!NON_UNION_CLASS_TYPE_P (type))
    return make_tree_vec (0);

  /* First go through virtual base classes */
  for (vbases = CLASSTYPE_VBASECLASSES (type), i = 0;
       vec_safe_iterate (vbases, i, &binfo); i++)
    {
      vec<tree, va_gc> *vbase_bases;
      vbase_bases = calculate_bases_helper (BINFO_TYPE (binfo));
      vec_safe_splice (vector, vbase_bases);
      release_tree_vector (vbase_bases);
    }

  /* Now for the non-virtual bases */
  nonvbases = calculate_bases_helper (type);
  vec_safe_splice (vector, nonvbases);
  release_tree_vector (nonvbases);

  /* Last element is entire class, so don't copy */
  bases_vec = make_tree_vec (vector->length () - 1);

  for (i = 0; i < vector->length () - 1; ++i)
    {
      TREE_VEC_ELT (bases_vec, i) = (*vector)[i];
    }
  release_tree_vector (vector);
  return bases_vec;
}

tree
finish_bases (tree type, bool direct)
{
  tree bases = NULL_TREE;

  if (!processing_template_decl)
    {
      /* Parameter packs can only be used in templates */
      error ("Parameter pack __bases only valid in template declaration");
      return error_mark_node;
    }

  bases = cxx_make_type (BASES);
  BASES_TYPE (bases) = type;
  BASES_DIRECT (bases) = direct;
  SET_TYPE_STRUCTURAL_EQUALITY (bases);

  return bases;
}

/* Perform C++-specific checks for __builtin_offsetof before calling
   fold_offsetof.  */

tree
finish_offsetof (tree expr, location_t loc)
{
  if (TREE_CODE (expr) == PSEUDO_DTOR_EXPR)
    {
      error ("cannot apply %<offsetof%> to destructor %<~%T%>",
	      TREE_OPERAND (expr, 2));
      return error_mark_node;
    }
  if (TREE_CODE (TREE_TYPE (expr)) == FUNCTION_TYPE
      || TREE_CODE (TREE_TYPE (expr)) == METHOD_TYPE
      || TREE_TYPE (expr) == unknown_type_node)
    {
      if (INDIRECT_REF_P (expr))
	error ("second operand of %<offsetof%> is neither a single "
	       "identifier nor a sequence of member accesses and "
	       "array references");
      else
	{
	  if (TREE_CODE (expr) == COMPONENT_REF
	      || TREE_CODE (expr) == COMPOUND_EXPR)
	    expr = TREE_OPERAND (expr, 1);
	  error ("cannot apply %<offsetof%> to member function %qD", expr);
	}
      return error_mark_node;
    }
  if (REFERENCE_REF_P (expr))
    expr = TREE_OPERAND (expr, 0);
  if (TREE_CODE (expr) == COMPONENT_REF)
    {
      tree object = TREE_OPERAND (expr, 0);
      if (!complete_type_or_else (TREE_TYPE (object), object))
	return error_mark_node;
      if (warn_invalid_offsetof
	  && CLASS_TYPE_P (TREE_TYPE (object))
	  && CLASSTYPE_NON_STD_LAYOUT (TREE_TYPE (object))
	  && cp_unevaluated_operand == 0)
	pedwarn (loc, OPT_Winvalid_offsetof,
		 "offsetof within non-standard-layout type %qT is undefined",
		 TREE_TYPE (object));
    }
  return fold_offsetof (expr);
}

/* Replace the AGGR_INIT_EXPR at *TP with an equivalent CALL_EXPR.  This
   function is broken out from the above for the benefit of the tree-ssa
   project.  */

void
simplify_aggr_init_expr (tree *tp)
{
  tree aggr_init_expr = *tp;

  /* Form an appropriate CALL_EXPR.  */
  tree fn = AGGR_INIT_EXPR_FN (aggr_init_expr);
  tree slot = AGGR_INIT_EXPR_SLOT (aggr_init_expr);
  tree type = TREE_TYPE (slot);

  tree call_expr;
  enum style_t { ctor, arg, pcc } style;

  if (AGGR_INIT_VIA_CTOR_P (aggr_init_expr))
    style = ctor;
#ifdef PCC_STATIC_STRUCT_RETURN
  else if (1)
    style = pcc;
#endif
  else
    {
      gcc_assert (TREE_ADDRESSABLE (type));
      style = arg;
    }

  call_expr = build_call_array_loc (input_location,
				    TREE_TYPE (TREE_TYPE (TREE_TYPE (fn))),
				    fn,
				    aggr_init_expr_nargs (aggr_init_expr),
				    AGGR_INIT_EXPR_ARGP (aggr_init_expr));
  TREE_NOTHROW (call_expr) = TREE_NOTHROW (aggr_init_expr);
  CALL_EXPR_LIST_INIT_P (call_expr) = CALL_EXPR_LIST_INIT_P (aggr_init_expr);

  if (style == ctor)
    {
      /* Replace the first argument to the ctor with the address of the
	 slot.  */
      cxx_mark_addressable (slot);
      CALL_EXPR_ARG (call_expr, 0) =
	build1 (ADDR_EXPR, build_pointer_type (type), slot);
    }
  else if (style == arg)
    {
      /* Just mark it addressable here, and leave the rest to
	 expand_call{,_inline}.  */
      cxx_mark_addressable (slot);
      CALL_EXPR_RETURN_SLOT_OPT (call_expr) = true;
      call_expr = build2 (INIT_EXPR, TREE_TYPE (call_expr), slot, call_expr);
    }
  else if (style == pcc)
    {
      /* If we're using the non-reentrant PCC calling convention, then we
	 need to copy the returned value out of the static buffer into the
	 SLOT.  */
      push_deferring_access_checks (dk_no_check);
      call_expr = build_aggr_init (slot, call_expr,
				   DIRECT_BIND | LOOKUP_ONLYCONVERTING,
                                   tf_warning_or_error);
      pop_deferring_access_checks ();
      call_expr = build2 (COMPOUND_EXPR, TREE_TYPE (slot), call_expr, slot);
    }

  if (AGGR_INIT_ZERO_FIRST (aggr_init_expr))
    {
      tree init = build_zero_init (type, NULL_TREE,
				   /*static_storage_p=*/false);
      init = build2 (INIT_EXPR, void_type_node, slot, init);
      call_expr = build2 (COMPOUND_EXPR, TREE_TYPE (call_expr),
			  init, call_expr);
    }

  *tp = call_expr;
}

/* Emit all thunks to FN that should be emitted when FN is emitted.  */

void
emit_associated_thunks (tree fn)
{
  /* When we use vcall offsets, we emit thunks with the virtual
     functions to which they thunk. The whole point of vcall offsets
     is so that you can know statically the entire set of thunks that
     will ever be needed for a given virtual function, thereby
     enabling you to output all the thunks with the function itself.  */
  if (DECL_VIRTUAL_P (fn)
      /* Do not emit thunks for extern template instantiations.  */
      && ! DECL_REALLY_EXTERN (fn))
    {
      tree thunk;

      for (thunk = DECL_THUNKS (fn); thunk; thunk = DECL_CHAIN (thunk))
	{
	  if (!THUNK_ALIAS (thunk))
	    {
	      use_thunk (thunk, /*emit_p=*/1);
	      if (DECL_RESULT_THUNK_P (thunk))
		{
		  tree probe;

		  for (probe = DECL_THUNKS (thunk);
		       probe; probe = DECL_CHAIN (probe))
		    use_thunk (probe, /*emit_p=*/1);
		}
	    }
	  else
	    gcc_assert (!DECL_THUNKS (thunk));
	}
    }
}

/* Generate RTL for FN.  */

bool
expand_or_defer_fn_1 (tree fn)
{
  /* When the parser calls us after finishing the body of a template
     function, we don't really want to expand the body.  */
  if (processing_template_decl)
    {
      /* Normally, collection only occurs in rest_of_compilation.  So,
	 if we don't collect here, we never collect junk generated
	 during the processing of templates until we hit a
	 non-template function.  It's not safe to do this inside a
	 nested class, though, as the parser may have local state that
	 is not a GC root.  */
      if (!function_depth)
	ggc_collect ();
      return false;
    }

  gcc_assert (DECL_SAVED_TREE (fn));

  /* We make a decision about linkage for these functions at the end
     of the compilation.  Until that point, we do not want the back
     end to output them -- but we do want it to see the bodies of
     these functions so that it can inline them as appropriate.  */
  if (DECL_DECLARED_INLINE_P (fn) || DECL_IMPLICIT_INSTANTIATION (fn))
    {
      if (DECL_INTERFACE_KNOWN (fn))
	/* We've already made a decision as to how this function will
	   be handled.  */;
      else if (!at_eof)
	tentative_decl_linkage (fn);
      else
	import_export_decl (fn);

      /* If the user wants us to keep all inline functions, then mark
	 this function as needed so that finish_file will make sure to
	 output it later.  Similarly, all dllexport'd functions must
	 be emitted; there may be callers in other DLLs.  */
      if (DECL_DECLARED_INLINE_P (fn)
	  && !DECL_REALLY_EXTERN (fn)
	  && (flag_keep_inline_functions
	      || (flag_keep_inline_dllexport
		  && lookup_attribute ("dllexport", DECL_ATTRIBUTES (fn)))))
	{
	  mark_needed (fn);
	  DECL_EXTERNAL (fn) = 0;
	}
    }

  /* If this is a constructor or destructor body, we have to clone
     it.  */
  if (maybe_clone_body (fn))
    {
      /* We don't want to process FN again, so pretend we've written
	 it out, even though we haven't.  */
      TREE_ASM_WRITTEN (fn) = 1;
      /* If this is an instantiation of a constexpr function, keep
	 DECL_SAVED_TREE for explain_invalid_constexpr_fn.  */
      if (!is_instantiation_of_constexpr (fn))
	DECL_SAVED_TREE (fn) = NULL_TREE;
      return false;
    }

  /* There's no reason to do any of the work here if we're only doing
     semantic analysis; this code just generates RTL.  */
  if (flag_syntax_only)
    return false;

  return true;
}

void
expand_or_defer_fn (tree fn)
{
  if (expand_or_defer_fn_1 (fn))
    {
      function_depth++;

      /* Expand or defer, at the whim of the compilation unit manager.  */
      cgraph_node::finalize_function (fn, function_depth > 1);
      emit_associated_thunks (fn);

      function_depth--;
    }
}

struct nrv_data
{
  nrv_data () : visited (37) {}

  tree var;
  tree result;
  hash_table<pointer_hash <tree_node> > visited;
};

/* Helper function for walk_tree, used by finalize_nrv below.  */

static tree
finalize_nrv_r (tree* tp, int* walk_subtrees, void* data)
{
  struct nrv_data *dp = (struct nrv_data *)data;
  tree_node **slot;

  /* No need to walk into types.  There wouldn't be any need to walk into
     non-statements, except that we have to consider STMT_EXPRs.  */
  if (TYPE_P (*tp))
    *walk_subtrees = 0;
  /* Change all returns to just refer to the RESULT_DECL; this is a nop,
     but differs from using NULL_TREE in that it indicates that we care
     about the value of the RESULT_DECL.  */
  else if (TREE_CODE (*tp) == RETURN_EXPR)
    TREE_OPERAND (*tp, 0) = dp->result;
  /* Change all cleanups for the NRV to only run when an exception is
     thrown.  */
  else if (TREE_CODE (*tp) == CLEANUP_STMT
	   && CLEANUP_DECL (*tp) == dp->var)
    CLEANUP_EH_ONLY (*tp) = 1;
  /* Replace the DECL_EXPR for the NRV with an initialization of the
     RESULT_DECL, if needed.  */
  else if (TREE_CODE (*tp) == DECL_EXPR
	   && DECL_EXPR_DECL (*tp) == dp->var)
    {
      tree init;
      if (DECL_INITIAL (dp->var)
	  && DECL_INITIAL (dp->var) != error_mark_node)
	init = build2 (INIT_EXPR, void_type_node, dp->result,
		       DECL_INITIAL (dp->var));
      else
	init = build_empty_stmt (EXPR_LOCATION (*tp));
      DECL_INITIAL (dp->var) = NULL_TREE;
      SET_EXPR_LOCATION (init, EXPR_LOCATION (*tp));
      *tp = init;
    }
  /* And replace all uses of the NRV with the RESULT_DECL.  */
  else if (*tp == dp->var)
    *tp = dp->result;

  /* Avoid walking into the same tree more than once.  Unfortunately, we
     can't just use walk_tree_without duplicates because it would only call
     us for the first occurrence of dp->var in the function body.  */
  slot = dp->visited.find_slot (*tp, INSERT);
  if (*slot)
    *walk_subtrees = 0;
  else
    *slot = *tp;

  /* Keep iterating.  */
  return NULL_TREE;
}

/* Called from finish_function to implement the named return value
   optimization by overriding all the RETURN_EXPRs and pertinent
   CLEANUP_STMTs and replacing all occurrences of VAR with RESULT, the
   RESULT_DECL for the function.  */

void
finalize_nrv (tree *tp, tree var, tree result)
{
  struct nrv_data data;

  /* Copy name from VAR to RESULT.  */
  DECL_NAME (result) = DECL_NAME (var);
  /* Don't forget that we take its address.  */
  TREE_ADDRESSABLE (result) = TREE_ADDRESSABLE (var);
  /* Finally set DECL_VALUE_EXPR to avoid assigning
     a stack slot at -O0 for the original var and debug info
     uses RESULT location for VAR.  */
  SET_DECL_VALUE_EXPR (var, result);
  DECL_HAS_VALUE_EXPR_P (var) = 1;

  data.var = var;
  data.result = result;
  cp_walk_tree (tp, finalize_nrv_r, &data, 0);
}

/* Create CP_OMP_CLAUSE_INFO for clause C.  Returns true if it is invalid.  */

bool
cxx_omp_create_clause_info (tree c, tree type, bool need_default_ctor,
			    bool need_copy_ctor, bool need_copy_assignment,
			    bool need_dtor)
{
  int save_errorcount = errorcount;
  tree info, t;

  /* Always allocate 3 elements for simplicity.  These are the
     function decls for the ctor, dtor, and assignment op.
     This layout is known to the three lang hooks,
     cxx_omp_clause_default_init, cxx_omp_clause_copy_init,
     and cxx_omp_clause_assign_op.  */
  info = make_tree_vec (3);
  CP_OMP_CLAUSE_INFO (c) = info;

  if (need_default_ctor || need_copy_ctor)
    {
      if (need_default_ctor)
	t = get_default_ctor (type);
      else
	t = get_copy_ctor (type, tf_warning_or_error);

      if (t && !trivial_fn_p (t))
	TREE_VEC_ELT (info, 0) = t;
    }

  if (need_dtor && TYPE_HAS_NONTRIVIAL_DESTRUCTOR (type))
    TREE_VEC_ELT (info, 1) = get_dtor (type, tf_warning_or_error);

  if (need_copy_assignment)
    {
      t = get_copy_assign (type);

      if (t && !trivial_fn_p (t))
	TREE_VEC_ELT (info, 2) = t;
    }

  return errorcount != save_errorcount;
}

/* Helper function for handle_omp_array_sections.  Called recursively
   to handle multiple array-section-subscripts.  C is the clause,
   T current expression (initially OMP_CLAUSE_DECL), which is either
   a TREE_LIST for array-section-subscript (TREE_PURPOSE is low-bound
   expression if specified, TREE_VALUE length expression if specified,
   TREE_CHAIN is what it has been specified after, or some decl.
   TYPES vector is populated with array section types, MAYBE_ZERO_LEN
   set to true if any of the array-section-subscript could have length
   of zero (explicit or implicit), FIRST_NON_ONE is the index of the
   first array-section-subscript which is known not to have length
   of one.  Given say:
   map(a[:b][2:1][:c][:2][:d][e:f][2:5])
   FIRST_NON_ONE will be 3, array-section-subscript [:b], [2:1] and [:c]
   all are or may have length of 1, array-section-subscript [:2] is the
   first one knonwn not to have length 1.  For array-section-subscript
   <= FIRST_NON_ONE we diagnose non-contiguous arrays if low bound isn't
   0 or length isn't the array domain max + 1, for > FIRST_NON_ONE we
   can if MAYBE_ZERO_LEN is false.  MAYBE_ZERO_LEN will be true in the above
   case though, as some lengths could be zero.  */

static tree
handle_omp_array_sections_1 (tree c, tree t, vec<tree> &types,
			     bool &maybe_zero_len, unsigned int &first_non_one)
{
  tree ret, low_bound, length, type;
  if (TREE_CODE (t) != TREE_LIST)
    {
      if (error_operand_p (t))
	return error_mark_node;
      if (type_dependent_expression_p (t))
	return NULL_TREE;
      if (TREE_CODE (t) != VAR_DECL && TREE_CODE (t) != PARM_DECL)
	{
	  if (processing_template_decl)
	    return NULL_TREE;
	  if (DECL_P (t))
	    error_at (OMP_CLAUSE_LOCATION (c),
		      "%qD is not a variable in %qs clause", t,
		      omp_clause_code_name[OMP_CLAUSE_CODE (c)]);
	  else
	    error_at (OMP_CLAUSE_LOCATION (c),
		      "%qE is not a variable in %qs clause", t,
		      omp_clause_code_name[OMP_CLAUSE_CODE (c)]);
	  return error_mark_node;
	}
      else if (OMP_CLAUSE_CODE (c) != OMP_CLAUSE_DEPEND
	       && TREE_CODE (t) == VAR_DECL && DECL_THREAD_LOCAL_P (t))
	{
	  error_at (OMP_CLAUSE_LOCATION (c),
		    "%qD is threadprivate variable in %qs clause", t,
		    omp_clause_code_name[OMP_CLAUSE_CODE (c)]);
	  return error_mark_node;
	}
      t = convert_from_reference (t);
      return t;
    }

  ret = handle_omp_array_sections_1 (c, TREE_CHAIN (t), types,
				     maybe_zero_len, first_non_one);
  if (ret == error_mark_node || ret == NULL_TREE)
    return ret;

  type = TREE_TYPE (ret);
  low_bound = TREE_PURPOSE (t);
  length = TREE_VALUE (t);
  if ((low_bound && type_dependent_expression_p (low_bound))
      || (length && type_dependent_expression_p (length)))
    return NULL_TREE;

  if (low_bound == error_mark_node || length == error_mark_node)
    return error_mark_node;

  if (low_bound && !INTEGRAL_TYPE_P (TREE_TYPE (low_bound)))
    {
      error_at (OMP_CLAUSE_LOCATION (c),
		"low bound %qE of array section does not have integral type",
		low_bound);
      return error_mark_node;
    }
  if (length && !INTEGRAL_TYPE_P (TREE_TYPE (length)))
    {
      error_at (OMP_CLAUSE_LOCATION (c),
		"length %qE of array section does not have integral type",
		length);
      return error_mark_node;
    }
  if (low_bound)
    low_bound = mark_rvalue_use (low_bound);
  if (length)
    length = mark_rvalue_use (length);
  if (low_bound
      && TREE_CODE (low_bound) == INTEGER_CST
      && TYPE_PRECISION (TREE_TYPE (low_bound))
	 > TYPE_PRECISION (sizetype))
    low_bound = fold_convert (sizetype, low_bound);
  if (length
      && TREE_CODE (length) == INTEGER_CST
      && TYPE_PRECISION (TREE_TYPE (length))
	 > TYPE_PRECISION (sizetype))
    length = fold_convert (sizetype, length);
  if (low_bound == NULL_TREE)
    low_bound = integer_zero_node;

  if (length != NULL_TREE)
    {
      if (!integer_nonzerop (length))
	maybe_zero_len = true;
      if (first_non_one == types.length ()
	  && (TREE_CODE (length) != INTEGER_CST || integer_onep (length)))
	first_non_one++;
    }
  if (TREE_CODE (type) == ARRAY_TYPE)
    {
      if (length == NULL_TREE
	  && (TYPE_DOMAIN (type) == NULL_TREE
	      || TYPE_MAX_VALUE (TYPE_DOMAIN (type)) == NULL_TREE))
	{
	  error_at (OMP_CLAUSE_LOCATION (c),
		    "for unknown bound array type length expression must "
		    "be specified");
	  return error_mark_node;
	}
      if (TREE_CODE (low_bound) == INTEGER_CST
	  && tree_int_cst_sgn (low_bound) == -1)
	{
	  error_at (OMP_CLAUSE_LOCATION (c),
		    "negative low bound in array section in %qs clause",
		    omp_clause_code_name[OMP_CLAUSE_CODE (c)]);
	  return error_mark_node;
	}
      if (length != NULL_TREE
	  && TREE_CODE (length) == INTEGER_CST
	  && tree_int_cst_sgn (length) == -1)
	{
	  error_at (OMP_CLAUSE_LOCATION (c),
		    "negative length in array section in %qs clause",
		    omp_clause_code_name[OMP_CLAUSE_CODE (c)]);
	  return error_mark_node;
	}
      if (TYPE_DOMAIN (type)
	  && TYPE_MAX_VALUE (TYPE_DOMAIN (type))
	  && TREE_CODE (TYPE_MAX_VALUE (TYPE_DOMAIN (type)))
			== INTEGER_CST)
	{
	  tree size = size_binop (PLUS_EXPR,
				  TYPE_MAX_VALUE (TYPE_DOMAIN (type)),
				  size_one_node);
	  if (TREE_CODE (low_bound) == INTEGER_CST)
	    {
	      if (tree_int_cst_lt (size, low_bound))
		{
		  error_at (OMP_CLAUSE_LOCATION (c),
			    "low bound %qE above array section size "
			    "in %qs clause", low_bound,
			    omp_clause_code_name[OMP_CLAUSE_CODE (c)]);
		  return error_mark_node;
		}
	      if (tree_int_cst_equal (size, low_bound))
		maybe_zero_len = true;
	      else if (length == NULL_TREE
		       && first_non_one == types.length ()
		       && tree_int_cst_equal
			    (TYPE_MAX_VALUE (TYPE_DOMAIN (type)),
			     low_bound))
		first_non_one++;
	    }
	  else if (length == NULL_TREE)
	    {
	      maybe_zero_len = true;
	      if (first_non_one == types.length ())
		first_non_one++;
	    }
	  if (length && TREE_CODE (length) == INTEGER_CST)
	    {
	      if (tree_int_cst_lt (size, length))
		{
		  error_at (OMP_CLAUSE_LOCATION (c),
			    "length %qE above array section size "
			    "in %qs clause", length,
			    omp_clause_code_name[OMP_CLAUSE_CODE (c)]);
		  return error_mark_node;
		}
	      if (TREE_CODE (low_bound) == INTEGER_CST)
		{
		  tree lbpluslen
		    = size_binop (PLUS_EXPR,
				  fold_convert (sizetype, low_bound),
				  fold_convert (sizetype, length));
		  if (TREE_CODE (lbpluslen) == INTEGER_CST
		      && tree_int_cst_lt (size, lbpluslen))
		    {
		      error_at (OMP_CLAUSE_LOCATION (c),
				"high bound %qE above array section size "
				"in %qs clause", lbpluslen,
				omp_clause_code_name[OMP_CLAUSE_CODE (c)]);
		      return error_mark_node;
		    }
		}
	    }
	}
      else if (length == NULL_TREE)
	{
	  maybe_zero_len = true;
	  if (first_non_one == types.length ())
	    first_non_one++;
	}

      /* For [lb:] we will need to evaluate lb more than once.  */
      if (length == NULL_TREE && OMP_CLAUSE_CODE (c) != OMP_CLAUSE_DEPEND)
	{
	  tree lb = cp_save_expr (low_bound);
	  if (lb != low_bound)
	    {
	      TREE_PURPOSE (t) = lb;
	      low_bound = lb;
	    }
	}
    }
  else if (TREE_CODE (type) == POINTER_TYPE)
    {
      if (length == NULL_TREE)
	{
	  error_at (OMP_CLAUSE_LOCATION (c),
		    "for pointer type length expression must be specified");
	  return error_mark_node;
	}
      /* If there is a pointer type anywhere but in the very first
	 array-section-subscript, the array section can't be contiguous.  */
      if (OMP_CLAUSE_CODE (c) != OMP_CLAUSE_DEPEND
	  && TREE_CODE (TREE_CHAIN (t)) == TREE_LIST)
	{
	  error_at (OMP_CLAUSE_LOCATION (c),
		    "array section is not contiguous in %qs clause",
		    omp_clause_code_name[OMP_CLAUSE_CODE (c)]);
	  return error_mark_node;
	}
    }
  else
    {
      error_at (OMP_CLAUSE_LOCATION (c),
		"%qE does not have pointer or array type", ret);
      return error_mark_node;
    }
  if (OMP_CLAUSE_CODE (c) != OMP_CLAUSE_DEPEND)
    types.safe_push (TREE_TYPE (ret));
  /* We will need to evaluate lb more than once.  */
  tree lb = cp_save_expr (low_bound);
  if (lb != low_bound)
    {
      TREE_PURPOSE (t) = lb;
      low_bound = lb;
    }
  ret = grok_array_decl (OMP_CLAUSE_LOCATION (c), ret, low_bound, false);
  return ret;
}

/* Handle array sections for clause C.  */

static bool
handle_omp_array_sections (tree c)
{
  bool maybe_zero_len = false;
  unsigned int first_non_one = 0;
  auto_vec<tree> types;
  tree first = handle_omp_array_sections_1 (c, OMP_CLAUSE_DECL (c), types,
					    maybe_zero_len, first_non_one);
  if (first == error_mark_node)
    return true;
  if (first == NULL_TREE)
    return false;
  if (OMP_CLAUSE_CODE (c) == OMP_CLAUSE_DEPEND)
    {
      tree t = OMP_CLAUSE_DECL (c);
      tree tem = NULL_TREE;
      if (processing_template_decl)
	return false;
      /* Need to evaluate side effects in the length expressions
	 if any.  */
      while (TREE_CODE (t) == TREE_LIST)
	{
	  if (TREE_VALUE (t) && TREE_SIDE_EFFECTS (TREE_VALUE (t)))
	    {
	      if (tem == NULL_TREE)
		tem = TREE_VALUE (t);
	      else
		tem = build2 (COMPOUND_EXPR, TREE_TYPE (tem),
			      TREE_VALUE (t), tem);
	    }
	  t = TREE_CHAIN (t);
	}
      if (tem)
	first = build2 (COMPOUND_EXPR, TREE_TYPE (first), tem, first);
      OMP_CLAUSE_DECL (c) = first;
    }
  else
    {
      unsigned int num = types.length (), i;
      tree t, side_effects = NULL_TREE, size = NULL_TREE;
      tree condition = NULL_TREE;

      if (int_size_in_bytes (TREE_TYPE (first)) <= 0)
	maybe_zero_len = true;
      if (processing_template_decl && maybe_zero_len)
	return false;

      for (i = num, t = OMP_CLAUSE_DECL (c); i > 0;
	   t = TREE_CHAIN (t))
	{
	  tree low_bound = TREE_PURPOSE (t);
	  tree length = TREE_VALUE (t);

	  i--;
	  if (low_bound
	      && TREE_CODE (low_bound) == INTEGER_CST
	      && TYPE_PRECISION (TREE_TYPE (low_bound))
		 > TYPE_PRECISION (sizetype))
	    low_bound = fold_convert (sizetype, low_bound);
	  if (length
	      && TREE_CODE (length) == INTEGER_CST
	      && TYPE_PRECISION (TREE_TYPE (length))
		 > TYPE_PRECISION (sizetype))
	    length = fold_convert (sizetype, length);
	  if (low_bound == NULL_TREE)
	    low_bound = integer_zero_node;
	  if (!maybe_zero_len && i > first_non_one)
	    {
	      if (integer_nonzerop (low_bound))
		goto do_warn_noncontiguous;
	      if (length != NULL_TREE
		  && TREE_CODE (length) == INTEGER_CST
		  && TYPE_DOMAIN (types[i])
		  && TYPE_MAX_VALUE (TYPE_DOMAIN (types[i]))
		  && TREE_CODE (TYPE_MAX_VALUE (TYPE_DOMAIN (types[i])))
		     == INTEGER_CST)
		{
		  tree size;
		  size = size_binop (PLUS_EXPR,
				     TYPE_MAX_VALUE (TYPE_DOMAIN (types[i])),
				     size_one_node);
		  if (!tree_int_cst_equal (length, size))
		    {
		     do_warn_noncontiguous:
		      error_at (OMP_CLAUSE_LOCATION (c),
				"array section is not contiguous in %qs "
				"clause",
				omp_clause_code_name[OMP_CLAUSE_CODE (c)]);
		      return true;
		    }
		}
	      if (!processing_template_decl
		  && length != NULL_TREE
		  && TREE_SIDE_EFFECTS (length))
		{
		  if (side_effects == NULL_TREE)
		    side_effects = length;
		  else
		    side_effects = build2 (COMPOUND_EXPR,
					   TREE_TYPE (side_effects),
					   length, side_effects);
		}
	    }
	  else if (processing_template_decl)
	    continue;
	  else
	    {
	      tree l;

	      if (i > first_non_one && length && integer_nonzerop (length))
		continue;
	      if (length)
		l = fold_convert (sizetype, length);
	      else
		{
		  l = size_binop (PLUS_EXPR,
				  TYPE_MAX_VALUE (TYPE_DOMAIN (types[i])),
				  size_one_node);
		  l = size_binop (MINUS_EXPR, l,
				  fold_convert (sizetype, low_bound));
		}
	      if (i > first_non_one)
		{
		  l = fold_build2 (NE_EXPR, boolean_type_node, l,
				   size_zero_node);
		  if (condition == NULL_TREE)
		    condition = l;
		  else
		    condition = fold_build2 (BIT_AND_EXPR, boolean_type_node,
					     l, condition);
		}
	      else if (size == NULL_TREE)
		{
		  size = size_in_bytes (TREE_TYPE (types[i]));
		  size = size_binop (MULT_EXPR, size, l);
		  if (condition)
		    size = fold_build3 (COND_EXPR, sizetype, condition,
					size, size_zero_node);
		}
	      else
		size = size_binop (MULT_EXPR, size, l);
	    }
	}
      if (!processing_template_decl)
	{
	  if (side_effects)
	    size = build2 (COMPOUND_EXPR, sizetype, side_effects, size);
	  OMP_CLAUSE_DECL (c) = first;
	  OMP_CLAUSE_SIZE (c) = size;
	  if (OMP_CLAUSE_CODE (c) != OMP_CLAUSE_MAP)
	    return false;
	  tree c2 = build_omp_clause (OMP_CLAUSE_LOCATION (c),
				      OMP_CLAUSE_MAP);
	  OMP_CLAUSE_MAP_KIND (c2) = OMP_CLAUSE_MAP_POINTER;
	  if (!cxx_mark_addressable (t))
	    return false;
	  OMP_CLAUSE_DECL (c2) = t;
	  t = build_fold_addr_expr (first);
	  t = fold_convert_loc (OMP_CLAUSE_LOCATION (c),
				ptrdiff_type_node, t);
	  tree ptr = OMP_CLAUSE_DECL (c2);
	  ptr = convert_from_reference (ptr);
	  if (!POINTER_TYPE_P (TREE_TYPE (ptr)))
	    ptr = build_fold_addr_expr (ptr);
	  t = fold_build2_loc (OMP_CLAUSE_LOCATION (c), MINUS_EXPR,
			       ptrdiff_type_node, t,
			       fold_convert_loc (OMP_CLAUSE_LOCATION (c),
						 ptrdiff_type_node, ptr));
	  OMP_CLAUSE_SIZE (c2) = t;
	  OMP_CLAUSE_CHAIN (c2) = OMP_CLAUSE_CHAIN (c);
	  OMP_CLAUSE_CHAIN (c) = c2;
	  ptr = OMP_CLAUSE_DECL (c2);
	  if (TREE_CODE (TREE_TYPE (ptr)) == REFERENCE_TYPE
	      && POINTER_TYPE_P (TREE_TYPE (TREE_TYPE (ptr))))
	    {
	      tree c3 = build_omp_clause (OMP_CLAUSE_LOCATION (c),
					  OMP_CLAUSE_MAP);
	      OMP_CLAUSE_MAP_KIND (c3) = OMP_CLAUSE_MAP_POINTER;
	      OMP_CLAUSE_DECL (c3) = ptr;
	      OMP_CLAUSE_DECL (c2) = convert_from_reference (ptr);
	      OMP_CLAUSE_SIZE (c3) = size_zero_node;
	      OMP_CLAUSE_CHAIN (c3) = OMP_CLAUSE_CHAIN (c2);
	      OMP_CLAUSE_CHAIN (c2) = c3;
	    }
	}
    }
  return false;
}

/* Return identifier to look up for omp declare reduction.  */

tree
omp_reduction_id (enum tree_code reduction_code, tree reduction_id, tree type)
{
  const char *p = NULL;
  const char *m = NULL;
  switch (reduction_code)
    {
    case PLUS_EXPR:
    case MULT_EXPR:
    case MINUS_EXPR:
    case BIT_AND_EXPR:
    case BIT_XOR_EXPR:
    case BIT_IOR_EXPR:
    case TRUTH_ANDIF_EXPR:
    case TRUTH_ORIF_EXPR:
      reduction_id = ansi_opname (reduction_code);
      break;
    case MIN_EXPR:
      p = "min";
      break;
    case MAX_EXPR:
      p = "max";
      break;
    default:
      break;
    }

  if (p == NULL)
    {
      if (TREE_CODE (reduction_id) != IDENTIFIER_NODE)
	return error_mark_node;
      p = IDENTIFIER_POINTER (reduction_id);
    }

  if (type != NULL_TREE)
    m = mangle_type_string (TYPE_MAIN_VARIANT (type));

  const char prefix[] = "omp declare reduction ";
  size_t lenp = sizeof (prefix);
  if (strncmp (p, prefix, lenp - 1) == 0)
    lenp = 1;
  size_t len = strlen (p);
  size_t lenm = m ? strlen (m) + 1 : 0;
  char *name = XALLOCAVEC (char, lenp + len + lenm);
  if (lenp > 1)
    memcpy (name, prefix, lenp - 1);
  memcpy (name + lenp - 1, p, len + 1);
  if (m)
    {
      name[lenp + len - 1] = '~';
      memcpy (name + lenp + len, m, lenm);
    }
  return get_identifier (name);
}

/* Lookup OpenMP UDR ID for TYPE, return the corresponding artificial
   FUNCTION_DECL or NULL_TREE if not found.  */

static tree
omp_reduction_lookup (location_t loc, tree id, tree type, tree *baselinkp,
		      vec<tree> *ambiguousp)
{
  tree orig_id = id;
  tree baselink = NULL_TREE;
  if (identifier_p (id))
    {
      cp_id_kind idk;
      bool nonint_cst_expression_p;
      const char *error_msg;
      id = omp_reduction_id (ERROR_MARK, id, type);
      tree decl = lookup_name (id);
      if (decl == NULL_TREE)
	decl = error_mark_node;
      id = finish_id_expression (id, decl, NULL_TREE, &idk, false, true,
				 &nonint_cst_expression_p, false, true, false,
				 false, &error_msg, loc);
      if (idk == CP_ID_KIND_UNQUALIFIED
	  && identifier_p (id))
	{
	  vec<tree, va_gc> *args = NULL;
	  vec_safe_push (args, build_reference_type (type));
	  id = perform_koenig_lookup (id, args, tf_none);
	}
    }
  else if (TREE_CODE (id) == SCOPE_REF)
    id = lookup_qualified_name (TREE_OPERAND (id, 0),
				omp_reduction_id (ERROR_MARK,
						  TREE_OPERAND (id, 1),
						  type),
				false, false);
  tree fns = id;
  if (id && is_overloaded_fn (id))
    id = get_fns (id);
  for (; id; id = OVL_NEXT (id))
    {
      tree fndecl = OVL_CURRENT (id);
      if (TREE_CODE (fndecl) == FUNCTION_DECL)
	{
	  tree argtype = TREE_VALUE (TYPE_ARG_TYPES (TREE_TYPE (fndecl)));
	  if (same_type_p (TREE_TYPE (argtype), type))
	    break;
	}
    }
  if (id && BASELINK_P (fns))
    {
      if (baselinkp)
	*baselinkp = fns;
      else
	baselink = fns;
    }
  if (id == NULL_TREE && CLASS_TYPE_P (type) && TYPE_BINFO (type))
    {
      vec<tree> ambiguous = vNULL;
      tree binfo = TYPE_BINFO (type), base_binfo, ret = NULL_TREE;
      unsigned int ix;
      if (ambiguousp == NULL)
	ambiguousp = &ambiguous;
      for (ix = 0; BINFO_BASE_ITERATE (binfo, ix, base_binfo); ix++)
	{
	  id = omp_reduction_lookup (loc, orig_id, BINFO_TYPE (base_binfo),
				     baselinkp ? baselinkp : &baselink,
				     ambiguousp);
	  if (id == NULL_TREE)
	    continue;
	  if (!ambiguousp->is_empty ())
	    ambiguousp->safe_push (id);
	  else if (ret != NULL_TREE)
	    {
	      ambiguousp->safe_push (ret);
	      ambiguousp->safe_push (id);
	      ret = NULL_TREE;
	    }
	  else
	    ret = id;
	}
      if (ambiguousp != &ambiguous)
	return ret;
      if (!ambiguous.is_empty ())
	{
	  const char *str = _("candidates are:");
	  unsigned int idx;
	  tree udr;
	  error_at (loc, "user defined reduction lookup is ambiguous");
	  FOR_EACH_VEC_ELT (ambiguous, idx, udr)
	    {
	      inform (DECL_SOURCE_LOCATION (udr), "%s %#D", str, udr);
	      if (idx == 0)
		str = get_spaces (str);
	    }
	  ambiguous.release ();
	  ret = error_mark_node;
	  baselink = NULL_TREE;
	}
      id = ret;
    }
  if (id && baselink)
    perform_or_defer_access_check (BASELINK_BINFO (baselink),
				   id, id, tf_warning_or_error);
  return id;
}

/* Helper function for cp_parser_omp_declare_reduction_exprs
   and tsubst_omp_udr.
   Remove CLEANUP_STMT for data (omp_priv variable).
   Also append INIT_EXPR for DECL_INITIAL of omp_priv after its
   DECL_EXPR.  */

tree
cp_remove_omp_priv_cleanup_stmt (tree *tp, int *walk_subtrees, void *data)
{
  if (TYPE_P (*tp))
    *walk_subtrees = 0;
  else if (TREE_CODE (*tp) == CLEANUP_STMT && CLEANUP_DECL (*tp) == (tree) data)
    *tp = CLEANUP_BODY (*tp);
  else if (TREE_CODE (*tp) == DECL_EXPR)
    {
      tree decl = DECL_EXPR_DECL (*tp);
      if (!processing_template_decl
	  && decl == (tree) data
	  && DECL_INITIAL (decl)
	  && DECL_INITIAL (decl) != error_mark_node)
	{
	  tree list = NULL_TREE;
	  append_to_statement_list_force (*tp, &list);
	  tree init_expr = build2 (INIT_EXPR, void_type_node,
				   decl, DECL_INITIAL (decl));
	  DECL_INITIAL (decl) = NULL_TREE;
	  append_to_statement_list_force (init_expr, &list);
	  *tp = list;
	}
    }
  return NULL_TREE;
}

/* Data passed from cp_check_omp_declare_reduction to
   cp_check_omp_declare_reduction_r.  */

struct cp_check_omp_declare_reduction_data
{
  location_t loc;
  tree stmts[7];
  bool combiner_p;
};

/* Helper function for cp_check_omp_declare_reduction, called via
   cp_walk_tree.  */

static tree
cp_check_omp_declare_reduction_r (tree *tp, int *, void *data)
{
  struct cp_check_omp_declare_reduction_data *udr_data
    = (struct cp_check_omp_declare_reduction_data *) data;
  if (SSA_VAR_P (*tp)
      && !DECL_ARTIFICIAL (*tp)
      && *tp != DECL_EXPR_DECL (udr_data->stmts[udr_data->combiner_p ? 0 : 3])
      && *tp != DECL_EXPR_DECL (udr_data->stmts[udr_data->combiner_p ? 1 : 4]))
    {
      location_t loc = udr_data->loc;
      if (udr_data->combiner_p)
	error_at (loc, "%<#pragma omp declare reduction%> combiner refers to "
		       "variable %qD which is not %<omp_out%> nor %<omp_in%>",
		  *tp);
      else
	error_at (loc, "%<#pragma omp declare reduction%> initializer refers "
		       "to variable %qD which is not %<omp_priv%> nor "
		       "%<omp_orig%>",
		  *tp);
      return *tp;
    }
  return NULL_TREE;
}

/* Diagnose violation of OpenMP #pragma omp declare reduction restrictions.  */

void
cp_check_omp_declare_reduction (tree udr)
{
  tree type = TREE_VALUE (TYPE_ARG_TYPES (TREE_TYPE (udr)));
  gcc_assert (TREE_CODE (type) == REFERENCE_TYPE);
  type = TREE_TYPE (type);
  int i;
  location_t loc = DECL_SOURCE_LOCATION (udr);

  if (type == error_mark_node)
    return;
  if (ARITHMETIC_TYPE_P (type))
    {
      static enum tree_code predef_codes[]
	= { PLUS_EXPR, MULT_EXPR, MINUS_EXPR, BIT_AND_EXPR, BIT_XOR_EXPR,
	    BIT_IOR_EXPR, TRUTH_ANDIF_EXPR, TRUTH_ORIF_EXPR };
      for (i = 0; i < 8; i++)
	{
	  tree id = omp_reduction_id (predef_codes[i], NULL_TREE, NULL_TREE);
	  const char *n1 = IDENTIFIER_POINTER (DECL_NAME (udr));
	  const char *n2 = IDENTIFIER_POINTER (id);
	  if (strncmp (n1, n2, IDENTIFIER_LENGTH (id)) == 0
	      && (n1[IDENTIFIER_LENGTH (id)] == '~'
		  || n1[IDENTIFIER_LENGTH (id)] == '\0'))
	    break;
	}

      if (i == 8
	  && TREE_CODE (type) != COMPLEX_EXPR)
	{
	  const char prefix_minmax[] = "omp declare reduction m";
	  size_t prefix_size = sizeof (prefix_minmax) - 1;
	  const char *n = IDENTIFIER_POINTER (DECL_NAME (udr));
	  if (strncmp (IDENTIFIER_POINTER (DECL_NAME (udr)),
		       prefix_minmax, prefix_size) == 0
	      && ((n[prefix_size] == 'i' && n[prefix_size + 1] == 'n')
		  || (n[prefix_size] == 'a' && n[prefix_size + 1] == 'x'))
	      && (n[prefix_size + 2] == '~' || n[prefix_size + 2] == '\0'))
	    i = 0;
	}
      if (i < 8)
	{
	  error_at (loc, "predeclared arithmetic type %qT in "
			 "%<#pragma omp declare reduction%>", type);
	  return;
	}
    }
  else if (TREE_CODE (type) == FUNCTION_TYPE
	   || TREE_CODE (type) == METHOD_TYPE
	   || TREE_CODE (type) == ARRAY_TYPE)
    {
      error_at (loc, "function or array type %qT in "
		     "%<#pragma omp declare reduction%>", type);
      return;
    }
  else if (TREE_CODE (type) == REFERENCE_TYPE)
    {
      error_at (loc, "reference type %qT in %<#pragma omp declare reduction%>",
		type);
      return;
    }
  else if (TYPE_QUALS_NO_ADDR_SPACE (type))
    {
      error_at (loc, "const, volatile or __restrict qualified type %qT in "
		     "%<#pragma omp declare reduction%>", type);
      return;
    }

  tree body = DECL_SAVED_TREE (udr);
  if (body == NULL_TREE || TREE_CODE (body) != STATEMENT_LIST)
    return;

  tree_stmt_iterator tsi;
  struct cp_check_omp_declare_reduction_data data;
  memset (data.stmts, 0, sizeof data.stmts);
  for (i = 0, tsi = tsi_start (body);
       i < 7 && !tsi_end_p (tsi);
       i++, tsi_next (&tsi))
    data.stmts[i] = tsi_stmt (tsi);
  data.loc = loc;
  gcc_assert (tsi_end_p (tsi));
  if (i >= 3)
    {
      gcc_assert (TREE_CODE (data.stmts[0]) == DECL_EXPR
		  && TREE_CODE (data.stmts[1]) == DECL_EXPR);
      if (TREE_NO_WARNING (DECL_EXPR_DECL (data.stmts[0])))
	return;
      data.combiner_p = true;
      if (cp_walk_tree (&data.stmts[2], cp_check_omp_declare_reduction_r,
			&data, NULL))
	TREE_NO_WARNING (DECL_EXPR_DECL (data.stmts[0])) = 1;
    }
  if (i >= 6)
    {
      gcc_assert (TREE_CODE (data.stmts[3]) == DECL_EXPR
		  && TREE_CODE (data.stmts[4]) == DECL_EXPR);
      data.combiner_p = false;
      if (cp_walk_tree (&data.stmts[5], cp_check_omp_declare_reduction_r,
			&data, NULL)
	  || cp_walk_tree (&DECL_INITIAL (DECL_EXPR_DECL (data.stmts[3])),
			   cp_check_omp_declare_reduction_r, &data, NULL))
	TREE_NO_WARNING (DECL_EXPR_DECL (data.stmts[0])) = 1;
      if (i == 7)
	gcc_assert (TREE_CODE (data.stmts[6]) == DECL_EXPR);
    }
}

/* Helper function of finish_omp_clauses.  Clone STMT as if we were making
   an inline call.  But, remap
   the OMP_DECL1 VAR_DECL (omp_out resp. omp_orig) to PLACEHOLDER
   and OMP_DECL2 VAR_DECL (omp_in resp. omp_priv) to DECL.  */

static tree
clone_omp_udr (tree stmt, tree omp_decl1, tree omp_decl2,
	       tree decl, tree placeholder)
{
  copy_body_data id;
  hash_map<tree, tree> decl_map;

  decl_map.put (omp_decl1, placeholder);
  decl_map.put (omp_decl2, decl);
  memset (&id, 0, sizeof (id));
  id.src_fn = DECL_CONTEXT (omp_decl1);
  id.dst_fn = current_function_decl;
  id.src_cfun = DECL_STRUCT_FUNCTION (id.src_fn);
  id.decl_map = &decl_map;

  id.copy_decl = copy_decl_no_change;
  id.transform_call_graph_edges = CB_CGE_DUPLICATE;
  id.transform_new_cfg = true;
  id.transform_return_to_modify = false;
  id.transform_lang_insert_block = NULL;
  id.eh_lp_nr = 0;
  walk_tree (&stmt, copy_tree_body_r, &id, NULL);
  return stmt;
}

/* Helper function of finish_omp_clauses, called via cp_walk_tree.
   Find OMP_CLAUSE_PLACEHOLDER (passed in DATA) in *TP.  */

static tree
find_omp_placeholder_r (tree *tp, int *, void *data)
{
  if (*tp == (tree) data)
    return *tp;
  return NULL_TREE;
}

/* Helper function of finish_omp_clauses.  Handle OMP_CLAUSE_REDUCTION C.
   Return true if there is some error and the clause should be removed.  */

static bool
finish_omp_reduction_clause (tree c, bool *need_default_ctor, bool *need_dtor)
{
  tree t = OMP_CLAUSE_DECL (c);
  bool predefined = false;
  tree type = TREE_TYPE (t);
  if (TREE_CODE (type) == REFERENCE_TYPE)
    type = TREE_TYPE (type);
  if (type == error_mark_node)
    return true;
  else if (ARITHMETIC_TYPE_P (type))
    switch (OMP_CLAUSE_REDUCTION_CODE (c))
      {
      case PLUS_EXPR:
      case MULT_EXPR:
      case MINUS_EXPR:
	predefined = true;
	break;
      case MIN_EXPR:
      case MAX_EXPR:
	if (TREE_CODE (type) == COMPLEX_TYPE)
	  break;
	predefined = true;
	break;
      case BIT_AND_EXPR:
      case BIT_IOR_EXPR:
      case BIT_XOR_EXPR:
	if (FLOAT_TYPE_P (type) || TREE_CODE (type) == COMPLEX_TYPE)
	  break;
	predefined = true;
	break;
      case TRUTH_ANDIF_EXPR:
      case TRUTH_ORIF_EXPR:
	if (FLOAT_TYPE_P (type))
	  break;
	predefined = true;
	break;
      default:
	break;
      }
  else if (TREE_CODE (type) == ARRAY_TYPE || TYPE_READONLY (type))
    {
      error ("%qE has invalid type for %<reduction%>", t);
      return true;
    }
  else if (!processing_template_decl)
    {
      t = require_complete_type (t);
      if (t == error_mark_node)
	return true;
      OMP_CLAUSE_DECL (c) = t;
    }

  if (predefined)
    {
      OMP_CLAUSE_REDUCTION_PLACEHOLDER (c) = NULL_TREE;
      return false;
    }
  else if (processing_template_decl)
    return false;

  tree id = OMP_CLAUSE_REDUCTION_PLACEHOLDER (c);

  type = TYPE_MAIN_VARIANT (TREE_TYPE (t));
  if (TREE_CODE (type) == REFERENCE_TYPE)
    type = TREE_TYPE (type);
  OMP_CLAUSE_REDUCTION_PLACEHOLDER (c) = NULL_TREE;
  if (id == NULL_TREE)
    id = omp_reduction_id (OMP_CLAUSE_REDUCTION_CODE (c),
			   NULL_TREE, NULL_TREE);
  id = omp_reduction_lookup (OMP_CLAUSE_LOCATION (c), id, type, NULL, NULL);
  if (id)
    {
      if (id == error_mark_node)
	return true;
      id = OVL_CURRENT (id);
      mark_used (id);
      tree body = DECL_SAVED_TREE (id);
      if (TREE_CODE (body) == STATEMENT_LIST)
	{
	  tree_stmt_iterator tsi;
	  tree placeholder = NULL_TREE;
	  int i;
	  tree stmts[7];
	  tree atype = TREE_VALUE (TYPE_ARG_TYPES (TREE_TYPE (id)));
	  atype = TREE_TYPE (atype);
	  bool need_static_cast = !same_type_p (type, atype);
	  memset (stmts, 0, sizeof stmts);
	  for (i = 0, tsi = tsi_start (body);
	       i < 7 && !tsi_end_p (tsi);
	       i++, tsi_next (&tsi))
	    stmts[i] = tsi_stmt (tsi);
	  gcc_assert (tsi_end_p (tsi));

	  if (i >= 3)
	    {
	      gcc_assert (TREE_CODE (stmts[0]) == DECL_EXPR
			  && TREE_CODE (stmts[1]) == DECL_EXPR);
	      placeholder = build_lang_decl (VAR_DECL, NULL_TREE, type);
	      DECL_ARTIFICIAL (placeholder) = 1;
	      DECL_IGNORED_P (placeholder) = 1;
	      OMP_CLAUSE_REDUCTION_PLACEHOLDER (c) = placeholder;
	      if (TREE_ADDRESSABLE (DECL_EXPR_DECL (stmts[0])))
		cxx_mark_addressable (placeholder);
	      if (TREE_ADDRESSABLE (DECL_EXPR_DECL (stmts[1]))
		  && TREE_CODE (TREE_TYPE (OMP_CLAUSE_DECL (c)))
		     != REFERENCE_TYPE)
		cxx_mark_addressable (OMP_CLAUSE_DECL (c));
	      tree omp_out = placeholder;
	      tree omp_in = convert_from_reference (OMP_CLAUSE_DECL (c));
	      if (need_static_cast)
		{
		  tree rtype = build_reference_type (atype);
		  omp_out = build_static_cast (rtype, omp_out,
					       tf_warning_or_error);
		  omp_in = build_static_cast (rtype, omp_in,
					      tf_warning_or_error);
		  if (omp_out == error_mark_node || omp_in == error_mark_node)
		    return true;
		  omp_out = convert_from_reference (omp_out);
		  omp_in = convert_from_reference (omp_in);
		}
	      OMP_CLAUSE_REDUCTION_MERGE (c)
		= clone_omp_udr (stmts[2], DECL_EXPR_DECL (stmts[0]),
				 DECL_EXPR_DECL (stmts[1]), omp_in, omp_out);
	    }
	  if (i >= 6)
	    {
	      gcc_assert (TREE_CODE (stmts[3]) == DECL_EXPR
			  && TREE_CODE (stmts[4]) == DECL_EXPR);
	      if (TREE_ADDRESSABLE (DECL_EXPR_DECL (stmts[3])))
		cxx_mark_addressable (OMP_CLAUSE_DECL (c));
	      if (TREE_ADDRESSABLE (DECL_EXPR_DECL (stmts[4])))
		cxx_mark_addressable (placeholder);
	      tree omp_priv = convert_from_reference (OMP_CLAUSE_DECL (c));
	      tree omp_orig = placeholder;
	      if (need_static_cast)
		{
		  if (i == 7)
		    {
		      error_at (OMP_CLAUSE_LOCATION (c),
				"user defined reduction with constructor "
				"initializer for base class %qT", atype);
		      return true;
		    }
		  tree rtype = build_reference_type (atype);
		  omp_priv = build_static_cast (rtype, omp_priv,
						tf_warning_or_error);
		  omp_orig = build_static_cast (rtype, omp_orig,
						tf_warning_or_error);
		  if (omp_priv == error_mark_node
		      || omp_orig == error_mark_node)
		    return true;
		  omp_priv = convert_from_reference (omp_priv);
		  omp_orig = convert_from_reference (omp_orig);
		}
	      if (i == 6)
		*need_default_ctor = true;
	      OMP_CLAUSE_REDUCTION_INIT (c)
		= clone_omp_udr (stmts[5], DECL_EXPR_DECL (stmts[4]),
				 DECL_EXPR_DECL (stmts[3]),
				 omp_priv, omp_orig);
	      if (cp_walk_tree (&OMP_CLAUSE_REDUCTION_INIT (c),
				find_omp_placeholder_r, placeholder, NULL))
		OMP_CLAUSE_REDUCTION_OMP_ORIG_REF (c) = 1;
	    }
	  else if (i >= 3)
	    {
	      if (CLASS_TYPE_P (type) && !pod_type_p (type))
		*need_default_ctor = true;
	      else
		{
		  tree init;
		  tree v = convert_from_reference (t);
		  if (AGGREGATE_TYPE_P (TREE_TYPE (v)))
		    init = build_constructor (TREE_TYPE (v), NULL);
		  else
		    init = fold_convert (TREE_TYPE (v), integer_zero_node);
		  OMP_CLAUSE_REDUCTION_INIT (c)
		    = build2 (INIT_EXPR, TREE_TYPE (v), v, init);
		}
	    }
	}
    }
  if (OMP_CLAUSE_REDUCTION_PLACEHOLDER (c))
    *need_dtor = true;
  else
    {
      error ("user defined reduction not found for %qD", t);
      return true;
    }
  return false;
}

/* For all elements of CLAUSES, validate them vs OpenMP constraints.
   Remove any elements from the list that are invalid.  */

tree
finish_omp_clauses (tree clauses)
{
  bitmap_head generic_head, firstprivate_head, lastprivate_head;
  bitmap_head aligned_head;
  tree c, t, *pc;
  bool branch_seen = false;
  bool copyprivate_seen = false;

  bitmap_obstack_initialize (NULL);
  bitmap_initialize (&generic_head, &bitmap_default_obstack);
  bitmap_initialize (&firstprivate_head, &bitmap_default_obstack);
  bitmap_initialize (&lastprivate_head, &bitmap_default_obstack);
  bitmap_initialize (&aligned_head, &bitmap_default_obstack);

  for (pc = &clauses, c = clauses; c ; c = *pc)
    {
      bool remove = false;

      switch (OMP_CLAUSE_CODE (c))
	{
	case OMP_CLAUSE_SHARED:
	  goto check_dup_generic;
	case OMP_CLAUSE_PRIVATE:
	  goto check_dup_generic;
	case OMP_CLAUSE_REDUCTION:
	  goto check_dup_generic;
	case OMP_CLAUSE_COPYPRIVATE:
	  copyprivate_seen = true;
	  goto check_dup_generic;
	case OMP_CLAUSE_COPYIN:
	  goto check_dup_generic;
	case OMP_CLAUSE_LINEAR:
	  t = OMP_CLAUSE_DECL (c);
	  if (!type_dependent_expression_p (t)
	      && !INTEGRAL_TYPE_P (TREE_TYPE (t))
	      && TREE_CODE (TREE_TYPE (t)) != POINTER_TYPE)
	    {
	      error ("linear clause applied to non-integral non-pointer "
		     "variable with %qT type", TREE_TYPE (t));
	      remove = true;
	      break;
	    }
	  t = OMP_CLAUSE_LINEAR_STEP (c);
	  if (t == NULL_TREE)
	    t = integer_one_node;
	  if (t == error_mark_node)
	    {
	      remove = true;
	      break;
	    }
	  else if (!type_dependent_expression_p (t)
		   && !INTEGRAL_TYPE_P (TREE_TYPE (t)))
	    {
	      error ("linear step expression must be integral");
	      remove = true;
	      break;
	    }
	  else
	    {
	      t = mark_rvalue_use (t);
	      if (!processing_template_decl)
		{
		  if (TREE_CODE (OMP_CLAUSE_DECL (c)) == PARM_DECL)
		    t = maybe_constant_value (t);
		  t = fold_build_cleanup_point_expr (TREE_TYPE (t), t);
		  if (TREE_CODE (TREE_TYPE (OMP_CLAUSE_DECL (c)))
		      == POINTER_TYPE)
		    {
		      t = pointer_int_sum (OMP_CLAUSE_LOCATION (c), PLUS_EXPR,
					   OMP_CLAUSE_DECL (c), t);
		      t = fold_build2_loc (OMP_CLAUSE_LOCATION (c),
					   MINUS_EXPR, sizetype, t,
					   OMP_CLAUSE_DECL (c));
		      if (t == error_mark_node)
			{
			  remove = true;
			  break;
			}
		    }
		  else
		    t = fold_convert (TREE_TYPE (OMP_CLAUSE_DECL (c)), t);
		}
	      OMP_CLAUSE_LINEAR_STEP (c) = t;
	    }
	  goto check_dup_generic;
	check_dup_generic:
	  t = OMP_CLAUSE_DECL (c);
	  if (!VAR_P (t) && TREE_CODE (t) != PARM_DECL)
	    {
	      if (processing_template_decl)
		break;
	      if (DECL_P (t))
		error ("%qD is not a variable in clause %qs", t,
		       omp_clause_code_name[OMP_CLAUSE_CODE (c)]);
	      else
		error ("%qE is not a variable in clause %qs", t,
		       omp_clause_code_name[OMP_CLAUSE_CODE (c)]);
	      remove = true;
	    }
	  else if (bitmap_bit_p (&generic_head, DECL_UID (t))
		   || bitmap_bit_p (&firstprivate_head, DECL_UID (t))
		   || bitmap_bit_p (&lastprivate_head, DECL_UID (t)))
	    {
	      error ("%qD appears more than once in data clauses", t);
	      remove = true;
	    }
	  else
	    bitmap_set_bit (&generic_head, DECL_UID (t));
	  break;

	case OMP_CLAUSE_FIRSTPRIVATE:
	  t = OMP_CLAUSE_DECL (c);
	  if (!VAR_P (t) && TREE_CODE (t) != PARM_DECL)
	    {
	      if (processing_template_decl)
		break;
	      if (DECL_P (t))
		error ("%qD is not a variable in clause %<firstprivate%>", t);
	      else
		error ("%qE is not a variable in clause %<firstprivate%>", t);
	      remove = true;
	    }
	  else if (bitmap_bit_p (&generic_head, DECL_UID (t))
		   || bitmap_bit_p (&firstprivate_head, DECL_UID (t)))
	    {
	      error ("%qD appears more than once in data clauses", t);
	      remove = true;
	    }
	  else
	    bitmap_set_bit (&firstprivate_head, DECL_UID (t));
	  break;

	case OMP_CLAUSE_LASTPRIVATE:
	  t = OMP_CLAUSE_DECL (c);
	  if (!VAR_P (t) && TREE_CODE (t) != PARM_DECL)
	    {
	      if (processing_template_decl)
		break;
	      if (DECL_P (t))
		error ("%qD is not a variable in clause %<lastprivate%>", t);
	      else
		error ("%qE is not a variable in clause %<lastprivate%>", t);
	      remove = true;
	    }
	  else if (bitmap_bit_p (&generic_head, DECL_UID (t))
		   || bitmap_bit_p (&lastprivate_head, DECL_UID (t)))
	    {
	      error ("%qD appears more than once in data clauses", t);
	      remove = true;
	    }
	  else
	    bitmap_set_bit (&lastprivate_head, DECL_UID (t));
	  break;

	case OMP_CLAUSE_IF:
	  t = OMP_CLAUSE_IF_EXPR (c);
	  t = maybe_convert_cond (t);
	  if (t == error_mark_node)
	    remove = true;
	  else if (!processing_template_decl)
	    t = fold_build_cleanup_point_expr (TREE_TYPE (t), t);
	  OMP_CLAUSE_IF_EXPR (c) = t;
	  break;

	case OMP_CLAUSE_FINAL:
	  t = OMP_CLAUSE_FINAL_EXPR (c);
	  t = maybe_convert_cond (t);
	  if (t == error_mark_node)
	    remove = true;
	  else if (!processing_template_decl)
	    t = fold_build_cleanup_point_expr (TREE_TYPE (t), t);
	  OMP_CLAUSE_FINAL_EXPR (c) = t;
	  break;

	case OMP_CLAUSE_NUM_THREADS:
	  t = OMP_CLAUSE_NUM_THREADS_EXPR (c);
	  if (t == error_mark_node)
	    remove = true;
	  else if (!type_dependent_expression_p (t)
		   && !INTEGRAL_TYPE_P (TREE_TYPE (t)))
	    {
	      error ("num_threads expression must be integral");
	      remove = true;
	    }
	  else
	    {
	      t = mark_rvalue_use (t);
	      if (!processing_template_decl)
		t = fold_build_cleanup_point_expr (TREE_TYPE (t), t);
	      OMP_CLAUSE_NUM_THREADS_EXPR (c) = t;
	    }
	  break;

	case OMP_CLAUSE_SCHEDULE:
	  t = OMP_CLAUSE_SCHEDULE_CHUNK_EXPR (c);
	  if (t == NULL)
	    ;
	  else if (t == error_mark_node)
	    remove = true;
	  else if (!type_dependent_expression_p (t)
		   && (OMP_CLAUSE_SCHEDULE_KIND (c)
		       != OMP_CLAUSE_SCHEDULE_CILKFOR)
		   && !INTEGRAL_TYPE_P (TREE_TYPE (t)))
	    {
	      error ("schedule chunk size expression must be integral");
	      remove = true;
	    }
	  else
	    {
	      t = mark_rvalue_use (t);
	      if (!processing_template_decl)
		{
		  if (OMP_CLAUSE_SCHEDULE_KIND (c)
		      == OMP_CLAUSE_SCHEDULE_CILKFOR)
		    {
		      t = convert_to_integer (long_integer_type_node, t);
		      if (t == error_mark_node)
			{
			  remove = true;
			  break;
			}
		    }
		  t = fold_build_cleanup_point_expr (TREE_TYPE (t), t);
		}
	      OMP_CLAUSE_SCHEDULE_CHUNK_EXPR (c) = t;
	    }
	  break;

	case OMP_CLAUSE_SIMDLEN:
	case OMP_CLAUSE_SAFELEN:
	  t = OMP_CLAUSE_OPERAND (c, 0);
	  if (t == error_mark_node)
	    remove = true;
	  else if (!type_dependent_expression_p (t)
		   && !INTEGRAL_TYPE_P (TREE_TYPE (t)))
	    {
	      error ("%qs length expression must be integral",
		     omp_clause_code_name[OMP_CLAUSE_CODE (c)]);
	      remove = true;
	    }
	  else
	    {
	      t = mark_rvalue_use (t);
	      t = maybe_constant_value (t);
	      if (!processing_template_decl)
		{
		  if (TREE_CODE (t) != INTEGER_CST
		      || tree_int_cst_sgn (t) != 1)
		    {
		      error ("%qs length expression must be positive constant"
			     " integer expression",
			     omp_clause_code_name[OMP_CLAUSE_CODE (c)]);
		      remove = true;
		    }
		}
	      OMP_CLAUSE_OPERAND (c, 0) = t;
	    }
	  break;

	case OMP_CLAUSE_NUM_TEAMS:
	  t = OMP_CLAUSE_NUM_TEAMS_EXPR (c);
	  if (t == error_mark_node)
	    remove = true;
	  else if (!type_dependent_expression_p (t)
		   && !INTEGRAL_TYPE_P (TREE_TYPE (t)))
	    {
	      error ("%<num_teams%> expression must be integral");
	      remove = true;
	    }
	  else
	    {
	      t = mark_rvalue_use (t);
	      if (!processing_template_decl)
		t = fold_build_cleanup_point_expr (TREE_TYPE (t), t);
	      OMP_CLAUSE_NUM_TEAMS_EXPR (c) = t;
	    }
	  break;

	case OMP_CLAUSE_THREAD_LIMIT:
	  t = OMP_CLAUSE_THREAD_LIMIT_EXPR (c);
	  if (t == error_mark_node)
	    remove = true;
	  else if (!type_dependent_expression_p (t)
		   && !INTEGRAL_TYPE_P (TREE_TYPE (t)))
	    {
	      error ("%<thread_limit%> expression must be integral");
	      remove = true;
	    }
	  else
	    {
	      t = mark_rvalue_use (t);
	      if (!processing_template_decl)
		t = fold_build_cleanup_point_expr (TREE_TYPE (t), t);
	      OMP_CLAUSE_THREAD_LIMIT_EXPR (c) = t;
	    }
	  break;

	case OMP_CLAUSE_DEVICE:
	  t = OMP_CLAUSE_DEVICE_ID (c);
	  if (t == error_mark_node)
	    remove = true;
	  else if (!type_dependent_expression_p (t)
		   && !INTEGRAL_TYPE_P (TREE_TYPE (t)))
	    {
	      error ("%<device%> id must be integral");
	      remove = true;
	    }
	  else
	    {
	      t = mark_rvalue_use (t);
	      if (!processing_template_decl)
		t = fold_build_cleanup_point_expr (TREE_TYPE (t), t);
	      OMP_CLAUSE_DEVICE_ID (c) = t;
	    }
	  break;

	case OMP_CLAUSE_DIST_SCHEDULE:
	  t = OMP_CLAUSE_DIST_SCHEDULE_CHUNK_EXPR (c);
	  if (t == NULL)
	    ;
	  else if (t == error_mark_node)
	    remove = true;
	  else if (!type_dependent_expression_p (t)
		   && !INTEGRAL_TYPE_P (TREE_TYPE (t)))
	    {
	      error ("%<dist_schedule%> chunk size expression must be "
		     "integral");
	      remove = true;
	    }
	  else
	    {
	      t = mark_rvalue_use (t);
	      if (!processing_template_decl)
		t = fold_build_cleanup_point_expr (TREE_TYPE (t), t);
	      OMP_CLAUSE_DIST_SCHEDULE_CHUNK_EXPR (c) = t;
	    }
	  break;

	case OMP_CLAUSE_ALIGNED:
	  t = OMP_CLAUSE_DECL (c);
	  if (TREE_CODE (t) != VAR_DECL && TREE_CODE (t) != PARM_DECL)
	    {
	      if (processing_template_decl)
		break;
	      if (DECL_P (t))
		error ("%qD is not a variable in %<aligned%> clause", t);
	      else
		error ("%qE is not a variable in %<aligned%> clause", t);
	      remove = true;
	    }
	  else if (!type_dependent_expression_p (t)
		   && TREE_CODE (TREE_TYPE (t)) != POINTER_TYPE
		   && TREE_CODE (TREE_TYPE (t)) != ARRAY_TYPE
		   && (TREE_CODE (TREE_TYPE (t)) != REFERENCE_TYPE
		       || (!POINTER_TYPE_P (TREE_TYPE (TREE_TYPE (t)))
			   && (TREE_CODE (TREE_TYPE (TREE_TYPE (t)))
			       != ARRAY_TYPE))))
	    {
	      error_at (OMP_CLAUSE_LOCATION (c),
			"%qE in %<aligned%> clause is neither a pointer nor "
			"an array nor a reference to pointer or array", t);
	      remove = true;
	    }
	  else if (bitmap_bit_p (&aligned_head, DECL_UID (t)))
	    {
	      error ("%qD appears more than once in %<aligned%> clauses", t);
	      remove = true;
	    }
	  else
	    bitmap_set_bit (&aligned_head, DECL_UID (t));
	  t = OMP_CLAUSE_ALIGNED_ALIGNMENT (c);
	  if (t == error_mark_node)
	    remove = true;
	  else if (t == NULL_TREE)
	    break;
	  else if (!type_dependent_expression_p (t)
		   && !INTEGRAL_TYPE_P (TREE_TYPE (t)))
	    {
	      error ("%<aligned%> clause alignment expression must "
		     "be integral");
	      remove = true;
	    }
	  else
	    {
	      t = mark_rvalue_use (t);
	      t = maybe_constant_value (t);
	      if (!processing_template_decl)
		{
		  if (TREE_CODE (t) != INTEGER_CST
		      || tree_int_cst_sgn (t) != 1)
		    {
		      error ("%<aligned%> clause alignment expression must be "
			     "positive constant integer expression");
		      remove = true;
		    }
		}
	      OMP_CLAUSE_ALIGNED_ALIGNMENT (c) = t;
	    }
	  break;

	case OMP_CLAUSE_DEPEND:
	  t = OMP_CLAUSE_DECL (c);
	  if (TREE_CODE (t) == TREE_LIST)
	    {
	      if (handle_omp_array_sections (c))
		remove = true;
	      break;
	    }
	  if (t == error_mark_node)
	    remove = true;
	  else if (TREE_CODE (t) != VAR_DECL && TREE_CODE (t) != PARM_DECL)
	    {
	      if (processing_template_decl)
		break;
	      if (DECL_P (t))
		error ("%qD is not a variable in %<depend%> clause", t);
	      else
		error ("%qE is not a variable in %<depend%> clause", t);
	      remove = true;
	    }
	  else if (!processing_template_decl
		   && !cxx_mark_addressable (t))
	    remove = true;
	  break;

	case OMP_CLAUSE_MAP:
	case OMP_CLAUSE_TO:
	case OMP_CLAUSE_FROM:
	  t = OMP_CLAUSE_DECL (c);
	  if (TREE_CODE (t) == TREE_LIST)
	    {
	      if (handle_omp_array_sections (c))
		remove = true;
	      else
		{
		  t = OMP_CLAUSE_DECL (c);
		  if (TREE_CODE (t) != TREE_LIST
		      && !type_dependent_expression_p (t)
		      && !cp_omp_mappable_type (TREE_TYPE (t)))
		    {
		      error_at (OMP_CLAUSE_LOCATION (c),
				"array section does not have mappable type "
				"in %qs clause",
				omp_clause_code_name[OMP_CLAUSE_CODE (c)]);
		      remove = true;
		    }
		}
	      break;
	    }
	  if (t == error_mark_node)
	    remove = true;
	  else if (TREE_CODE (t) != VAR_DECL && TREE_CODE (t) != PARM_DECL)
	    {
	      if (processing_template_decl)
		break;
	      if (OMP_CLAUSE_CODE (c) == OMP_CLAUSE_MAP
		  && OMP_CLAUSE_MAP_KIND (c) == OMP_CLAUSE_MAP_POINTER)
		break;
	      if (DECL_P (t))
		error ("%qD is not a variable in %qs clause", t,
		       omp_clause_code_name[OMP_CLAUSE_CODE (c)]);
	      else
		error ("%qE is not a variable in %qs clause", t,
		       omp_clause_code_name[OMP_CLAUSE_CODE (c)]);
	      remove = true;
	    }
	  else if (TREE_CODE (t) == VAR_DECL && DECL_THREAD_LOCAL_P (t))
	    {
	      error ("%qD is threadprivate variable in %qs clause", t,
		     omp_clause_code_name[OMP_CLAUSE_CODE (c)]);
	      remove = true;
	    }
	  else if (!processing_template_decl
		   && TREE_CODE (TREE_TYPE (t)) != REFERENCE_TYPE
		   && !cxx_mark_addressable (t))
	    remove = true;
	  else if (!(OMP_CLAUSE_CODE (c) == OMP_CLAUSE_MAP
		     && OMP_CLAUSE_MAP_KIND (c) == OMP_CLAUSE_MAP_POINTER)
		   && !type_dependent_expression_p (t)
		   && !cp_omp_mappable_type ((TREE_CODE (TREE_TYPE (t))
					      == REFERENCE_TYPE)
					     ? TREE_TYPE (TREE_TYPE (t))
					     : TREE_TYPE (t)))
	    {
	      error_at (OMP_CLAUSE_LOCATION (c),
			"%qD does not have a mappable type in %qs clause", t,
			omp_clause_code_name[OMP_CLAUSE_CODE (c)]);
	      remove = true;
	    }
	  else if (bitmap_bit_p (&generic_head, DECL_UID (t)))
	    {
	      if (OMP_CLAUSE_CODE (c) != OMP_CLAUSE_MAP)
		error ("%qD appears more than once in motion clauses", t);
	      else
		error ("%qD appears more than once in map clauses", t);
	      remove = true;
	    }
	  else
	    bitmap_set_bit (&generic_head, DECL_UID (t));
	  break;

	case OMP_CLAUSE_UNIFORM:
	  t = OMP_CLAUSE_DECL (c);
	  if (TREE_CODE (t) != PARM_DECL)
	    {
	      if (processing_template_decl)
		break;
	      if (DECL_P (t))
		error ("%qD is not an argument in %<uniform%> clause", t);
	      else
		error ("%qE is not an argument in %<uniform%> clause", t);
	      remove = true;
	      break;
	    }
	  goto check_dup_generic;

	case OMP_CLAUSE_NOWAIT:
	case OMP_CLAUSE_ORDERED:
	case OMP_CLAUSE_DEFAULT:
	case OMP_CLAUSE_UNTIED:
	case OMP_CLAUSE_COLLAPSE:
	case OMP_CLAUSE_MERGEABLE:
	case OMP_CLAUSE_PARALLEL:
	case OMP_CLAUSE_FOR:
	case OMP_CLAUSE_SECTIONS:
	case OMP_CLAUSE_TASKGROUP:
	case OMP_CLAUSE_PROC_BIND:
	case OMP_CLAUSE__CILK_FOR_COUNT_:
	  break;

	case OMP_CLAUSE_INBRANCH:
	case OMP_CLAUSE_NOTINBRANCH:
	  if (branch_seen)
	    {
	      error ("%<inbranch%> clause is incompatible with "
		     "%<notinbranch%>");
	      remove = true;
	    }
	  branch_seen = true;
	  break;

	default:
	  gcc_unreachable ();
	}

      if (remove)
	*pc = OMP_CLAUSE_CHAIN (c);
      else
	pc = &OMP_CLAUSE_CHAIN (c);
    }

  for (pc = &clauses, c = clauses; c ; c = *pc)
    {
      enum omp_clause_code c_kind = OMP_CLAUSE_CODE (c);
      bool remove = false;
      bool need_complete_non_reference = false;
      bool need_default_ctor = false;
      bool need_copy_ctor = false;
      bool need_copy_assignment = false;
      bool need_implicitly_determined = false;
      bool need_dtor = false;
      tree type, inner_type;

      switch (c_kind)
	{
	case OMP_CLAUSE_SHARED:
	  need_implicitly_determined = true;
	  break;
	case OMP_CLAUSE_PRIVATE:
	  need_complete_non_reference = true;
	  need_default_ctor = true;
	  need_dtor = true;
	  need_implicitly_determined = true;
	  break;
	case OMP_CLAUSE_FIRSTPRIVATE:
	  need_complete_non_reference = true;
	  need_copy_ctor = true;
	  need_dtor = true;
	  need_implicitly_determined = true;
	  break;
	case OMP_CLAUSE_LASTPRIVATE:
	  need_complete_non_reference = true;
	  need_copy_assignment = true;
	  need_implicitly_determined = true;
	  break;
	case OMP_CLAUSE_REDUCTION:
	  need_implicitly_determined = true;
	  break;
	case OMP_CLAUSE_COPYPRIVATE:
	  need_copy_assignment = true;
	  break;
	case OMP_CLAUSE_COPYIN:
	  need_copy_assignment = true;
	  break;
	case OMP_CLAUSE_NOWAIT:
	  if (copyprivate_seen)
	    {
	      error_at (OMP_CLAUSE_LOCATION (c),
			"%<nowait%> clause must not be used together "
			"with %<copyprivate%>");
	      *pc = OMP_CLAUSE_CHAIN (c);
	      continue;
	    }
	  /* FALLTHRU */
	default:
	  pc = &OMP_CLAUSE_CHAIN (c);
	  continue;
	}

      t = OMP_CLAUSE_DECL (c);
      if (processing_template_decl
	  && !VAR_P (t) && TREE_CODE (t) != PARM_DECL)
	{
	  pc = &OMP_CLAUSE_CHAIN (c);
	  continue;
	}

      switch (c_kind)
	{
	case OMP_CLAUSE_LASTPRIVATE:
	  if (!bitmap_bit_p (&firstprivate_head, DECL_UID (t)))
	    {
	      need_default_ctor = true;
	      need_dtor = true;
	    }
	  break;

	case OMP_CLAUSE_REDUCTION:
	  if (finish_omp_reduction_clause (c, &need_default_ctor,
					   &need_dtor))
	    remove = true;
	  else
	    t = OMP_CLAUSE_DECL (c);
	  break;

	case OMP_CLAUSE_COPYIN:
	  if (!VAR_P (t) || !DECL_THREAD_LOCAL_P (t))
	    {
	      error ("%qE must be %<threadprivate%> for %<copyin%>", t);
	      remove = true;
	    }
	  break;

	default:
	  break;
	}

      if (need_complete_non_reference || need_copy_assignment)
	{
	  t = require_complete_type (t);
	  if (t == error_mark_node)
	    remove = true;
	  else if (TREE_CODE (TREE_TYPE (t)) == REFERENCE_TYPE
		   && need_complete_non_reference)
	    {
	      error ("%qE has reference type for %qs", t,
		     omp_clause_code_name[OMP_CLAUSE_CODE (c)]);
	      remove = true;
	    }
	}
      if (need_implicitly_determined)
	{
	  const char *share_name = NULL;

	  if (VAR_P (t) && DECL_THREAD_LOCAL_P (t))
	    share_name = "threadprivate";
	  else switch (cxx_omp_predetermined_sharing (t))
	    {
	    case OMP_CLAUSE_DEFAULT_UNSPECIFIED:
	      break;
	    case OMP_CLAUSE_DEFAULT_SHARED:
	      /* const vars may be specified in firstprivate clause.  */
	      if (OMP_CLAUSE_CODE (c) == OMP_CLAUSE_FIRSTPRIVATE
		  && cxx_omp_const_qual_no_mutable (t))
		break;
	      share_name = "shared";
	      break;
	    case OMP_CLAUSE_DEFAULT_PRIVATE:
	      share_name = "private";
	      break;
	    default:
	      gcc_unreachable ();
	    }
	  if (share_name)
	    {
	      error ("%qE is predetermined %qs for %qs",
		     t, share_name, omp_clause_code_name[OMP_CLAUSE_CODE (c)]);
	      remove = true;
	    }
	}

      /* We're interested in the base element, not arrays.  */
      inner_type = type = TREE_TYPE (t);
      while (TREE_CODE (inner_type) == ARRAY_TYPE)
	inner_type = TREE_TYPE (inner_type);

      if (OMP_CLAUSE_CODE (c) == OMP_CLAUSE_REDUCTION
	  && TREE_CODE (inner_type) == REFERENCE_TYPE)
	inner_type = TREE_TYPE (inner_type);

      /* Check for special function availability by building a call to one.
	 Save the results, because later we won't be in the right context
	 for making these queries.  */
      if (CLASS_TYPE_P (inner_type)
	  && COMPLETE_TYPE_P (inner_type)
	  && (need_default_ctor || need_copy_ctor
	      || need_copy_assignment || need_dtor)
	  && !type_dependent_expression_p (t)
	  && cxx_omp_create_clause_info (c, inner_type, need_default_ctor,
					 need_copy_ctor, need_copy_assignment,
					 need_dtor))
	remove = true;

      if (remove)
	*pc = OMP_CLAUSE_CHAIN (c);
      else
	pc = &OMP_CLAUSE_CHAIN (c);
    }

  bitmap_obstack_release (NULL);
  return clauses;
}

/* For all variables in the tree_list VARS, mark them as thread local.  */

void
finish_omp_threadprivate (tree vars)
{
  tree t;

  /* Mark every variable in VARS to be assigned thread local storage.  */
  for (t = vars; t; t = TREE_CHAIN (t))
    {
      tree v = TREE_PURPOSE (t);

      if (error_operand_p (v))
	;
      else if (!VAR_P (v))
	error ("%<threadprivate%> %qD is not file, namespace "
	       "or block scope variable", v);
      /* If V had already been marked threadprivate, it doesn't matter
	 whether it had been used prior to this point.  */
      else if (TREE_USED (v)
	  && (DECL_LANG_SPECIFIC (v) == NULL
	      || !CP_DECL_THREADPRIVATE_P (v)))
	error ("%qE declared %<threadprivate%> after first use", v);
      else if (! TREE_STATIC (v) && ! DECL_EXTERNAL (v))
	error ("automatic variable %qE cannot be %<threadprivate%>", v);
      else if (! COMPLETE_TYPE_P (complete_type (TREE_TYPE (v))))
	error ("%<threadprivate%> %qE has incomplete type", v);
      else if (TREE_STATIC (v) && TYPE_P (CP_DECL_CONTEXT (v))
	       && CP_DECL_CONTEXT (v) != current_class_type)
	error ("%<threadprivate%> %qE directive not "
	       "in %qT definition", v, CP_DECL_CONTEXT (v));
      else
	{
	  /* Allocate a LANG_SPECIFIC structure for V, if needed.  */
	  if (DECL_LANG_SPECIFIC (v) == NULL)
	    {
	      retrofit_lang_decl (v);

	      /* Make sure that DECL_DISCRIMINATOR_P continues to be true
		 after the allocation of the lang_decl structure.  */
	      if (DECL_DISCRIMINATOR_P (v))
		DECL_LANG_SPECIFIC (v)->u.base.u2sel = 1;
	    }

	  if (! DECL_THREAD_LOCAL_P (v))
	    {
	      set_decl_tls_model (v, decl_default_tls_model (v));
	      /* If rtl has been already set for this var, call
		 make_decl_rtl once again, so that encode_section_info
		 has a chance to look at the new decl flags.  */
	      if (DECL_RTL_SET_P (v))
		make_decl_rtl (v);
	    }
	  CP_DECL_THREADPRIVATE_P (v) = 1;
	}
    }
}

/* Build an OpenMP structured block.  */

tree
begin_omp_structured_block (void)
{
  return do_pushlevel (sk_omp);
}

tree
finish_omp_structured_block (tree block)
{
  return do_poplevel (block);
}

/* Similarly, except force the retention of the BLOCK.  */

tree
begin_omp_parallel (void)
{
  keep_next_level (true);
  return begin_omp_structured_block ();
}

tree
finish_omp_parallel (tree clauses, tree body)
{
  tree stmt;

  body = finish_omp_structured_block (body);

  stmt = make_node (OMP_PARALLEL);
  TREE_TYPE (stmt) = void_type_node;
  OMP_PARALLEL_CLAUSES (stmt) = clauses;
  OMP_PARALLEL_BODY (stmt) = body;

  return add_stmt (stmt);
}

tree
begin_omp_task (void)
{
  keep_next_level (true);
  return begin_omp_structured_block ();
}

tree
finish_omp_task (tree clauses, tree body)
{
  tree stmt;

  body = finish_omp_structured_block (body);

  stmt = make_node (OMP_TASK);
  TREE_TYPE (stmt) = void_type_node;
  OMP_TASK_CLAUSES (stmt) = clauses;
  OMP_TASK_BODY (stmt) = body;

  return add_stmt (stmt);
}

/* Helper function for finish_omp_for.  Convert Ith random access iterator
   into integral iterator.  Return FALSE if successful.  */

static bool
handle_omp_for_class_iterator (int i, location_t locus, tree declv, tree initv,
			       tree condv, tree incrv, tree *body,
			       tree *pre_body, tree clauses, tree *lastp)
{
  tree diff, iter_init, iter_incr = NULL, last;
  tree incr_var = NULL, orig_pre_body, orig_body, c;
  tree decl = TREE_VEC_ELT (declv, i);
  tree init = TREE_VEC_ELT (initv, i);
  tree cond = TREE_VEC_ELT (condv, i);
  tree incr = TREE_VEC_ELT (incrv, i);
  tree iter = decl;
  location_t elocus = locus;

  if (init && EXPR_HAS_LOCATION (init))
    elocus = EXPR_LOCATION (init);

  switch (TREE_CODE (cond))
    {
    case GT_EXPR:
    case GE_EXPR:
    case LT_EXPR:
    case LE_EXPR:
    case NE_EXPR:
      if (TREE_OPERAND (cond, 1) == iter)
	cond = build2 (swap_tree_comparison (TREE_CODE (cond)),
		       TREE_TYPE (cond), iter, TREE_OPERAND (cond, 0));
      if (TREE_OPERAND (cond, 0) != iter)
	cond = error_mark_node;
      else
	{
	  tree tem = build_x_binary_op (EXPR_LOCATION (cond),
					TREE_CODE (cond),
					iter, ERROR_MARK,
					TREE_OPERAND (cond, 1), ERROR_MARK,
					NULL, tf_warning_or_error);
	  if (error_operand_p (tem))
	    return true;
	}
      break;
    default:
      cond = error_mark_node;
      break;
    }
  if (cond == error_mark_node)
    {
      error_at (elocus, "invalid controlling predicate");
      return true;
    }
  diff = build_x_binary_op (elocus, MINUS_EXPR, TREE_OPERAND (cond, 1),
			    ERROR_MARK, iter, ERROR_MARK, NULL,
			    tf_warning_or_error);
  if (error_operand_p (diff))
    return true;
  if (TREE_CODE (TREE_TYPE (diff)) != INTEGER_TYPE)
    {
      error_at (elocus, "difference between %qE and %qD does not have integer type",
		TREE_OPERAND (cond, 1), iter);
      return true;
    }

  switch (TREE_CODE (incr))
    {
    case PREINCREMENT_EXPR:
    case PREDECREMENT_EXPR:
    case POSTINCREMENT_EXPR:
    case POSTDECREMENT_EXPR:
      if (TREE_OPERAND (incr, 0) != iter)
	{
	  incr = error_mark_node;
	  break;
	}
      iter_incr = build_x_unary_op (EXPR_LOCATION (incr),
				    TREE_CODE (incr), iter,
				    tf_warning_or_error);
      if (error_operand_p (iter_incr))
	return true;
      else if (TREE_CODE (incr) == PREINCREMENT_EXPR
	       || TREE_CODE (incr) == POSTINCREMENT_EXPR)
	incr = integer_one_node;
      else
	incr = integer_minus_one_node;
      break;
    case MODIFY_EXPR:
      if (TREE_OPERAND (incr, 0) != iter)
	incr = error_mark_node;
      else if (TREE_CODE (TREE_OPERAND (incr, 1)) == PLUS_EXPR
	       || TREE_CODE (TREE_OPERAND (incr, 1)) == MINUS_EXPR)
	{
	  tree rhs = TREE_OPERAND (incr, 1);
	  if (TREE_OPERAND (rhs, 0) == iter)
	    {
	      if (TREE_CODE (TREE_TYPE (TREE_OPERAND (rhs, 1)))
		  != INTEGER_TYPE)
		incr = error_mark_node;
	      else
		{
		  iter_incr = build_x_modify_expr (EXPR_LOCATION (rhs),
						   iter, TREE_CODE (rhs),
						   TREE_OPERAND (rhs, 1),
						   tf_warning_or_error);
		  if (error_operand_p (iter_incr))
		    return true;
		  incr = TREE_OPERAND (rhs, 1);
		  incr = cp_convert (TREE_TYPE (diff), incr,
				     tf_warning_or_error);
		  if (TREE_CODE (rhs) == MINUS_EXPR)
		    {
		      incr = build1 (NEGATE_EXPR, TREE_TYPE (diff), incr);
		      incr = fold_if_not_in_template (incr);
		    }
		  if (TREE_CODE (incr) != INTEGER_CST
		      && (TREE_CODE (incr) != NOP_EXPR
			  || (TREE_CODE (TREE_OPERAND (incr, 0))
			      != INTEGER_CST)))
		    iter_incr = NULL;
		}
	    }
	  else if (TREE_OPERAND (rhs, 1) == iter)
	    {
	      if (TREE_CODE (TREE_TYPE (TREE_OPERAND (rhs, 0))) != INTEGER_TYPE
		  || TREE_CODE (rhs) != PLUS_EXPR)
		incr = error_mark_node;
	      else
		{
		  iter_incr = build_x_binary_op (EXPR_LOCATION (rhs),
						 PLUS_EXPR,
						 TREE_OPERAND (rhs, 0),
						 ERROR_MARK, iter,
						 ERROR_MARK, NULL,
						 tf_warning_or_error);
		  if (error_operand_p (iter_incr))
		    return true;
		  iter_incr = build_x_modify_expr (EXPR_LOCATION (rhs),
						   iter, NOP_EXPR,
						   iter_incr,
						   tf_warning_or_error);
		  if (error_operand_p (iter_incr))
		    return true;
		  incr = TREE_OPERAND (rhs, 0);
		  iter_incr = NULL;
		}
	    }
	  else
	    incr = error_mark_node;
	}
      else
	incr = error_mark_node;
      break;
    default:
      incr = error_mark_node;
      break;
    }

  if (incr == error_mark_node)
    {
      error_at (elocus, "invalid increment expression");
      return true;
    }

  incr = cp_convert (TREE_TYPE (diff), incr, tf_warning_or_error);
  for (c = clauses; c ; c = OMP_CLAUSE_CHAIN (c))
    if (OMP_CLAUSE_CODE (c) == OMP_CLAUSE_LASTPRIVATE
	&& OMP_CLAUSE_DECL (c) == iter)
      break;

  decl = create_temporary_var (TREE_TYPE (diff));
  pushdecl (decl);
  add_decl_expr (decl);
  last = create_temporary_var (TREE_TYPE (diff));
  pushdecl (last);
  add_decl_expr (last);
  if (c && iter_incr == NULL)
    {
      incr_var = create_temporary_var (TREE_TYPE (diff));
      pushdecl (incr_var);
      add_decl_expr (incr_var);
    }
  gcc_assert (stmts_are_full_exprs_p ());

  orig_pre_body = *pre_body;
  *pre_body = push_stmt_list ();
  if (orig_pre_body)
    add_stmt (orig_pre_body);
  if (init != NULL)
    finish_expr_stmt (build_x_modify_expr (elocus,
					   iter, NOP_EXPR, init,
					   tf_warning_or_error));
  init = build_int_cst (TREE_TYPE (diff), 0);
  if (c && iter_incr == NULL)
    {
      finish_expr_stmt (build_x_modify_expr (elocus,
					     incr_var, NOP_EXPR,
					     incr, tf_warning_or_error));
      incr = incr_var;
      iter_incr = build_x_modify_expr (elocus,
				       iter, PLUS_EXPR, incr,
				       tf_warning_or_error);
    }
  finish_expr_stmt (build_x_modify_expr (elocus,
					 last, NOP_EXPR, init,
					 tf_warning_or_error));
  *pre_body = pop_stmt_list (*pre_body);

  cond = cp_build_binary_op (elocus,
			     TREE_CODE (cond), decl, diff,
			     tf_warning_or_error);
  incr = build_modify_expr (elocus, decl, NULL_TREE, PLUS_EXPR,
			    elocus, incr, NULL_TREE);

  orig_body = *body;
  *body = push_stmt_list ();
  iter_init = build2 (MINUS_EXPR, TREE_TYPE (diff), decl, last);
  iter_init = build_x_modify_expr (elocus,
				   iter, PLUS_EXPR, iter_init,
				   tf_warning_or_error);
  iter_init = build1 (NOP_EXPR, void_type_node, iter_init);
  finish_expr_stmt (iter_init);
  finish_expr_stmt (build_x_modify_expr (elocus,
					 last, NOP_EXPR, decl,
					 tf_warning_or_error));
  add_stmt (orig_body);
  *body = pop_stmt_list (*body);

  if (c)
    {
      OMP_CLAUSE_LASTPRIVATE_STMT (c) = push_stmt_list ();
      finish_expr_stmt (iter_incr);
      OMP_CLAUSE_LASTPRIVATE_STMT (c)
	= pop_stmt_list (OMP_CLAUSE_LASTPRIVATE_STMT (c));
    }

  TREE_VEC_ELT (declv, i) = decl;
  TREE_VEC_ELT (initv, i) = init;
  TREE_VEC_ELT (condv, i) = cond;
  TREE_VEC_ELT (incrv, i) = incr;
  *lastp = last;

  return false;
}

/* Build and validate an OMP_FOR statement.  CLAUSES, BODY, COND, INCR
   are directly for their associated operands in the statement.  DECL
   and INIT are a combo; if DECL is NULL then INIT ought to be a
   MODIFY_EXPR, and the DECL should be extracted.  PRE_BODY are
   optional statements that need to go before the loop into its
   sk_omp scope.  */

tree
finish_omp_for (location_t locus, enum tree_code code, tree declv, tree initv,
		tree condv, tree incrv, tree body, tree pre_body, tree clauses)
{
  tree omp_for = NULL, orig_incr = NULL;
  tree decl = NULL, init, cond, incr, orig_decl = NULL_TREE, block = NULL_TREE;
  tree last = NULL_TREE;
  location_t elocus;
  int i;

  gcc_assert (TREE_VEC_LENGTH (declv) == TREE_VEC_LENGTH (initv));
  gcc_assert (TREE_VEC_LENGTH (declv) == TREE_VEC_LENGTH (condv));
  gcc_assert (TREE_VEC_LENGTH (declv) == TREE_VEC_LENGTH (incrv));
  for (i = 0; i < TREE_VEC_LENGTH (declv); i++)
    {
      decl = TREE_VEC_ELT (declv, i);
      init = TREE_VEC_ELT (initv, i);
      cond = TREE_VEC_ELT (condv, i);
      incr = TREE_VEC_ELT (incrv, i);
      elocus = locus;

      if (decl == NULL)
	{
	  if (init != NULL)
	    switch (TREE_CODE (init))
	      {
	      case MODIFY_EXPR:
		decl = TREE_OPERAND (init, 0);
		init = TREE_OPERAND (init, 1);
		break;
	      case MODOP_EXPR:
		if (TREE_CODE (TREE_OPERAND (init, 1)) == NOP_EXPR)
		  {
		    decl = TREE_OPERAND (init, 0);
		    init = TREE_OPERAND (init, 2);
		  }
		break;
	      default:
		break;
	      }

	  if (decl == NULL)
	    {
	      error_at (locus,
			"expected iteration declaration or initialization");
	      return NULL;
	    }
	}

      if (init && EXPR_HAS_LOCATION (init))
	elocus = EXPR_LOCATION (init);

      if (cond == NULL)
	{
	  error_at (elocus, "missing controlling predicate");
	  return NULL;
	}

      if (incr == NULL)
	{
	  error_at (elocus, "missing increment expression");
	  return NULL;
	}

      TREE_VEC_ELT (declv, i) = decl;
      TREE_VEC_ELT (initv, i) = init;
    }

  if (dependent_omp_for_p (declv, initv, condv, incrv))
    {
      tree stmt;

      stmt = make_node (code);

      for (i = 0; i < TREE_VEC_LENGTH (declv); i++)
	{
	  /* This is really just a place-holder.  We'll be decomposing this
	     again and going through the cp_build_modify_expr path below when
	     we instantiate the thing.  */
	  TREE_VEC_ELT (initv, i)
	    = build2 (MODIFY_EXPR, void_type_node, TREE_VEC_ELT (declv, i),
		      TREE_VEC_ELT (initv, i));
	}

      TREE_TYPE (stmt) = void_type_node;
      OMP_FOR_INIT (stmt) = initv;
      OMP_FOR_COND (stmt) = condv;
      OMP_FOR_INCR (stmt) = incrv;
      OMP_FOR_BODY (stmt) = body;
      OMP_FOR_PRE_BODY (stmt) = pre_body;
      OMP_FOR_CLAUSES (stmt) = clauses;

      SET_EXPR_LOCATION (stmt, locus);
      return add_stmt (stmt);
    }

  if (processing_template_decl)
    orig_incr = make_tree_vec (TREE_VEC_LENGTH (incrv));

  for (i = 0; i < TREE_VEC_LENGTH (declv); )
    {
      decl = TREE_VEC_ELT (declv, i);
      init = TREE_VEC_ELT (initv, i);
      cond = TREE_VEC_ELT (condv, i);
      incr = TREE_VEC_ELT (incrv, i);
      if (orig_incr)
	TREE_VEC_ELT (orig_incr, i) = incr;
      elocus = locus;

      if (init && EXPR_HAS_LOCATION (init))
	elocus = EXPR_LOCATION (init);

      if (!DECL_P (decl))
	{
	  error_at (elocus, "expected iteration declaration or initialization");
	  return NULL;
	}

      if (incr && TREE_CODE (incr) == MODOP_EXPR)
	{
	  if (orig_incr)
	    TREE_VEC_ELT (orig_incr, i) = incr;
	  incr = cp_build_modify_expr (TREE_OPERAND (incr, 0),
				       TREE_CODE (TREE_OPERAND (incr, 1)),
				       TREE_OPERAND (incr, 2),
				       tf_warning_or_error);
	}

      if (CLASS_TYPE_P (TREE_TYPE (decl)))
	{
	  if (code == OMP_SIMD)
	    {
	      error_at (elocus, "%<#pragma omp simd%> used with class "
				"iteration variable %qE", decl);
	      return NULL;
	    }
	  if (code == CILK_FOR && i == 0)
	    orig_decl = decl;
	  if (handle_omp_for_class_iterator (i, locus, declv, initv, condv,
					     incrv, &body, &pre_body,
					     clauses, &last))
	    return NULL;
	  continue;
	}

      if (!INTEGRAL_TYPE_P (TREE_TYPE (decl))
	  && !TYPE_PTR_P (TREE_TYPE (decl)))
	{
	  error_at (elocus, "invalid type for iteration variable %qE", decl);
	  return NULL;
	}

      if (!processing_template_decl)
	{
	  init = fold_build_cleanup_point_expr (TREE_TYPE (init), init);
	  init = cp_build_modify_expr (decl, NOP_EXPR, init, tf_warning_or_error);
	}
      else
	init = build2 (MODIFY_EXPR, void_type_node, decl, init);
      if (cond
	  && TREE_SIDE_EFFECTS (cond)
	  && COMPARISON_CLASS_P (cond)
	  && !processing_template_decl)
	{
	  tree t = TREE_OPERAND (cond, 0);
	  if (TREE_SIDE_EFFECTS (t)
	      && t != decl
	      && (TREE_CODE (t) != NOP_EXPR
		  || TREE_OPERAND (t, 0) != decl))
	    TREE_OPERAND (cond, 0)
	      = fold_build_cleanup_point_expr (TREE_TYPE (t), t);

	  t = TREE_OPERAND (cond, 1);
	  if (TREE_SIDE_EFFECTS (t)
	      && t != decl
	      && (TREE_CODE (t) != NOP_EXPR
		  || TREE_OPERAND (t, 0) != decl))
	    TREE_OPERAND (cond, 1)
	      = fold_build_cleanup_point_expr (TREE_TYPE (t), t);
	}
      if (decl == error_mark_node || init == error_mark_node)
	return NULL;

      TREE_VEC_ELT (declv, i) = decl;
      TREE_VEC_ELT (initv, i) = init;
      TREE_VEC_ELT (condv, i) = cond;
      TREE_VEC_ELT (incrv, i) = incr;
      i++;
    }

  if (IS_EMPTY_STMT (pre_body))
    pre_body = NULL;

  if (code == CILK_FOR && !processing_template_decl)
    block = push_stmt_list ();

  omp_for = c_finish_omp_for (locus, code, declv, initv, condv, incrv,
			      body, pre_body);

  if (omp_for == NULL)
    {
      if (block)
	pop_stmt_list (block);
      return NULL;
    }

  for (i = 0; i < TREE_VEC_LENGTH (OMP_FOR_INCR (omp_for)); i++)
    {
      decl = TREE_OPERAND (TREE_VEC_ELT (OMP_FOR_INIT (omp_for), i), 0);
      incr = TREE_VEC_ELT (OMP_FOR_INCR (omp_for), i);

      if (TREE_CODE (incr) != MODIFY_EXPR)
	continue;

      if (TREE_SIDE_EFFECTS (TREE_OPERAND (incr, 1))
	  && BINARY_CLASS_P (TREE_OPERAND (incr, 1))
	  && !processing_template_decl)
	{
	  tree t = TREE_OPERAND (TREE_OPERAND (incr, 1), 0);
	  if (TREE_SIDE_EFFECTS (t)
	      && t != decl
	      && (TREE_CODE (t) != NOP_EXPR
		  || TREE_OPERAND (t, 0) != decl))
	    TREE_OPERAND (TREE_OPERAND (incr, 1), 0)
	      = fold_build_cleanup_point_expr (TREE_TYPE (t), t);

	  t = TREE_OPERAND (TREE_OPERAND (incr, 1), 1);
	  if (TREE_SIDE_EFFECTS (t)
	      && t != decl
	      && (TREE_CODE (t) != NOP_EXPR
		  || TREE_OPERAND (t, 0) != decl))
	    TREE_OPERAND (TREE_OPERAND (incr, 1), 1)
	      = fold_build_cleanup_point_expr (TREE_TYPE (t), t);
	}

      if (orig_incr)
	TREE_VEC_ELT (OMP_FOR_INCR (omp_for), i) = TREE_VEC_ELT (orig_incr, i);
    }
  OMP_FOR_CLAUSES (omp_for) = clauses;

  if (block)
    {
      tree omp_par = make_node (OMP_PARALLEL);
      TREE_TYPE (omp_par) = void_type_node;
      OMP_PARALLEL_CLAUSES (omp_par) = NULL_TREE;
      tree bind = build3 (BIND_EXPR, void_type_node, NULL, NULL, NULL);
      TREE_SIDE_EFFECTS (bind) = 1;
      BIND_EXPR_BODY (bind) = pop_stmt_list (block);
      OMP_PARALLEL_BODY (omp_par) = bind;
      if (OMP_FOR_PRE_BODY (omp_for))
	{
	  add_stmt (OMP_FOR_PRE_BODY (omp_for));
	  OMP_FOR_PRE_BODY (omp_for) = NULL_TREE;
	}
      init = TREE_VEC_ELT (OMP_FOR_INIT (omp_for), 0);
      decl = TREE_OPERAND (init, 0);
      cond = TREE_VEC_ELT (OMP_FOR_COND (omp_for), 0);
      incr = TREE_VEC_ELT (OMP_FOR_INCR (omp_for), 0);
      tree t = TREE_OPERAND (cond, 1), c, clauses, *pc;
      clauses = OMP_FOR_CLAUSES (omp_for);
      OMP_FOR_CLAUSES (omp_for) = NULL_TREE;
      for (pc = &clauses; *pc; )
	if (OMP_CLAUSE_CODE (*pc) == OMP_CLAUSE_SCHEDULE)
	  {
	    gcc_assert (OMP_FOR_CLAUSES (omp_for) == NULL_TREE);
	    OMP_FOR_CLAUSES (omp_for) = *pc;
	    *pc = OMP_CLAUSE_CHAIN (*pc);
	    OMP_CLAUSE_CHAIN (OMP_FOR_CLAUSES (omp_for)) = NULL_TREE;
	  }
	else
	  {
	    gcc_assert (OMP_CLAUSE_CODE (*pc) == OMP_CLAUSE_FIRSTPRIVATE);
	    pc = &OMP_CLAUSE_CHAIN (*pc);
	  }
      if (TREE_CODE (t) != INTEGER_CST)
	{
	  TREE_OPERAND (cond, 1) = get_temp_regvar (TREE_TYPE (t), t);
	  c = build_omp_clause (input_location, OMP_CLAUSE_FIRSTPRIVATE);
	  OMP_CLAUSE_DECL (c) = TREE_OPERAND (cond, 1);
	  OMP_CLAUSE_CHAIN (c) = clauses;
	  clauses = c;
	}
      if (TREE_CODE (incr) == MODIFY_EXPR)
	{
	  t = TREE_OPERAND (TREE_OPERAND (incr, 1), 1);
	  if (TREE_CODE (t) != INTEGER_CST)
	    {
	      TREE_OPERAND (TREE_OPERAND (incr, 1), 1)
		= get_temp_regvar (TREE_TYPE (t), t);
	      c = build_omp_clause (input_location, OMP_CLAUSE_FIRSTPRIVATE);
	      OMP_CLAUSE_DECL (c) = TREE_OPERAND (TREE_OPERAND (incr, 1), 1);
	      OMP_CLAUSE_CHAIN (c) = clauses;
	      clauses = c;
	    }
	}
      t = TREE_OPERAND (init, 1);
      if (TREE_CODE (t) != INTEGER_CST)
	{
	  TREE_OPERAND (init, 1) = get_temp_regvar (TREE_TYPE (t), t);
	  c = build_omp_clause (input_location, OMP_CLAUSE_FIRSTPRIVATE);
	  OMP_CLAUSE_DECL (c) = TREE_OPERAND (init, 1);
	  OMP_CLAUSE_CHAIN (c) = clauses;
	  clauses = c;
	}
      if (orig_decl && orig_decl != decl)
	{
	  c = build_omp_clause (input_location, OMP_CLAUSE_FIRSTPRIVATE);
	  OMP_CLAUSE_DECL (c) = orig_decl;
	  OMP_CLAUSE_CHAIN (c) = clauses;
	  clauses = c;
	}
      if (last)
	{
	  c = build_omp_clause (input_location, OMP_CLAUSE_FIRSTPRIVATE);
	  OMP_CLAUSE_DECL (c) = last;
	  OMP_CLAUSE_CHAIN (c) = clauses;
	  clauses = c;
	}
      c = build_omp_clause (input_location, OMP_CLAUSE_PRIVATE);
      OMP_CLAUSE_DECL (c) = decl;
      OMP_CLAUSE_CHAIN (c) = clauses;
      clauses = c;
      c = build_omp_clause (input_location, OMP_CLAUSE__CILK_FOR_COUNT_);
      OMP_CLAUSE_OPERAND (c, 0)
	= cilk_for_number_of_iterations (omp_for);
      OMP_CLAUSE_CHAIN (c) = clauses;
      OMP_PARALLEL_CLAUSES (omp_par) = finish_omp_clauses (c);
      add_stmt (omp_par);
      return omp_par;
    }
  else if (code == CILK_FOR && processing_template_decl)
    {
      tree c, clauses = OMP_FOR_CLAUSES (omp_for);
      if (orig_decl && orig_decl != decl)
	{
	  c = build_omp_clause (input_location, OMP_CLAUSE_FIRSTPRIVATE);
	  OMP_CLAUSE_DECL (c) = orig_decl;
	  OMP_CLAUSE_CHAIN (c) = clauses;
	  clauses = c;
	}
      if (last)
	{
	  c = build_omp_clause (input_location, OMP_CLAUSE_FIRSTPRIVATE);
	  OMP_CLAUSE_DECL (c) = last;
	  OMP_CLAUSE_CHAIN (c) = clauses;
	  clauses = c;
	}
      OMP_FOR_CLAUSES (omp_for) = clauses;
    }
  return omp_for;
}

void
finish_omp_atomic (enum tree_code code, enum tree_code opcode, tree lhs,
		   tree rhs, tree v, tree lhs1, tree rhs1, bool seq_cst)
{
  tree orig_lhs;
  tree orig_rhs;
  tree orig_v;
  tree orig_lhs1;
  tree orig_rhs1;
  bool dependent_p;
  tree stmt;

  orig_lhs = lhs;
  orig_rhs = rhs;
  orig_v = v;
  orig_lhs1 = lhs1;
  orig_rhs1 = rhs1;
  dependent_p = false;
  stmt = NULL_TREE;

  /* Even in a template, we can detect invalid uses of the atomic
     pragma if neither LHS nor RHS is type-dependent.  */
  if (processing_template_decl)
    {
      dependent_p = (type_dependent_expression_p (lhs)
		     || (rhs && type_dependent_expression_p (rhs))
		     || (v && type_dependent_expression_p (v))
		     || (lhs1 && type_dependent_expression_p (lhs1))
		     || (rhs1 && type_dependent_expression_p (rhs1)));
      if (!dependent_p)
	{
	  lhs = build_non_dependent_expr (lhs);
	  if (rhs)
	    rhs = build_non_dependent_expr (rhs);
	  if (v)
	    v = build_non_dependent_expr (v);
	  if (lhs1)
	    lhs1 = build_non_dependent_expr (lhs1);
	  if (rhs1)
	    rhs1 = build_non_dependent_expr (rhs1);
	}
    }
  if (!dependent_p)
    {
      bool swapped = false;
      if (rhs1 && cp_tree_equal (lhs, rhs))
	{
	  tree tem = rhs;
	  rhs = rhs1;
	  rhs1 = tem;
	  swapped = !commutative_tree_code (opcode);
	}
      if (rhs1 && !cp_tree_equal (lhs, rhs1))
	{
	  if (code == OMP_ATOMIC)
	    error ("%<#pragma omp atomic update%> uses two different "
		   "expressions for memory");
	  else
	    error ("%<#pragma omp atomic capture%> uses two different "
		   "expressions for memory");
	  return;
	}
      if (lhs1 && !cp_tree_equal (lhs, lhs1))
	{
	  if (code == OMP_ATOMIC)
	    error ("%<#pragma omp atomic update%> uses two different "
		   "expressions for memory");
	  else
	    error ("%<#pragma omp atomic capture%> uses two different "
		   "expressions for memory");
	  return;
	}
      stmt = c_finish_omp_atomic (input_location, code, opcode, lhs, rhs,
				  v, lhs1, rhs1, swapped, seq_cst);
      if (stmt == error_mark_node)
	return;
    }
  if (processing_template_decl)
    {
      if (code == OMP_ATOMIC_READ)
	{
	  stmt = build_min_nt_loc (EXPR_LOCATION (orig_lhs),
				   OMP_ATOMIC_READ, orig_lhs);
	  OMP_ATOMIC_SEQ_CST (stmt) = seq_cst;
	  stmt = build2 (MODIFY_EXPR, void_type_node, orig_v, stmt);
	}
      else
	{
	  if (opcode == NOP_EXPR)
	    stmt = build2 (MODIFY_EXPR, void_type_node, orig_lhs, orig_rhs);
	  else 
	    stmt = build2 (opcode, void_type_node, orig_lhs, orig_rhs);
	  if (orig_rhs1)
	    stmt = build_min_nt_loc (EXPR_LOCATION (orig_rhs1),
				     COMPOUND_EXPR, orig_rhs1, stmt);
	  if (code != OMP_ATOMIC)
	    {
	      stmt = build_min_nt_loc (EXPR_LOCATION (orig_lhs1),
				       code, orig_lhs1, stmt);
	      OMP_ATOMIC_SEQ_CST (stmt) = seq_cst;
	      stmt = build2 (MODIFY_EXPR, void_type_node, orig_v, stmt);
	    }
	}
      stmt = build2 (OMP_ATOMIC, void_type_node, integer_zero_node, stmt);
      OMP_ATOMIC_SEQ_CST (stmt) = seq_cst;
    }
  finish_expr_stmt (stmt);
}

void
finish_omp_barrier (void)
{
  tree fn = builtin_decl_explicit (BUILT_IN_GOMP_BARRIER);
  vec<tree, va_gc> *vec = make_tree_vector ();
  tree stmt = finish_call_expr (fn, &vec, false, false, tf_warning_or_error);
  release_tree_vector (vec);
  finish_expr_stmt (stmt);
}

void
finish_omp_flush (void)
{
  tree fn = builtin_decl_explicit (BUILT_IN_SYNC_SYNCHRONIZE);
  vec<tree, va_gc> *vec = make_tree_vector ();
  tree stmt = finish_call_expr (fn, &vec, false, false, tf_warning_or_error);
  release_tree_vector (vec);
  finish_expr_stmt (stmt);
}

void
finish_omp_taskwait (void)
{
  tree fn = builtin_decl_explicit (BUILT_IN_GOMP_TASKWAIT);
  vec<tree, va_gc> *vec = make_tree_vector ();
  tree stmt = finish_call_expr (fn, &vec, false, false, tf_warning_or_error);
  release_tree_vector (vec);
  finish_expr_stmt (stmt);
}

void
finish_omp_taskyield (void)
{
  tree fn = builtin_decl_explicit (BUILT_IN_GOMP_TASKYIELD);
  vec<tree, va_gc> *vec = make_tree_vector ();
  tree stmt = finish_call_expr (fn, &vec, false, false, tf_warning_or_error);
  release_tree_vector (vec);
  finish_expr_stmt (stmt);
}

void
finish_omp_cancel (tree clauses)
{
  tree fn = builtin_decl_explicit (BUILT_IN_GOMP_CANCEL);
  int mask = 0;
  if (find_omp_clause (clauses, OMP_CLAUSE_PARALLEL))
    mask = 1;
  else if (find_omp_clause (clauses, OMP_CLAUSE_FOR))
    mask = 2;
  else if (find_omp_clause (clauses, OMP_CLAUSE_SECTIONS))
    mask = 4;
  else if (find_omp_clause (clauses, OMP_CLAUSE_TASKGROUP))
    mask = 8;
  else
    {
      error ("%<#pragma omp cancel must specify one of "
	     "%<parallel%>, %<for%>, %<sections%> or %<taskgroup%> clauses");
      return;
    }
  vec<tree, va_gc> *vec = make_tree_vector ();
  tree ifc = find_omp_clause (clauses, OMP_CLAUSE_IF);
  if (ifc != NULL_TREE)
    {
      tree type = TREE_TYPE (OMP_CLAUSE_IF_EXPR (ifc));
      ifc = fold_build2_loc (OMP_CLAUSE_LOCATION (ifc), NE_EXPR,
			     boolean_type_node, OMP_CLAUSE_IF_EXPR (ifc),
			     build_zero_cst (type));
    }
  else
    ifc = boolean_true_node;
  vec->quick_push (build_int_cst (integer_type_node, mask));
  vec->quick_push (ifc);
  tree stmt = finish_call_expr (fn, &vec, false, false, tf_warning_or_error);
  release_tree_vector (vec);
  finish_expr_stmt (stmt);
}

void
finish_omp_cancellation_point (tree clauses)
{
  tree fn = builtin_decl_explicit (BUILT_IN_GOMP_CANCELLATION_POINT);
  int mask = 0;
  if (find_omp_clause (clauses, OMP_CLAUSE_PARALLEL))
    mask = 1;
  else if (find_omp_clause (clauses, OMP_CLAUSE_FOR))
    mask = 2;
  else if (find_omp_clause (clauses, OMP_CLAUSE_SECTIONS))
    mask = 4;
  else if (find_omp_clause (clauses, OMP_CLAUSE_TASKGROUP))
    mask = 8;
  else
    {
      error ("%<#pragma omp cancellation point must specify one of "
	     "%<parallel%>, %<for%>, %<sections%> or %<taskgroup%> clauses");
      return;
    }
  vec<tree, va_gc> *vec
    = make_tree_vector_single (build_int_cst (integer_type_node, mask));
  tree stmt = finish_call_expr (fn, &vec, false, false, tf_warning_or_error);
  release_tree_vector (vec);
  finish_expr_stmt (stmt);
}

/* Begin a __transaction_atomic or __transaction_relaxed statement.
   If PCOMPOUND is non-null, this is for a function-transaction-block, and we
   should create an extra compound stmt.  */

tree
begin_transaction_stmt (location_t loc, tree *pcompound, int flags)
{
  tree r;

  if (pcompound)
    *pcompound = begin_compound_stmt (0);

  r = build_stmt (loc, TRANSACTION_EXPR, NULL_TREE);

  /* Only add the statement to the function if support enabled.  */
  if (flag_tm)
    add_stmt (r);
  else
    error_at (loc, ((flags & TM_STMT_ATTR_RELAXED) != 0
		    ? G_("%<__transaction_relaxed%> without "
			 "transactional memory support enabled")
		    : G_("%<__transaction_atomic%> without "
			 "transactional memory support enabled")));

  TRANSACTION_EXPR_BODY (r) = push_stmt_list ();
  TREE_SIDE_EFFECTS (r) = 1;
  return r;
}

/* End a __transaction_atomic or __transaction_relaxed statement.
   If COMPOUND_STMT is non-null, this is for a function-transaction-block,
   and we should end the compound.  If NOEX is non-NULL, we wrap the body in
   a MUST_NOT_THROW_EXPR with NOEX as condition.  */

void
finish_transaction_stmt (tree stmt, tree compound_stmt, int flags, tree noex)
{
  TRANSACTION_EXPR_BODY (stmt) = pop_stmt_list (TRANSACTION_EXPR_BODY (stmt));
  TRANSACTION_EXPR_OUTER (stmt) = (flags & TM_STMT_ATTR_OUTER) != 0;
  TRANSACTION_EXPR_RELAXED (stmt) = (flags & TM_STMT_ATTR_RELAXED) != 0;
  TRANSACTION_EXPR_IS_STMT (stmt) = 1;

  /* noexcept specifications are not allowed for function transactions.  */
  gcc_assert (!(noex && compound_stmt));
  if (noex)
    {
      tree body = build_must_not_throw_expr (TRANSACTION_EXPR_BODY (stmt),
					     noex);
      /* This may not be true when the STATEMENT_LIST is empty.  */
      if (EXPR_P (body))
        SET_EXPR_LOCATION (body, EXPR_LOCATION (TRANSACTION_EXPR_BODY (stmt)));
      TREE_SIDE_EFFECTS (body) = 1;
      TRANSACTION_EXPR_BODY (stmt) = body;
    }

  if (compound_stmt)
    finish_compound_stmt (compound_stmt);
}

/* Build a __transaction_atomic or __transaction_relaxed expression.  If
   NOEX is non-NULL, we wrap the body in a MUST_NOT_THROW_EXPR with NOEX as
   condition.  */

tree
build_transaction_expr (location_t loc, tree expr, int flags, tree noex)
{
  tree ret;
  if (noex)
    {
      expr = build_must_not_throw_expr (expr, noex);
      if (EXPR_P (expr))
	SET_EXPR_LOCATION (expr, loc);
      TREE_SIDE_EFFECTS (expr) = 1;
    }
  ret = build1 (TRANSACTION_EXPR, TREE_TYPE (expr), expr);
  if (flags & TM_STMT_ATTR_RELAXED)
	TRANSACTION_EXPR_RELAXED (ret) = 1;
  TREE_SIDE_EFFECTS (ret) = 1;
  SET_EXPR_LOCATION (ret, loc);
  return ret;
}

void
init_cp_semantics (void)
{
}

/* Build a STATIC_ASSERT for a static assertion with the condition
   CONDITION and the message text MESSAGE.  LOCATION is the location
   of the static assertion in the source code.  When MEMBER_P, this
   static assertion is a member of a class.  */
void 
finish_static_assert (tree condition, tree message, location_t location, 
                      bool member_p)
{
  if (message == NULL_TREE
      || message == error_mark_node
      || condition == NULL_TREE
      || condition == error_mark_node)
    return;

  if (check_for_bare_parameter_packs (condition))
    condition = error_mark_node;

  if (type_dependent_expression_p (condition) 
      || value_dependent_expression_p (condition))
    {
      /* We're in a template; build a STATIC_ASSERT and put it in
         the right place. */
      tree assertion;

      assertion = make_node (STATIC_ASSERT);
      STATIC_ASSERT_CONDITION (assertion) = condition;
      STATIC_ASSERT_MESSAGE (assertion) = message;
      STATIC_ASSERT_SOURCE_LOCATION (assertion) = location;

      if (member_p)
        maybe_add_class_template_decl_list (current_class_type, 
                                            assertion,
                                            /*friend_p=*/0);
      else
        add_stmt (assertion);

      return;
    }

  /* Fold the expression and convert it to a boolean value. */
  condition = fold_non_dependent_expr (condition);
  condition = cp_convert (boolean_type_node, condition, tf_warning_or_error);
  condition = maybe_constant_value (condition);

  if (TREE_CODE (condition) == INTEGER_CST && !integer_zerop (condition))
    /* Do nothing; the condition is satisfied. */
    ;
  else 
    {
      location_t saved_loc = input_location;

      input_location = location;
      if (TREE_CODE (condition) == INTEGER_CST 
          && integer_zerop (condition))
        /* Report the error. */
        error ("static assertion failed: %s", TREE_STRING_POINTER (message));
      else if (condition && condition != error_mark_node)
	{
	  error ("non-constant condition for static assertion");
	  if (require_potential_rvalue_constant_expression (condition))
	    cxx_constant_value (condition);
	}
      input_location = saved_loc;
    }
}

/* Implements the C++0x decltype keyword. Returns the type of EXPR,
   suitable for use as a type-specifier.

   ID_EXPRESSION_OR_MEMBER_ACCESS_P is true when EXPR was parsed as an
   id-expression or a class member access, FALSE when it was parsed as
   a full expression.  */

tree
finish_decltype_type (tree expr, bool id_expression_or_member_access_p,
		      tsubst_flags_t complain)
{
  tree type = NULL_TREE;

  if (!expr || error_operand_p (expr))
    return error_mark_node;

  if (TYPE_P (expr)
      || TREE_CODE (expr) == TYPE_DECL
      || (TREE_CODE (expr) == BIT_NOT_EXPR
	  && TYPE_P (TREE_OPERAND (expr, 0))))
    {
      if (complain & tf_error)
	error ("argument to decltype must be an expression");
      return error_mark_node;
    }

  /* Depending on the resolution of DR 1172, we may later need to distinguish
     instantiation-dependent but not type-dependent expressions so that, say,
     A<decltype(sizeof(T))>::U doesn't require 'typename'.  */
  if (instantiation_dependent_expression_p (expr))
    {
      type = cxx_make_type (DECLTYPE_TYPE);
      DECLTYPE_TYPE_EXPR (type) = expr;
      DECLTYPE_TYPE_ID_EXPR_OR_MEMBER_ACCESS_P (type)
        = id_expression_or_member_access_p;
      SET_TYPE_STRUCTURAL_EQUALITY (type);

      return type;
    }


  /* The type denoted by decltype(e) is defined as follows:  */

  expr = resolve_nondeduced_context (expr);

  if (invalid_nonstatic_memfn_p (expr, complain))
    return error_mark_node;

  if (type_unknown_p (expr))
    {
      if (complain & tf_error)
	error ("decltype cannot resolve address of overloaded function");
      return error_mark_node;
    }

  /* To get the size of a static data member declared as an array of
     unknown bound, we need to instantiate it.  */
  if (VAR_P (expr)
      && VAR_HAD_UNKNOWN_BOUND (expr)
      && DECL_TEMPLATE_INSTANTIATION (expr))
    instantiate_decl (expr, /*defer_ok*/true, /*expl_inst_mem*/false);

  if (id_expression_or_member_access_p)
    {
      /* If e is an id-expression or a class member access (5.2.5
         [expr.ref]), decltype(e) is defined as the type of the entity
         named by e. If there is no such entity, or e names a set of
         overloaded functions, the program is ill-formed.  */
      if (identifier_p (expr))
        expr = lookup_name (expr);

      if (INDIRECT_REF_P (expr))
        /* This can happen when the expression is, e.g., "a.b". Just
           look at the underlying operand.  */
        expr = TREE_OPERAND (expr, 0);

      if (TREE_CODE (expr) == OFFSET_REF
          || TREE_CODE (expr) == MEMBER_REF
	  || TREE_CODE (expr) == SCOPE_REF)
        /* We're only interested in the field itself. If it is a
           BASELINK, we will need to see through it in the next
           step.  */
        expr = TREE_OPERAND (expr, 1);

      if (BASELINK_P (expr))
        /* See through BASELINK nodes to the underlying function.  */
        expr = BASELINK_FUNCTIONS (expr);

      switch (TREE_CODE (expr))
        {
        case FIELD_DECL:
          if (DECL_BIT_FIELD_TYPE (expr))
            {
              type = DECL_BIT_FIELD_TYPE (expr);
              break;
            }
          /* Fall through for fields that aren't bitfields.  */

        case FUNCTION_DECL:
        case VAR_DECL:
        case CONST_DECL:
        case PARM_DECL:
        case RESULT_DECL:
        case TEMPLATE_PARM_INDEX:
	  expr = mark_type_use (expr);
          type = TREE_TYPE (expr);
          break;

        case ERROR_MARK:
          type = error_mark_node;
          break;

        case COMPONENT_REF:
	case COMPOUND_EXPR:
	  mark_type_use (expr);
          type = is_bitfield_expr_with_lowered_type (expr);
          if (!type)
            type = TREE_TYPE (TREE_OPERAND (expr, 1));
          break;

        case BIT_FIELD_REF:
          gcc_unreachable ();

        case INTEGER_CST:
	case PTRMEM_CST:
          /* We can get here when the id-expression refers to an
             enumerator or non-type template parameter.  */
          type = TREE_TYPE (expr);
          break;

        default:
	  /* Handle instantiated template non-type arguments.  */
	  type = TREE_TYPE (expr);
          break;
        }
    }
  else
    {
      /* Within a lambda-expression:

	 Every occurrence of decltype((x)) where x is a possibly
	 parenthesized id-expression that names an entity of
	 automatic storage duration is treated as if x were
	 transformed into an access to a corresponding data member
	 of the closure type that would have been declared if x
	 were a use of the denoted entity.  */
      if (outer_automatic_var_p (expr)
	  && current_function_decl
	  && LAMBDA_FUNCTION_P (current_function_decl))
	type = capture_decltype (expr);
      else if (error_operand_p (expr))
	type = error_mark_node;
      else if (expr == current_class_ptr)
	/* If the expression is just "this", we want the
	   cv-unqualified pointer for the "this" type.  */
	type = TYPE_MAIN_VARIANT (TREE_TYPE (expr));
      else
	{
	  /* Otherwise, where T is the type of e, if e is an lvalue,
	     decltype(e) is defined as T&; if an xvalue, T&&; otherwise, T. */
	  cp_lvalue_kind clk = lvalue_kind (expr);
	  type = unlowered_expr_type (expr);
	  gcc_assert (TREE_CODE (type) != REFERENCE_TYPE);

	  /* For vector types, pick a non-opaque variant.  */
	  if (TREE_CODE (type) == VECTOR_TYPE)
	    type = strip_typedefs (type);

	  if (clk != clk_none && !(clk & clk_class))
	    type = cp_build_reference_type (type, (clk & clk_rvalueref));
	}
    }

  if (cxx_dialect >= cxx14 && array_of_runtime_bound_p (type)
      && (flag_iso || warn_vla > 0))
    {
      if (complain & tf_warning_or_error)
	pedwarn (input_location, OPT_Wvla,
		 "taking decltype of array of runtime bound");
      else
	return error_mark_node;
    }

  return type;
}

/* Called from trait_expr_value to evaluate either __has_nothrow_assign or 
   __has_nothrow_copy, depending on assign_p.  */

static bool
classtype_has_nothrow_assign_or_copy_p (tree type, bool assign_p)
{
  tree fns;

  if (assign_p)
    {
      int ix;
      ix = lookup_fnfields_1 (type, ansi_assopname (NOP_EXPR));
      if (ix < 0)
	return false;
      fns = (*CLASSTYPE_METHOD_VEC (type))[ix];
    } 
  else if (TYPE_HAS_COPY_CTOR (type))
    {
      /* If construction of the copy constructor was postponed, create
	 it now.  */
      if (CLASSTYPE_LAZY_COPY_CTOR (type))
	lazily_declare_fn (sfk_copy_constructor, type);
      if (CLASSTYPE_LAZY_MOVE_CTOR (type))
	lazily_declare_fn (sfk_move_constructor, type);
      fns = CLASSTYPE_CONSTRUCTORS (type);
    }
  else
    return false;

  for (; fns; fns = OVL_NEXT (fns))
    {
      tree fn = OVL_CURRENT (fns);
 
      if (assign_p)
	{
	  if (copy_fn_p (fn) == 0)
	    continue;
	}
      else if (copy_fn_p (fn) <= 0)
	continue;

      maybe_instantiate_noexcept (fn);
      if (!TYPE_NOTHROW_P (TREE_TYPE (fn)))
	return false;
    }

  return true;
}

// Returns true if K denotes a unary type trait.
inline bool
is_unary_trait (cp_trait_kind k)
{
  if (k == CPTK_IS_CONVERTIBLE_TO || k == CPTK_IS_BASE_OF)
    return false;
  return true;
}

// Returns true if K denotes a binary type trait.
bool
is_binary_trait (cp_trait_kind k)
{
  return !is_unary_trait (k);
}

// Returns a type for T that can be used as an xvalue. For function
// types, this returns an rvalue reference to T. For all other types,
// this simply returns T.
tree
xvalue_result_type (tree t)
{
  if (TREE_CODE (t) == FUNCTION_TYPE)
    return cp_build_reference_type(t, true);
  else
    return t;
}

/* Actually evaluates the trait.  */

static bool
trait_expr_value (cp_trait_kind kind, tree type1, tree type2)
{
  enum tree_code type_code1;
  tree t;

  type_code1 = TREE_CODE (type1);

  switch (kind)
    {
    case CPTK_HAS_NOTHROW_ASSIGN:
      type1 = strip_array_types (type1);
      return (!CP_TYPE_CONST_P (type1) && type_code1 != REFERENCE_TYPE
	      && (trait_expr_value (CPTK_HAS_TRIVIAL_ASSIGN, type1, type2)
		  || (CLASS_TYPE_P (type1)
		      && classtype_has_nothrow_assign_or_copy_p (type1,
								 true))));

    case CPTK_HAS_TRIVIAL_ASSIGN:
      /* ??? The standard seems to be missing the "or array of such a class
	 type" wording for this trait.  */
      type1 = strip_array_types (type1);
      return (!CP_TYPE_CONST_P (type1) && type_code1 != REFERENCE_TYPE
	      && (trivial_type_p (type1)
		    || (CLASS_TYPE_P (type1)
			&& TYPE_HAS_TRIVIAL_COPY_ASSIGN (type1))));

    case CPTK_HAS_NOTHROW_CONSTRUCTOR:
      type1 = strip_array_types (type1);
      return (trait_expr_value (CPTK_HAS_TRIVIAL_CONSTRUCTOR, type1, type2) 
	      || (CLASS_TYPE_P (type1)
		  && (t = locate_ctor (type1))
		  && (maybe_instantiate_noexcept (t),
		      TYPE_NOTHROW_P (TREE_TYPE (t)))));

    case CPTK_HAS_TRIVIAL_CONSTRUCTOR:
      type1 = strip_array_types (type1);
      return (trivial_type_p (type1)
	      || (CLASS_TYPE_P (type1) && TYPE_HAS_TRIVIAL_DFLT (type1)));

    case CPTK_HAS_NOTHROW_COPY:
      type1 = strip_array_types (type1);
      return (trait_expr_value (CPTK_HAS_TRIVIAL_COPY, type1, type2)
	      || (CLASS_TYPE_P (type1)
		  && classtype_has_nothrow_assign_or_copy_p (type1, false)));

    case CPTK_HAS_TRIVIAL_COPY:
      /* ??? The standard seems to be missing the "or array of such a class
	 type" wording for this trait.  */
      type1 = strip_array_types (type1);
      return (trivial_type_p (type1) || type_code1 == REFERENCE_TYPE
	      || (CLASS_TYPE_P (type1) && TYPE_HAS_TRIVIAL_COPY_CTOR (type1)));

    case CPTK_HAS_TRIVIAL_DESTRUCTOR:
      type1 = strip_array_types (type1);
      return (trivial_type_p (type1) || type_code1 == REFERENCE_TYPE
	      || (CLASS_TYPE_P (type1)
		  && TYPE_HAS_TRIVIAL_DESTRUCTOR (type1)));

    case CPTK_HAS_VIRTUAL_DESTRUCTOR:
      return type_has_virtual_destructor (type1);

    case CPTK_IS_ABSTRACT:
      return (ABSTRACT_CLASS_TYPE_P (type1));

    case CPTK_IS_BASE_OF:
      return (NON_UNION_CLASS_TYPE_P (type1) && NON_UNION_CLASS_TYPE_P (type2)
	      && (same_type_ignoring_top_level_qualifiers_p (type1, type2)
		  || DERIVED_FROM_P (type1, type2)));

    case CPTK_IS_CLASS:
      return (NON_UNION_CLASS_TYPE_P (type1));

<<<<<<< HEAD
    case CPTK_IS_CONVERTIBLE_TO:
      return can_convert (type2, xvalue_result_type (type1), tf_none);

=======
>>>>>>> 20ba0684
    case CPTK_IS_EMPTY:
      return (NON_UNION_CLASS_TYPE_P (type1) && CLASSTYPE_EMPTY_P (type1));

    case CPTK_IS_ENUM:
      return (type_code1 == ENUMERAL_TYPE);

    case CPTK_IS_FINAL:
      return (CLASS_TYPE_P (type1) && CLASSTYPE_FINAL (type1));

    case CPTK_IS_LITERAL_TYPE:
      return (literal_type_p (type1));

    case CPTK_IS_POD:
      return (pod_type_p (type1));

    case CPTK_IS_POLYMORPHIC:
      return (CLASS_TYPE_P (type1) && TYPE_POLYMORPHIC_P (type1));

    case CPTK_IS_SAME_AS:
      return same_type_p (type1, type2);

    case CPTK_IS_STD_LAYOUT:
      return (std_layout_type_p (type1));

    case CPTK_IS_TRIVIAL:
      return (trivial_type_p (type1));

    case CPTK_IS_TRIVIALLY_ASSIGNABLE:
      return is_trivially_xible (MODIFY_EXPR, type1, type2);

    case CPTK_IS_TRIVIALLY_CONSTRUCTIBLE:
      return is_trivially_xible (INIT_EXPR, type1, type2);

    case CPTK_IS_TRIVIALLY_COPYABLE:
      return (trivially_copyable_p (type1));

    case CPTK_IS_UNION:
      return (type_code1 == UNION_TYPE);

    default:
      gcc_unreachable ();
      return false;
    }
}

/* If TYPE is an array of unknown bound, or (possibly cv-qualified)
   void, or a complete type, returns true, otherwise false.  */

static bool
check_trait_type (tree type)
{
  if (type == NULL_TREE)
    return true;

  if (TREE_CODE (type) == TREE_LIST)
    return (check_trait_type (TREE_VALUE (type))
	    && check_trait_type (TREE_CHAIN (type)));

  if (TREE_CODE (type) == ARRAY_TYPE && !TYPE_DOMAIN (type)
      && COMPLETE_TYPE_P (TREE_TYPE (type)))
    return true;

  if (VOID_TYPE_P (type))
    return true;

  return !!complete_type_or_else (strip_array_types (type), NULL_TREE);
}

/* Process a trait expression.  */

tree
finish_trait_expr (cp_trait_kind kind, tree type1, tree type2)
{
<<<<<<< HEAD
  gcc_assert (kind == CPTK_HAS_NOTHROW_ASSIGN
	      || kind == CPTK_HAS_NOTHROW_CONSTRUCTOR
	      || kind == CPTK_HAS_NOTHROW_COPY
	      || kind == CPTK_HAS_TRIVIAL_ASSIGN
	      || kind == CPTK_HAS_TRIVIAL_CONSTRUCTOR
	      || kind == CPTK_HAS_TRIVIAL_COPY
	      || kind == CPTK_HAS_TRIVIAL_DESTRUCTOR
	      || kind == CPTK_HAS_VIRTUAL_DESTRUCTOR	      
	      || kind == CPTK_IS_ABSTRACT
	      || kind == CPTK_IS_BASE_OF
	      || kind == CPTK_IS_CLASS
	      || kind == CPTK_IS_CONVERTIBLE_TO
	      || kind == CPTK_IS_EMPTY
	      || kind == CPTK_IS_ENUM
	      || kind == CPTK_IS_FINAL
	      || kind == CPTK_IS_LITERAL_TYPE
	      || kind == CPTK_IS_POD
	      || kind == CPTK_IS_POLYMORPHIC
              || kind == CPTK_IS_SAME_AS
	      || kind == CPTK_IS_STD_LAYOUT
	      || kind == CPTK_IS_TRIVIAL
	      || kind == CPTK_IS_UNION);

  if (type1 == error_mark_node
      || (is_binary_trait (kind) && type2 == error_mark_node))
=======
  if (type1 == error_mark_node
      || type2 == error_mark_node)
>>>>>>> 20ba0684
    return error_mark_node;

  if (processing_template_decl)
    {
      tree trait_expr = make_node (TRAIT_EXPR);
      TREE_TYPE (trait_expr) = boolean_type_node;
      TRAIT_EXPR_TYPE1 (trait_expr) = type1;
      TRAIT_EXPR_TYPE2 (trait_expr) = type2;
      TRAIT_EXPR_KIND (trait_expr) = kind;
      return trait_expr;
    }

  switch (kind)
    {
    case CPTK_HAS_NOTHROW_ASSIGN:
    case CPTK_HAS_TRIVIAL_ASSIGN:
    case CPTK_HAS_NOTHROW_CONSTRUCTOR:
    case CPTK_HAS_TRIVIAL_CONSTRUCTOR:
    case CPTK_HAS_NOTHROW_COPY:
    case CPTK_HAS_TRIVIAL_COPY:
    case CPTK_HAS_TRIVIAL_DESTRUCTOR:
    case CPTK_HAS_VIRTUAL_DESTRUCTOR:
    case CPTK_IS_ABSTRACT:
    case CPTK_IS_EMPTY:
    case CPTK_IS_FINAL:
    case CPTK_IS_LITERAL_TYPE:
    case CPTK_IS_POD:
    case CPTK_IS_POLYMORPHIC:
    case CPTK_IS_STD_LAYOUT:
    case CPTK_IS_TRIVIAL:
    case CPTK_IS_TRIVIALLY_COPYABLE:
      if (!check_trait_type (type1))
	return error_mark_node;
      break;

    case CPTK_IS_TRIVIALLY_ASSIGNABLE:
    case CPTK_IS_TRIVIALLY_CONSTRUCTIBLE:
      if (!check_trait_type (type1)
	  || !check_trait_type (type2))
	return error_mark_node;
      break;

    case CPTK_IS_BASE_OF:
      if (NON_UNION_CLASS_TYPE_P (type1) && NON_UNION_CLASS_TYPE_P (type2)
	  && !same_type_ignoring_top_level_qualifiers_p (type1, type2)
	  && !complete_type_or_else (type2, NULL_TREE))
	/* We already issued an error.  */
	return error_mark_node;
      break;

    case CPTK_IS_CLASS:
    case CPTK_IS_ENUM:
    case CPTK_IS_UNION:
    case CPTK_IS_SAME_AS:
      break;
    
<<<<<<< HEAD
    case CPTK_IS_CONVERTIBLE_TO:
      if (!check_trait_type (type1))
        return error_mark_node;
      if (!check_trait_type (type2))
        return error_mark_node;
      break;

=======
>>>>>>> 20ba0684
    default:
      gcc_unreachable ();
    }

  return (trait_expr_value (kind, type1, type2)
	  ? boolean_true_node : boolean_false_node);
}

/* Do-nothing variants of functions to handle pragma FLOAT_CONST_DECIMAL64,
   which is ignored for C++.  */

void
set_float_const_decimal64 (void)
{
}

void
clear_float_const_decimal64 (void)
{
}

bool
float_const_decimal64_p (void)
{
  return 0;
}


/* Return true if T designates the implied `this' parameter.  */

bool
is_this_parameter (tree t)
{
  if (!DECL_P (t) || DECL_NAME (t) != this_identifier)
    return false;
  gcc_assert (TREE_CODE (t) == PARM_DECL || is_capture_proxy (t));
  return true;
}

<<<<<<< HEAD
/* Subroutine of  build_constexpr_constructor_member_initializers.
   The expression tree T represents a data member initialization
   in a (constexpr) constructor definition.  Build a pairing of
   the data member with its initializer, and prepend that pair
   to the existing initialization pair INITS.  */

static bool
build_data_member_initialization (tree t, vec<constructor_elt, va_gc> **vec)
{
  tree member, init;
  if (TREE_CODE (t) == CLEANUP_POINT_EXPR)
    t = TREE_OPERAND (t, 0);
  if (TREE_CODE (t) == EXPR_STMT)
    t = TREE_OPERAND (t, 0);
  if (t == error_mark_node)
    return false;
  if (TREE_CODE (t) == STATEMENT_LIST)
    {
      tree_stmt_iterator i;
      for (i = tsi_start (t); !tsi_end_p (i); tsi_next (&i))
	{
	  if (! build_data_member_initialization (tsi_stmt (i), vec))
	    return false;
	}
      return true;
    }
  if (TREE_CODE (t) == CLEANUP_STMT)
    {
      /* We can't see a CLEANUP_STMT in a constructor for a literal class,
	 but we can in a constexpr constructor for a non-literal class.  Just
	 ignore it; either all the initialization will be constant, in which
	 case the cleanup can't run, or it can't be constexpr.
	 Still recurse into CLEANUP_BODY.  */
      return build_data_member_initialization (CLEANUP_BODY (t), vec);
    }
  if (TREE_CODE (t) == CONVERT_EXPR)
    t = TREE_OPERAND (t, 0);
  if (TREE_CODE (t) == INIT_EXPR
      || TREE_CODE (t) == MODIFY_EXPR)
    {
      member = TREE_OPERAND (t, 0);
      init = break_out_target_exprs (TREE_OPERAND (t, 1));
    }
  else if (TREE_CODE (t) == CALL_EXPR)
    {
      member = CALL_EXPR_ARG (t, 0);
      /* We don't use build_cplus_new here because it complains about
	 abstract bases.  Leaving the call unwrapped means that it has the
	 wrong type, but cxx_eval_constant_expression doesn't care.  */
      init = break_out_target_exprs (t);
    }
  else if (TREE_CODE (t) == DECL_EXPR)
    /* Declaring a temporary, don't add it to the CONSTRUCTOR.  */
    return true;
  else
    gcc_unreachable ();
  if (INDIRECT_REF_P (member))
    member = TREE_OPERAND (member, 0);
  if (TREE_CODE (member) == NOP_EXPR)
    {
      tree op = member;
      STRIP_NOPS (op);
      if (TREE_CODE (op) == ADDR_EXPR)
	{
	  gcc_assert (same_type_ignoring_top_level_qualifiers_p
		      (TREE_TYPE (TREE_TYPE (op)),
		       TREE_TYPE (TREE_TYPE (member))));
	  /* Initializing a cv-qualified member; we need to look through
	     the const_cast.  */
	  member = op;
	}
      else if (op == current_class_ptr
	       && (same_type_ignoring_top_level_qualifiers_p
		   (TREE_TYPE (TREE_TYPE (member)),
		    current_class_type)))
	/* Delegating constructor.  */
	member = op;
      else
	{
	  /* This is an initializer for an empty base; keep it for now so
	     we can check it in cxx_eval_bare_aggregate.  */
	  gcc_assert (is_empty_class (TREE_TYPE (TREE_TYPE (member))));
	}
    }
  if (TREE_CODE (member) == ADDR_EXPR)
    member = TREE_OPERAND (member, 0);
  if (TREE_CODE (member) == COMPONENT_REF)
    {
      tree aggr = TREE_OPERAND (member, 0);
      if (TREE_CODE (aggr) != COMPONENT_REF)
	/* Normal member initialization.  */
	member = TREE_OPERAND (member, 1);
      else if (ANON_AGGR_TYPE_P (TREE_TYPE (aggr)))
	/* Initializing a member of an anonymous union.  */
	return build_anon_member_initialization (member, init, vec);
      else
	/* We're initializing a vtable pointer in a base.  Leave it as
	   COMPONENT_REF so we remember the path to get to the vfield.  */
	gcc_assert (TREE_TYPE (member) == vtbl_ptr_type_node);
    }

  CONSTRUCTOR_APPEND_ELT (*vec, member, init);
  return true;
}

/* Make sure that there are no statements after LAST in the constructor
   body represented by LIST.  */

bool
check_constexpr_ctor_body (tree last, tree list)
{
  bool ok = true;
  if (TREE_CODE (list) == STATEMENT_LIST)
    {
      tree_stmt_iterator i = tsi_last (list);
      for (; !tsi_end_p (i); tsi_prev (&i))
	{
	  tree t = tsi_stmt (i);
	  if (t == last)
	    break;
	  if (TREE_CODE (t) == BIND_EXPR)
	    {
	      if (BIND_EXPR_VARS (t))
		{
		  ok = false;
		  break;
		}
	      if (!check_constexpr_ctor_body (last, BIND_EXPR_BODY (t)))
		return false;
	      else
		continue;
	    }
	  /* We currently allow typedefs and static_assert.
	     FIXME allow them in the standard, too.  */
	  if (TREE_CODE (t) != STATIC_ASSERT)
	    {
	      ok = false;
	      break;
	    }
	}
    }
  else if (list != last
	   && TREE_CODE (list) != STATIC_ASSERT)
    ok = false;
  if (!ok)
    {
      error ("constexpr constructor does not have empty body");
      DECL_DECLARED_CONSTEXPR_P (current_function_decl) = false;
    }
  return ok;
}

/* V is a vector of constructor elements built up for the base and member
   initializers of a constructor for TYPE.  They need to be in increasing
   offset order, which they might not be yet if TYPE has a primary base
   which is not first in the base-clause or a vptr and at least one base
   all of which are non-primary.  */

static vec<constructor_elt, va_gc> *
sort_constexpr_mem_initializers (tree type, vec<constructor_elt, va_gc> *v)
{
  tree pri = CLASSTYPE_PRIMARY_BINFO (type);
  tree field_type;
  unsigned i;
  constructor_elt *ce;

  if (pri)
    field_type = BINFO_TYPE (pri);
  else if (TYPE_CONTAINS_VPTR_P (type))
    field_type = vtbl_ptr_type_node;
  else
    return v;

  /* Find the element for the primary base or vptr and move it to the
     beginning of the vec.  */
  for (i = 0; vec_safe_iterate (v, i, &ce); ++i)
    if (TREE_TYPE (ce->index) == field_type)
      break;

  if (i > 0 && i < vec_safe_length (v))
    {
      vec<constructor_elt, va_gc> &vref = *v;
      constructor_elt elt = vref[i];
      for (; i > 0; --i)
	vref[i] = vref[i-1];
      vref[0] = elt;
    }

  return v;
}

/* Build compile-time evalable representations of member-initializer list
   for a constexpr constructor.  */

static tree
build_constexpr_constructor_member_initializers (tree type, tree body)
{
  vec<constructor_elt, va_gc> *vec = NULL;
  bool ok = true;
  if (TREE_CODE (body) == MUST_NOT_THROW_EXPR
      || TREE_CODE (body) == EH_SPEC_BLOCK)
    body = TREE_OPERAND (body, 0);
  if (TREE_CODE (body) == STATEMENT_LIST)
    body = STATEMENT_LIST_HEAD (body)->stmt;
  body = BIND_EXPR_BODY (body);
  if (TREE_CODE (body) == CLEANUP_POINT_EXPR)
    {
      body = TREE_OPERAND (body, 0);
      if (TREE_CODE (body) == EXPR_STMT)
	body = TREE_OPERAND (body, 0);
      if (TREE_CODE (body) == INIT_EXPR
	  && (same_type_ignoring_top_level_qualifiers_p
	      (TREE_TYPE (TREE_OPERAND (body, 0)),
	       current_class_type)))
	{
	  /* Trivial copy.  */
	  return TREE_OPERAND (body, 1);
	}
      ok = build_data_member_initialization (body, &vec);
    }
  else if (TREE_CODE (body) == STATEMENT_LIST)
    {
      tree_stmt_iterator i;
      for (i = tsi_start (body); !tsi_end_p (i); tsi_next (&i))
	{
	  ok = build_data_member_initialization (tsi_stmt (i), &vec);
	  if (!ok)
	    break;
	}
    }
  else if (TREE_CODE (body) == TRY_BLOCK)
    {
      error ("body of %<constexpr%> constructor cannot be "
	     "a function-try-block");
      return error_mark_node;
    }
  else if (EXPR_P (body))
    ok = build_data_member_initialization (body, &vec);
  else
    gcc_assert (errorcount > 0);
  if (ok)
    {
      if (vec_safe_length (vec) > 0)
	{
	  /* In a delegating constructor, return the target.  */
	  constructor_elt *ce = &(*vec)[0];
	  if (ce->index == current_class_ptr)
	    {
	      body = ce->value;
	      vec_free (vec);
	      return body;
	    }
	}
      vec = sort_constexpr_mem_initializers (type, vec);
      return build_constructor (type, vec);
    }
  else
    return error_mark_node;
}

/* Subroutine of register_constexpr_fundef.  BODY is the body of a function
   declared to be constexpr, or a sub-statement thereof.  Returns the
   return value if suitable, error_mark_node for a statement not allowed in
   a constexpr function, or NULL_TREE if no return value was found.  */

static tree
constexpr_fn_retval (tree body)
{
  switch (TREE_CODE (body))
    {
    case STATEMENT_LIST:
      {
	tree_stmt_iterator i;
	tree expr = NULL_TREE;
	for (i = tsi_start (body); !tsi_end_p (i); tsi_next (&i))
	  {
	    tree s = constexpr_fn_retval (tsi_stmt (i));
	    if (s == error_mark_node)
	      return error_mark_node;
	    else if (s == NULL_TREE)
	      /* Keep iterating.  */;
	    else if (expr)
	      /* Multiple return statements.  */
	      return error_mark_node;
	    else
	      expr = s;
	  }
	return expr;
      }

    case RETURN_EXPR:
      return break_out_target_exprs (TREE_OPERAND (body, 0));

    case DECL_EXPR:
      if (TREE_CODE (DECL_EXPR_DECL (body)) == USING_DECL)
	return NULL_TREE;
      return error_mark_node;

    case CLEANUP_POINT_EXPR:
      return constexpr_fn_retval (TREE_OPERAND (body, 0));

    case USING_STMT:
      return NULL_TREE;

    default:
      return error_mark_node;
    }
}

/* Subroutine of register_constexpr_fundef.  BODY is the DECL_SAVED_TREE of
   FUN; do the necessary transformations to turn it into a single expression
   that we can store in the hash table.  */

static tree
massage_constexpr_body (tree fun, tree body)
{
  if (DECL_CONSTRUCTOR_P (fun))
    body = build_constexpr_constructor_member_initializers
      (DECL_CONTEXT (fun), body);
  else
    {
      if (TREE_CODE (body) == EH_SPEC_BLOCK)
        body = EH_SPEC_STMTS (body);
      if (TREE_CODE (body) == MUST_NOT_THROW_EXPR)
	body = TREE_OPERAND (body, 0);
      if (TREE_CODE (body) == BIND_EXPR)
	body = BIND_EXPR_BODY (body);
      body = constexpr_fn_retval (body);
    }
  return body;
}

/* FUN is a constexpr constructor with massaged body BODY.  Return true
   if some bases/fields are uninitialized, and complain if COMPLAIN.  */

static bool
cx_check_missing_mem_inits (tree fun, tree body, bool complain)
{
  bool bad;
  tree field;
  unsigned i, nelts;
  tree ctype;

  if (TREE_CODE (body) != CONSTRUCTOR)
    return false;

  nelts = CONSTRUCTOR_NELTS (body);
  ctype = DECL_CONTEXT (fun);
  field = TYPE_FIELDS (ctype);

  if (TREE_CODE (ctype) == UNION_TYPE)
    {
      if (nelts == 0 && next_initializable_field (field))
	{
	  if (complain)
	    error ("%<constexpr%> constructor for union %qT must "
		   "initialize exactly one non-static data member", ctype);
	  return true;
	}
      return false;
    }

  bad = false;
  for (i = 0; i <= nelts; ++i)
    {
      tree index;
      if (i == nelts)
	index = NULL_TREE;
      else
	{
	  index = CONSTRUCTOR_ELT (body, i)->index;
	  /* Skip base and vtable inits.  */
	  if (TREE_CODE (index) != FIELD_DECL
	      || DECL_ARTIFICIAL (index))
	    continue;
	}
      for (; field != index; field = DECL_CHAIN (field))
	{
	  tree ftype;
	  if (TREE_CODE (field) != FIELD_DECL
	      || (DECL_C_BIT_FIELD (field) && !DECL_NAME (field))
	      || DECL_ARTIFICIAL (field))
	    continue;
	  ftype = strip_array_types (TREE_TYPE (field));
	  if (type_has_constexpr_default_constructor (ftype))
	    {
	      /* It's OK to skip a member with a trivial constexpr ctor.
	         A constexpr ctor that isn't trivial should have been
	         added in by now.  */
	      gcc_checking_assert (!TYPE_HAS_COMPLEX_DFLT (ftype)
				   || errorcount != 0);
	      continue;
	    }
	  if (!complain)
	    return true;
	  error ("uninitialized member %qD in %<constexpr%> constructor",
		 field);
	  bad = true;
	}
      if (field == NULL_TREE)
	break;
      field = DECL_CHAIN (field);
    }

  return bad;
}

/* We are processing the definition of the constexpr function FUN.
   Check that its BODY fulfills the propriate requirements and
   enter it in the constexpr function definition table.
   For constructor BODY is actually the TREE_LIST of the
   member-initializer list.  */

tree
register_constexpr_fundef (tree fun, tree body)
{
  constexpr_fundef entry;
  constexpr_fundef **slot;

  if (!is_valid_constexpr_fn (fun, !DECL_GENERATED_P (fun)))
    return NULL;

  body = massage_constexpr_body (fun, body);
  if (body == NULL_TREE || body == error_mark_node)
    {
      if (!DECL_CONSTRUCTOR_P (fun))
	error ("body of constexpr function %qD not a return-statement", fun);
      return NULL;
    }

  if (!potential_rvalue_constant_expression (body))
    {
      if (!DECL_GENERATED_P (fun))
	require_potential_rvalue_constant_expression (body);
      return NULL;
    }

  if (DECL_CONSTRUCTOR_P (fun)
      && cx_check_missing_mem_inits (fun, body, !DECL_GENERATED_P (fun)))
    return NULL;

  /* Create the constexpr function table if necessary.  */
  if (constexpr_fundef_table == NULL)
    constexpr_fundef_table = htab_create_ggc (101,
                                              constexpr_fundef_hash,
                                              constexpr_fundef_equal,
                                              ggc_free);
  entry.decl = fun;
  entry.body = body;
  slot = (constexpr_fundef **)
    htab_find_slot (constexpr_fundef_table, &entry, INSERT);

  gcc_assert (*slot == NULL);
  *slot = ggc_alloc<constexpr_fundef> ();
  **slot = entry;

  return fun;
}

/* FUN is a non-constexpr function called in a context that requires a
   constant expression.  If it comes from a constexpr template, explain why
   the instantiation isn't constexpr.  */

void
explain_invalid_constexpr_fn (tree fun)
{
  static hash_set<tree> *diagnosed;
  tree body;
  location_t save_loc;
  /* Only diagnose defaulted functions or instantiations.  */
  if (!DECL_DEFAULTED_FN (fun)
      && !is_instantiation_of_constexpr (fun))
    return;
  if (diagnosed == NULL)
    diagnosed = new hash_set<tree>;
  if (diagnosed->add (fun))
    /* Already explained.  */
    return;

  save_loc = input_location;
  input_location = DECL_SOURCE_LOCATION (fun);
  inform (0, "%q+D is not usable as a constexpr function because:", fun);
  /* First check the declaration.  */
  if (is_valid_constexpr_fn (fun, true))
    {
      /* Then if it's OK, the body.  */
      if (!DECL_DECLARED_CONSTEXPR_P (fun))
	explain_implicit_non_constexpr (fun);
      else
	{
	  body = massage_constexpr_body (fun, DECL_SAVED_TREE (fun));
	  require_potential_rvalue_constant_expression (body);
	  if (DECL_CONSTRUCTOR_P (fun))
	    cx_check_missing_mem_inits (fun, body, true);
	}
    }
  input_location = save_loc;
}

/* Objects of this type represent calls to constexpr functions
   along with the bindings of parameters to their arguments, for
   the purpose of compile time evaluation.  */

typedef struct GTY(()) constexpr_call {
  /* Description of the constexpr function definition.  */
  constexpr_fundef *fundef;
  /* Parameter bindings environment.  A TREE_LIST where each TREE_PURPOSE
     is a parameter _DECL and the TREE_VALUE is the value of the parameter.
     Note: This arrangement is made to accommodate the use of
     iterative_hash_template_arg (see pt.c).  If you change this
     representation, also change the hash calculation in
     cxx_eval_call_expression.  */
  tree bindings;
  /* Result of the call.
       NULL means the call is being evaluated.
       error_mark_node means that the evaluation was erroneous;
       otherwise, the actuall value of the call.  */
  tree result;
  /* The hash of this call; we remember it here to avoid having to
     recalculate it when expanding the hash table.  */
  hashval_t hash;
} constexpr_call;

/* A table of all constexpr calls that have been evaluated by the
   compiler in this translation unit.  */

static GTY ((param_is (constexpr_call))) htab_t constexpr_call_table;

static tree cxx_eval_constant_expression (const constexpr_call *, tree,
					  bool, bool, bool *, bool *);

/* Compute a hash value for a constexpr call representation.  */

static hashval_t
constexpr_call_hash (const void *p)
{
  const constexpr_call *info = (const constexpr_call *) p;
  return info->hash;
}

/* Return 1 if the objects pointed to by P and Q represent calls
   to the same constexpr function with the same arguments.
   Otherwise, return 0.  */

static int
constexpr_call_equal (const void *p, const void *q)
{
  const constexpr_call *lhs = (const constexpr_call *) p;
  const constexpr_call *rhs = (const constexpr_call *) q;
  tree lhs_bindings;
  tree rhs_bindings;
  if (lhs == rhs)
    return 1;
  if (!constexpr_fundef_equal (lhs->fundef, rhs->fundef))
    return 0;
  lhs_bindings = lhs->bindings;
  rhs_bindings = rhs->bindings;
  while (lhs_bindings != NULL && rhs_bindings != NULL)
    {
      tree lhs_arg = TREE_VALUE (lhs_bindings);
      tree rhs_arg = TREE_VALUE (rhs_bindings);
      gcc_assert (TREE_TYPE (lhs_arg) == TREE_TYPE (rhs_arg));
      if (!cp_tree_equal (lhs_arg, rhs_arg))
        return 0;
      lhs_bindings = TREE_CHAIN (lhs_bindings);
      rhs_bindings = TREE_CHAIN (rhs_bindings);
    }
  return lhs_bindings == rhs_bindings;
}

/* Initialize the constexpr call table, if needed.  */

static void
maybe_initialize_constexpr_call_table (void)
{
  if (constexpr_call_table == NULL)
    constexpr_call_table = htab_create_ggc (101,
                                            constexpr_call_hash,
                                            constexpr_call_equal,
                                            ggc_free);
}

/* Return true if T designates the implied `this' parameter.  */

bool
is_this_parameter (tree t)
{
  if (!DECL_P (t) || DECL_NAME (t) != this_identifier)
    return false;
  gcc_assert (TREE_CODE (t) == PARM_DECL || is_capture_proxy (t));
  return true;
}

/* We have an expression tree T that represents a call, either CALL_EXPR
   or AGGR_INIT_EXPR.  If the call is lexically to a named function,
   retrun the _DECL for that function.  */

static tree
get_function_named_in_call (tree t)
{
  tree fun = NULL;
  switch (TREE_CODE (t))
    {
    case CALL_EXPR:
      fun = CALL_EXPR_FN (t);
      break;

    case AGGR_INIT_EXPR:
      fun = AGGR_INIT_EXPR_FN (t);
      break;

    default:
      gcc_unreachable();
      break;
    }
  if (TREE_CODE (fun) == ADDR_EXPR
      && TREE_CODE (TREE_OPERAND (fun, 0)) == FUNCTION_DECL)
    fun = TREE_OPERAND (fun, 0);
  return fun;
}

/* We have an expression tree T that represents a call, either CALL_EXPR
   or AGGR_INIT_EXPR.  Return the Nth argument.  */

static inline tree
get_nth_callarg (tree t, int n)
{
  switch (TREE_CODE (t))
    {
    case CALL_EXPR:
      return CALL_EXPR_ARG (t, n);

    case AGGR_INIT_EXPR:
      return AGGR_INIT_EXPR_ARG (t, n);

    default:
      gcc_unreachable ();
      return NULL;
    }
}

/* Look up the binding of the function parameter T in a constexpr
   function call context CALL.  */

static tree
lookup_parameter_binding (const constexpr_call *call, tree t)
{
  tree b = purpose_member (t, call->bindings);
  return TREE_VALUE (b);
}

/* Attempt to evaluate T which represents a call to a builtin function.
   We assume here that all builtin functions evaluate to scalar types
   represented by _CST nodes.  */

static tree
cxx_eval_builtin_function_call (const constexpr_call *call, tree t,
				bool allow_non_constant, bool addr,
				bool *non_constant_p, bool *overflow_p)
{
  const int nargs = call_expr_nargs (t);
  tree *args = (tree *) alloca (nargs * sizeof (tree));
  tree new_call;
  int i;
  for (i = 0; i < nargs; ++i)
    {
      args[i] = cxx_eval_constant_expression (call, CALL_EXPR_ARG (t, i),
					      allow_non_constant, addr,
					      non_constant_p, overflow_p);
      if (allow_non_constant && *non_constant_p)
	return t;
    }
  if (*non_constant_p)
    return t;
  new_call = build_call_array_loc (EXPR_LOCATION (t), TREE_TYPE (t),
                                   CALL_EXPR_FN (t), nargs, args);
  new_call = fold (new_call);
  VERIFY_CONSTANT (new_call);
  return new_call;
}

/* TEMP is the constant value of a temporary object of type TYPE.  Adjust
   the type of the value to match.  */

static tree
adjust_temp_type (tree type, tree temp)
{
  if (TREE_TYPE (temp) == type)
    return temp;
  /* Avoid wrapping an aggregate value in a NOP_EXPR.  */
  if (TREE_CODE (temp) == CONSTRUCTOR)
    return build_constructor (type, CONSTRUCTOR_ELTS (temp));
  gcc_assert (scalarish_type_p (type));
  return cp_fold_convert (type, temp);
}

/* Subroutine of cxx_eval_call_expression.
   We are processing a call expression (either CALL_EXPR or
   AGGR_INIT_EXPR) in the call context of OLD_CALL.  Evaluate
   all arguments and bind their values to correspondings
   parameters, making up the NEW_CALL context.  */

static void
cxx_bind_parameters_in_call (const constexpr_call *old_call, tree t,
                             constexpr_call *new_call,
			     bool allow_non_constant,
			     bool *non_constant_p, bool *overflow_p)
{
  const int nargs = call_expr_nargs (t);
  tree fun = new_call->fundef->decl;
  tree parms = DECL_ARGUMENTS (fun);
  int i;
  for (i = 0; i < nargs; ++i)
    {
      tree x, arg;
      tree type = parms ? TREE_TYPE (parms) : void_type_node;
      /* For member function, the first argument is a pointer to the implied
         object.  And for an object construction, don't bind `this' before
         it is fully constructed.  */
      if (i == 0 && DECL_CONSTRUCTOR_P (fun))
        goto next;
      x = get_nth_callarg (t, i);
      if (parms && DECL_BY_REFERENCE (parms))
	{
	  /* cp_genericize made this a reference for argument passing, but
	     we don't want to treat it like one for constexpr evaluation.  */
	  gcc_assert (TREE_CODE (type) == REFERENCE_TYPE);
	  gcc_assert (TREE_CODE (TREE_TYPE (x)) == REFERENCE_TYPE);
	  type = TREE_TYPE (type);
	  x = convert_from_reference (x);
	}
      arg = cxx_eval_constant_expression (old_call, x, allow_non_constant,
					  TREE_CODE (type) == REFERENCE_TYPE,
					  non_constant_p, overflow_p);
      /* Don't VERIFY_CONSTANT here.  */
      if (*non_constant_p && allow_non_constant)
	return;
      /* Just discard ellipsis args after checking their constantitude.  */
      if (!parms)
	continue;
      if (*non_constant_p)
	/* Don't try to adjust the type of non-constant args.  */
	goto next;

      /* Make sure the binding has the same type as the parm.  */
      if (TREE_CODE (type) != REFERENCE_TYPE)
	arg = adjust_temp_type (type, arg);
      new_call->bindings = tree_cons (parms, arg, new_call->bindings);
    next:
      parms = TREE_CHAIN (parms);
    }
}

/* Variables and functions to manage constexpr call expansion context.
   These do not need to be marked for PCH or GC.  */

/* FIXME remember and print actual constant arguments.  */
static vec<tree> call_stack = vNULL;
static int call_stack_tick;
static int last_cx_error_tick;

static bool
push_cx_call_context (tree call)
{
  ++call_stack_tick;
  if (!EXPR_HAS_LOCATION (call))
    SET_EXPR_LOCATION (call, input_location);
  call_stack.safe_push (call);
  if (call_stack.length () > (unsigned) max_constexpr_depth)
    return false;
  return true;
}

static void
pop_cx_call_context (void)
{
  ++call_stack_tick;
  call_stack.pop ();
}

vec<tree> 
cx_error_context (void)
{
  vec<tree> r = vNULL;
  if (call_stack_tick != last_cx_error_tick
      && !call_stack.is_empty ())
    r = call_stack;
  last_cx_error_tick = call_stack_tick;
  return r;
}

/* Subroutine of cxx_eval_constant_expression.
   Evaluate the call expression tree T in the context of OLD_CALL expression
   evaluation.  */

static tree
cxx_eval_call_expression (const constexpr_call *old_call, tree t,
			  bool allow_non_constant, bool addr,
			  bool *non_constant_p, bool *overflow_p)
{
  location_t loc = EXPR_LOC_OR_LOC (t, input_location);
  tree fun = get_function_named_in_call (t);
  tree result;
  constexpr_call new_call = { NULL, NULL, NULL, 0 };
  constexpr_call **slot;
  constexpr_call *entry;
  bool depth_ok;

  if (TREE_CODE (fun) != FUNCTION_DECL)
    {
      /* Might be a constexpr function pointer.  */
      fun = cxx_eval_constant_expression (old_call, fun, allow_non_constant,
					  /*addr*/false, non_constant_p, overflow_p);
      if (TREE_CODE (fun) == ADDR_EXPR)
	fun = TREE_OPERAND (fun, 0);
    }
  if (TREE_CODE (fun) != FUNCTION_DECL)
    {
      if (!allow_non_constant && !*non_constant_p)
	error_at (loc, "expression %qE does not designate a constexpr "
		  "function", fun);
      *non_constant_p = true;
      return t;
    }
  if (DECL_CLONED_FUNCTION_P (fun))
    fun = DECL_CLONED_FUNCTION (fun);
  if (is_builtin_fn (fun))
    return cxx_eval_builtin_function_call (old_call, t, allow_non_constant,
					   addr, non_constant_p, overflow_p);
  if (!DECL_DECLARED_CONSTEXPR_P (fun))
    {
      if (!allow_non_constant)
	{
	  error_at (loc, "call to non-constexpr function %qD", fun);
	  explain_invalid_constexpr_fn (fun);
	}
      *non_constant_p = true;
      return t;
    }

  /* Shortcut trivial constructor/op=.  */
  if (trivial_fn_p (fun))
    {
      if (call_expr_nargs (t) == 2)
	{
	  tree arg = convert_from_reference (get_nth_callarg (t, 1));
	  return cxx_eval_constant_expression (old_call, arg, allow_non_constant,
					       addr, non_constant_p, overflow_p);
	}
      else if (TREE_CODE (t) == AGGR_INIT_EXPR
	       && AGGR_INIT_ZERO_FIRST (t))
	return build_zero_init (DECL_CONTEXT (fun), NULL_TREE, false);
    }

  /* If in direct recursive call, optimize definition search.  */
  if (old_call != NULL && old_call->fundef->decl == fun)
    new_call.fundef = old_call->fundef;
  else
    {
      new_call.fundef = retrieve_constexpr_fundef (fun);
      if (new_call.fundef == NULL || new_call.fundef->body == NULL)
        {
	  if (!allow_non_constant)
	    {
	      if (DECL_INITIAL (fun))
		{
		  /* The definition of fun was somehow unsuitable.  */
		  error_at (loc, "%qD called in a constant expression", fun);
		  explain_invalid_constexpr_fn (fun);
		}
	      else
		error_at (loc, "%qD used before its definition", fun);
	    }
	  *non_constant_p = true;
          return t;
        }
    }
  cxx_bind_parameters_in_call (old_call, t, &new_call,
			       allow_non_constant, non_constant_p, overflow_p);
  if (*non_constant_p)
    return t;

  depth_ok = push_cx_call_context (t);

  new_call.hash
    = iterative_hash_template_arg (new_call.bindings,
				   constexpr_fundef_hash (new_call.fundef));

  /* If we have seen this call before, we are done.  */
  maybe_initialize_constexpr_call_table ();
  slot = (constexpr_call **)
    htab_find_slot (constexpr_call_table, &new_call, INSERT);
  entry = *slot;
  if (entry == NULL)
    {
      /* We need to keep a pointer to the entry, not just the slot, as the
	 slot can move in the call to cxx_eval_builtin_function_call.  */
      *slot = entry = ggc_alloc<constexpr_call> ();
      *entry = new_call;
    }
  /* Calls which are in progress have their result set to NULL
     so that we can detect circular dependencies.  */
  else if (entry->result == NULL)
    {
      if (!allow_non_constant)
	error ("call has circular dependency");
      *non_constant_p = true;
      entry->result = result = error_mark_node;
    }

  if (!depth_ok)
    {
      if (!allow_non_constant)
	error ("constexpr evaluation depth exceeds maximum of %d (use "
	       "-fconstexpr-depth= to increase the maximum)",
	       max_constexpr_depth);
      *non_constant_p = true;
      entry->result = result = error_mark_node;
    }
  else
    {
      result = entry->result;
      if (!result || result == error_mark_node)
	result = (cxx_eval_constant_expression
		  (&new_call, new_call.fundef->body,
		   allow_non_constant, addr,
		   non_constant_p, overflow_p));
      if (result == error_mark_node)
	*non_constant_p = true;
      if (*non_constant_p)
	entry->result = result = error_mark_node;
      else
	{
	  /* If this was a call to initialize an object, set the type of
	     the CONSTRUCTOR to the type of that object.  */
	  if (DECL_CONSTRUCTOR_P (fun))
	    {
	      tree ob_arg = get_nth_callarg (t, 0);
	      STRIP_NOPS (ob_arg);
	      gcc_assert (TYPE_PTR_P (TREE_TYPE (ob_arg))
			  && CLASS_TYPE_P (TREE_TYPE (TREE_TYPE (ob_arg))));
	      result = adjust_temp_type (TREE_TYPE (TREE_TYPE (ob_arg)),
					 result);
	    }
	  entry->result = result;
	}
    }

  pop_cx_call_context ();
  return unshare_expr (result);
}

/* FIXME speed this up, it's taking 16% of compile time on sieve testcase.  */

bool
reduced_constant_expression_p (tree t)
{
  switch (TREE_CODE (t))
    {
    case PTRMEM_CST:
      /* Even if we can't lower this yet, it's constant.  */
      return true;

    case CONSTRUCTOR:
      /* And we need to handle PTRMEM_CST wrapped in a CONSTRUCTOR.  */
      tree elt; unsigned HOST_WIDE_INT idx;
      FOR_EACH_CONSTRUCTOR_VALUE (CONSTRUCTOR_ELTS (t), idx, elt)
	if (!reduced_constant_expression_p (elt))
	  return false;
      return true;

    default:
      /* FIXME are we calling this too much?  */
      return initializer_constant_valid_p (t, TREE_TYPE (t)) != NULL_TREE;
    }
}

/* Some expressions may have constant operands but are not constant
   themselves, such as 1/0.  Call this function (or rather, the macro
   following it) to check for that condition.

   We only call this in places that require an arithmetic constant, not in
   places where we might have a non-constant expression that can be a
   component of a constant expression, such as the address of a constexpr
   variable that might be dereferenced later.  */

static bool
verify_constant (tree t, bool allow_non_constant, bool *non_constant_p,
		 bool *overflow_p)
{
  if (!*non_constant_p && !reduced_constant_expression_p (t))
    {
      if (!allow_non_constant)
	error ("%q+E is not a constant expression", t);
      *non_constant_p = true;
    }
  if (TREE_OVERFLOW_P (t))
    {
      if (!allow_non_constant)
	{
	  permerror (input_location, "overflow in constant expression");
	  /* If we're being permissive (and are in an enforcing
	     context), ignore the overflow.  */
	  if (flag_permissive)
	    return *non_constant_p;
	}
      *overflow_p = true;
    }
  return *non_constant_p;
}

/* Subroutine of cxx_eval_constant_expression.
   Attempt to reduce the unary expression tree T to a compile time value.
   If successful, return the value.  Otherwise issue a diagnostic
   and return error_mark_node.  */

static tree
cxx_eval_unary_expression (const constexpr_call *call, tree t,
			   bool allow_non_constant, bool addr,
			   bool *non_constant_p, bool *overflow_p)
{
  tree r;
  tree orig_arg = TREE_OPERAND (t, 0);
  tree arg = cxx_eval_constant_expression (call, orig_arg, allow_non_constant,
					   addr, non_constant_p, overflow_p);
  VERIFY_CONSTANT (arg);
  if (arg == orig_arg)
    return t;
  r = fold_build1 (TREE_CODE (t), TREE_TYPE (t), arg);
  VERIFY_CONSTANT (r);
  return r;
}

/* Subroutine of cxx_eval_constant_expression.
   Like cxx_eval_unary_expression, except for binary expressions.  */

static tree
cxx_eval_binary_expression (const constexpr_call *call, tree t,
			    bool allow_non_constant, bool addr,
			    bool *non_constant_p, bool *overflow_p)
{
  tree r;
  tree orig_lhs = TREE_OPERAND (t, 0);
  tree orig_rhs = TREE_OPERAND (t, 1);
  tree lhs, rhs;
  lhs = cxx_eval_constant_expression (call, orig_lhs,
				      allow_non_constant, addr,
				      non_constant_p, overflow_p);
  VERIFY_CONSTANT (lhs);
  rhs = cxx_eval_constant_expression (call, orig_rhs,
				      allow_non_constant, addr,
				      non_constant_p, overflow_p);
  VERIFY_CONSTANT (rhs);
  if (lhs == orig_lhs && rhs == orig_rhs)
    return t;
  r = fold_build2 (TREE_CODE (t), TREE_TYPE (t), lhs, rhs);
  VERIFY_CONSTANT (r);
  return r;
}

/* Subroutine of cxx_eval_constant_expression.
   Attempt to evaluate condition expressions.  Dead branches are not
   looked into.  */

static tree
cxx_eval_conditional_expression (const constexpr_call *call, tree t,
				 bool allow_non_constant, bool addr,
				 bool *non_constant_p, bool *overflow_p)
{
  tree val = cxx_eval_constant_expression (call, TREE_OPERAND (t, 0),
					   allow_non_constant, addr,
					   non_constant_p, overflow_p);
  VERIFY_CONSTANT (val);
  /* Don't VERIFY_CONSTANT the other operands.  */
  if (integer_zerop (val))
    return cxx_eval_constant_expression (call, TREE_OPERAND (t, 2),
					 allow_non_constant, addr,
					 non_constant_p, overflow_p);
  return cxx_eval_constant_expression (call, TREE_OPERAND (t, 1),
				       allow_non_constant, addr,
				       non_constant_p, overflow_p);
}

/* Subroutine of cxx_eval_constant_expression.
   Attempt to reduce a reference to an array slot.  */

static tree
cxx_eval_array_reference (const constexpr_call *call, tree t,
			  bool allow_non_constant, bool addr,
			  bool *non_constant_p, bool *overflow_p)
{
  tree oldary = TREE_OPERAND (t, 0);
  tree ary = cxx_eval_constant_expression (call, oldary,
					   allow_non_constant, addr,
					   non_constant_p, overflow_p);
  tree index, oldidx;
  HOST_WIDE_INT i;
  tree elem_type;
  unsigned len, elem_nchars = 1;
  if (*non_constant_p)
    return t;
  oldidx = TREE_OPERAND (t, 1);
  index = cxx_eval_constant_expression (call, oldidx,
					allow_non_constant, false,
					non_constant_p, overflow_p);
  VERIFY_CONSTANT (index);
  if (addr && ary == oldary && index == oldidx)
    return t;
  else if (addr)
    return build4 (ARRAY_REF, TREE_TYPE (t), ary, index, NULL, NULL);
  elem_type = TREE_TYPE (TREE_TYPE (ary));
  if (TREE_CODE (ary) == CONSTRUCTOR)
    len = CONSTRUCTOR_NELTS (ary);
  else if (TREE_CODE (ary) == STRING_CST)
    {
      elem_nchars = (TYPE_PRECISION (elem_type)
		     / TYPE_PRECISION (char_type_node));
      len = (unsigned) TREE_STRING_LENGTH (ary) / elem_nchars;
    }
  else
    {
      /* We can't do anything with other tree codes, so use
	 VERIFY_CONSTANT to complain and fail.  */
      VERIFY_CONSTANT (ary);
      gcc_unreachable ();
    }
  if (compare_tree_int (index, len) >= 0)
    {
      if (tree_int_cst_lt (index, array_type_nelts_top (TREE_TYPE (ary))))
	{
	  /* If it's within the array bounds but doesn't have an explicit
	     initializer, it's value-initialized.  */
	  tree val = build_value_init (elem_type, tf_warning_or_error);
	  return cxx_eval_constant_expression (call, val,
					       allow_non_constant, addr,
					       non_constant_p, overflow_p);
	}

      if (!allow_non_constant)
	error ("array subscript out of bound");
      *non_constant_p = true;
      return t;
    }
  else if (tree_int_cst_lt (index, integer_zero_node))
    {
      if (!allow_non_constant)
	error ("negative array subscript");
      *non_constant_p = true;
      return t;
    }
  i = tree_to_shwi (index);
  if (TREE_CODE (ary) == CONSTRUCTOR)
    return (*CONSTRUCTOR_ELTS (ary))[i].value;
  else if (elem_nchars == 1)
    return build_int_cst (cv_unqualified (TREE_TYPE (TREE_TYPE (ary))),
			  TREE_STRING_POINTER (ary)[i]);
  else
    {
      tree type = cv_unqualified (TREE_TYPE (TREE_TYPE (ary)));
      return native_interpret_expr (type, (const unsigned char *)
					  TREE_STRING_POINTER (ary)
					  + i * elem_nchars, elem_nchars);
    }
  /* Don't VERIFY_CONSTANT here.  */
}

/* Subroutine of cxx_eval_constant_expression.
   Attempt to reduce a field access of a value of class type.  */

static tree
cxx_eval_component_reference (const constexpr_call *call, tree t,
			      bool allow_non_constant, bool addr,
			      bool *non_constant_p, bool *overflow_p)
{
  unsigned HOST_WIDE_INT i;
  tree field;
  tree value;
  tree part = TREE_OPERAND (t, 1);
  tree orig_whole = TREE_OPERAND (t, 0);
  tree whole = cxx_eval_constant_expression (call, orig_whole,
					     allow_non_constant, addr,
					     non_constant_p, overflow_p);
  if (whole == orig_whole)
    return t;
  if (addr)
    return fold_build3 (COMPONENT_REF, TREE_TYPE (t),
			whole, part, NULL_TREE);
  /* Don't VERIFY_CONSTANT here; we only want to check that we got a
     CONSTRUCTOR.  */
  if (!*non_constant_p && TREE_CODE (whole) != CONSTRUCTOR)
    {
      if (!allow_non_constant)
	error ("%qE is not a constant expression", orig_whole);
      *non_constant_p = true;
    }
  if (DECL_MUTABLE_P (part))
    {
      if (!allow_non_constant)
	error ("mutable %qD is not usable in a constant expression", part);
      *non_constant_p = true;
    }
  if (*non_constant_p)
    return t;
  FOR_EACH_CONSTRUCTOR_ELT (CONSTRUCTOR_ELTS (whole), i, field, value)
    {
      if (field == part)
        return value;
    }
  if (TREE_CODE (TREE_TYPE (whole)) == UNION_TYPE
      && CONSTRUCTOR_NELTS (whole) > 0)
    {
      /* DR 1188 says we don't have to deal with this.  */
      if (!allow_non_constant)
	error ("accessing %qD member instead of initialized %qD member in "
	       "constant expression", part, CONSTRUCTOR_ELT (whole, 0)->index);
      *non_constant_p = true;
      return t;
    }

  /* If there's no explicit init for this field, it's value-initialized.  */
  value = build_value_init (TREE_TYPE (t), tf_warning_or_error);
  return cxx_eval_constant_expression (call, value,
				       allow_non_constant, addr,
				       non_constant_p, overflow_p);
}

/* Subroutine of cxx_eval_constant_expression.
   Attempt to reduce a field access of a value of class type that is
   expressed as a BIT_FIELD_REF.  */

static tree
cxx_eval_bit_field_ref (const constexpr_call *call, tree t,
			bool allow_non_constant, bool addr,
			bool *non_constant_p, bool *overflow_p)
{
  tree orig_whole = TREE_OPERAND (t, 0);
  tree retval, fldval, utype, mask;
  bool fld_seen = false;
  HOST_WIDE_INT istart, isize;
  tree whole = cxx_eval_constant_expression (call, orig_whole,
					     allow_non_constant, addr,
					     non_constant_p, overflow_p);
  tree start, field, value;
  unsigned HOST_WIDE_INT i;

  if (whole == orig_whole)
    return t;
  /* Don't VERIFY_CONSTANT here; we only want to check that we got a
     CONSTRUCTOR.  */
  if (!*non_constant_p
      && TREE_CODE (whole) != VECTOR_CST
      && TREE_CODE (whole) != CONSTRUCTOR)
    {
      if (!allow_non_constant)
	error ("%qE is not a constant expression", orig_whole);
      *non_constant_p = true;
    }
  if (*non_constant_p)
    return t;

  if (TREE_CODE (whole) == VECTOR_CST)
    return fold_ternary (BIT_FIELD_REF, TREE_TYPE (t), whole,
			 TREE_OPERAND (t, 1), TREE_OPERAND (t, 2));

  start = TREE_OPERAND (t, 2);
  istart = tree_to_shwi (start);
  isize = tree_to_shwi (TREE_OPERAND (t, 1));
  utype = TREE_TYPE (t);
  if (!TYPE_UNSIGNED (utype))
    utype = build_nonstandard_integer_type (TYPE_PRECISION (utype), 1);
  retval = build_int_cst (utype, 0);
  FOR_EACH_CONSTRUCTOR_ELT (CONSTRUCTOR_ELTS (whole), i, field, value)
    {
      tree bitpos = bit_position (field);
      if (bitpos == start && DECL_SIZE (field) == TREE_OPERAND (t, 1))
	return value;
      if (TREE_CODE (TREE_TYPE (field)) == INTEGER_TYPE
	  && TREE_CODE (value) == INTEGER_CST
	  && tree_fits_shwi_p (bitpos)
	  && tree_fits_shwi_p (DECL_SIZE (field)))
	{
	  HOST_WIDE_INT bit = tree_to_shwi (bitpos);
	  HOST_WIDE_INT sz = tree_to_shwi (DECL_SIZE (field));
	  HOST_WIDE_INT shift;
	  if (bit >= istart && bit + sz <= istart + isize)
	    {
	      fldval = fold_convert (utype, value);
	      mask = build_int_cst_type (utype, -1);
	      mask = fold_build2 (LSHIFT_EXPR, utype, mask,
				  size_int (TYPE_PRECISION (utype) - sz));
	      mask = fold_build2 (RSHIFT_EXPR, utype, mask,
				  size_int (TYPE_PRECISION (utype) - sz));
	      fldval = fold_build2 (BIT_AND_EXPR, utype, fldval, mask);
	      shift = bit - istart;
	      if (BYTES_BIG_ENDIAN)
		shift = TYPE_PRECISION (utype) - shift - sz;
	      fldval = fold_build2 (LSHIFT_EXPR, utype, fldval,
				    size_int (shift));
	      retval = fold_build2 (BIT_IOR_EXPR, utype, retval, fldval);
	      fld_seen = true;
	    }
	}
    }
  if (fld_seen)
    return fold_convert (TREE_TYPE (t), retval);
  gcc_unreachable ();
  return error_mark_node;
}

/* Subroutine of cxx_eval_constant_expression.
   Evaluate a short-circuited logical expression T in the context
   of a given constexpr CALL.  BAILOUT_VALUE is the value for
   early return.  CONTINUE_VALUE is used here purely for
   sanity check purposes.  */

static tree
cxx_eval_logical_expression (const constexpr_call *call, tree t,
                             tree bailout_value, tree continue_value,
			     bool allow_non_constant, bool addr,
			     bool *non_constant_p, bool *overflow_p)
{
  tree r;
  tree lhs = cxx_eval_constant_expression (call, TREE_OPERAND (t, 0),
					   allow_non_constant, addr,
					   non_constant_p, overflow_p);
  VERIFY_CONSTANT (lhs);
  if (tree_int_cst_equal (lhs, bailout_value))
    return lhs;
  gcc_assert (tree_int_cst_equal (lhs, continue_value));
  r = cxx_eval_constant_expression (call, TREE_OPERAND (t, 1),
				    allow_non_constant, addr, non_constant_p, overflow_p);
  VERIFY_CONSTANT (r);
  return r;
}

/* REF is a COMPONENT_REF designating a particular field.  V is a vector of
   CONSTRUCTOR elements to initialize (part of) an object containing that
   field.  Return a pointer to the constructor_elt corresponding to the
   initialization of the field.  */

static constructor_elt *
base_field_constructor_elt (vec<constructor_elt, va_gc> *v, tree ref)
{
  tree aggr = TREE_OPERAND (ref, 0);
  tree field = TREE_OPERAND (ref, 1);
  HOST_WIDE_INT i;
  constructor_elt *ce;

  gcc_assert (TREE_CODE (ref) == COMPONENT_REF);

  if (TREE_CODE (aggr) == COMPONENT_REF)
    {
      constructor_elt *base_ce
	= base_field_constructor_elt (v, aggr);
      v = CONSTRUCTOR_ELTS (base_ce->value);
    }

  for (i = 0; vec_safe_iterate (v, i, &ce); ++i)
    if (ce->index == field)
      return ce;

  gcc_unreachable ();
  return NULL;
}

/* Subroutine of cxx_eval_constant_expression.
   The expression tree T denotes a C-style array or a C-style
   aggregate.  Reduce it to a constant expression.  */

static tree
cxx_eval_bare_aggregate (const constexpr_call *call, tree t,
			 bool allow_non_constant, bool addr,
			 bool *non_constant_p, bool *overflow_p)
{
  vec<constructor_elt, va_gc> *v = CONSTRUCTOR_ELTS (t);
  vec<constructor_elt, va_gc> *n;
  vec_alloc (n, vec_safe_length (v));
  constructor_elt *ce;
  HOST_WIDE_INT i;
  bool changed = false;
  gcc_assert (!BRACE_ENCLOSED_INITIALIZER_P (t));
  for (i = 0; vec_safe_iterate (v, i, &ce); ++i)
    {
      tree elt = cxx_eval_constant_expression (call, ce->value,
					       allow_non_constant, addr,
					       non_constant_p, overflow_p);
      /* Don't VERIFY_CONSTANT here.  */
      if (allow_non_constant && *non_constant_p)
	goto fail;
      if (elt != ce->value)
	changed = true;
      if (ce->index && TREE_CODE (ce->index) == COMPONENT_REF)
	{
	  /* This is an initialization of a vfield inside a base
	     subaggregate that we already initialized; push this
	     initialization into the previous initialization.  */
	  constructor_elt *inner = base_field_constructor_elt (n, ce->index);
	  inner->value = elt;
	}
      else if (ce->index
	       && (TREE_CODE (ce->index) == NOP_EXPR
		   || TREE_CODE (ce->index) == POINTER_PLUS_EXPR))
	{
	  /* This is an initializer for an empty base; now that we've
	     checked that it's constant, we can ignore it.  */
	  gcc_assert (is_empty_class (TREE_TYPE (TREE_TYPE (ce->index))));
	}
      else
	CONSTRUCTOR_APPEND_ELT (n, ce->index, elt);
    }
  if (*non_constant_p || !changed)
    {
    fail:
      vec_free (n);
      return t;
    }
  t = build_constructor (TREE_TYPE (t), n);
  TREE_CONSTANT (t) = true;
  if (TREE_CODE (TREE_TYPE (t)) == VECTOR_TYPE)
    t = fold (t);
  return t;
}

/* Subroutine of cxx_eval_constant_expression.
   The expression tree T is a VEC_INIT_EXPR which denotes the desired
   initialization of a non-static data member of array type.  Reduce it to a
   CONSTRUCTOR.

   Note that apart from value-initialization (when VALUE_INIT is true),
   this is only intended to support value-initialization and the
   initializations done by defaulted constructors for classes with
   non-static data members of array type.  In this case, VEC_INIT_EXPR_INIT
   will either be NULL_TREE for the default constructor, or a COMPONENT_REF
   for the copy/move constructor.  */

static tree
cxx_eval_vec_init_1 (const constexpr_call *call, tree atype, tree init,
		     bool value_init, bool allow_non_constant, bool addr,
		     bool *non_constant_p, bool *overflow_p)
{
  tree elttype = TREE_TYPE (atype);
  int max = tree_to_shwi (array_type_nelts (atype));
  vec<constructor_elt, va_gc> *n;
  vec_alloc (n, max + 1);
  bool pre_init = false;
  int i;

  /* For the default constructor, build up a call to the default
     constructor of the element type.  We only need to handle class types
     here, as for a constructor to be constexpr, all members must be
     initialized, which for a defaulted default constructor means they must
     be of a class type with a constexpr default constructor.  */
  if (TREE_CODE (elttype) == ARRAY_TYPE)
    /* We only do this at the lowest level.  */;
  else if (value_init)
    {
      init = build_value_init (elttype, tf_warning_or_error);
      init = cxx_eval_constant_expression
	    (call, init, allow_non_constant, addr, non_constant_p, overflow_p);
      pre_init = true;
    }
  else if (!init)
    {
      vec<tree, va_gc> *argvec = make_tree_vector ();
      init = build_special_member_call (NULL_TREE, complete_ctor_identifier,
					&argvec, elttype, LOOKUP_NORMAL,
					tf_warning_or_error);
      release_tree_vector (argvec);
      init = cxx_eval_constant_expression (call, init, allow_non_constant,
					   addr, non_constant_p, overflow_p);
      pre_init = true;
    }

  if (*non_constant_p && !allow_non_constant)
    goto fail;

  for (i = 0; i <= max; ++i)
    {
      tree idx = build_int_cst (size_type_node, i);
      tree eltinit;
      if (TREE_CODE (elttype) == ARRAY_TYPE)
	{
	  /* A multidimensional array; recurse.  */
	  if (value_init || init == NULL_TREE)
	    eltinit = NULL_TREE;
	  else
	    eltinit = cp_build_array_ref (input_location, init, idx,
					  tf_warning_or_error);
	  eltinit = cxx_eval_vec_init_1 (call, elttype, eltinit, value_init,
					 allow_non_constant, addr,
					 non_constant_p, overflow_p);
	}
      else if (pre_init)
	{
	  /* Initializing an element using value or default initialization
	     we just pre-built above.  */
	  if (i == 0)
	    eltinit = init;
	  else
	    eltinit = unshare_expr (init);
	}
      else
	{
	  /* Copying an element.  */
	  gcc_assert (same_type_ignoring_top_level_qualifiers_p
		      (atype, TREE_TYPE (init)));
	  eltinit = cp_build_array_ref (input_location, init, idx,
					tf_warning_or_error);
	  if (!real_lvalue_p (init))
	    eltinit = move (eltinit);
	  eltinit = force_rvalue (eltinit, tf_warning_or_error);
	  eltinit = cxx_eval_constant_expression
	    (call, eltinit, allow_non_constant, addr, non_constant_p, overflow_p);
	}
      if (*non_constant_p && !allow_non_constant)
	goto fail;
      CONSTRUCTOR_APPEND_ELT (n, idx, eltinit);
    }

  if (!*non_constant_p)
    {
      init = build_constructor (atype, n);
      TREE_CONSTANT (init) = true;
      return init;
    }

 fail:
  vec_free (n);
  return init;
}

static tree
cxx_eval_vec_init (const constexpr_call *call, tree t,
		   bool allow_non_constant, bool addr,
		   bool *non_constant_p, bool *overflow_p)
{
  tree atype = TREE_TYPE (t);
  tree init = VEC_INIT_EXPR_INIT (t);
  tree r = cxx_eval_vec_init_1 (call, atype, init,
				VEC_INIT_EXPR_VALUE_INIT (t),
				allow_non_constant, addr, non_constant_p, overflow_p);
  if (*non_constant_p)
    return t;
  else
    return r;
}

/* A less strict version of fold_indirect_ref_1, which requires cv-quals to
   match.  We want to be less strict for simple *& folding; if we have a
   non-const temporary that we access through a const pointer, that should
   work.  We handle this here rather than change fold_indirect_ref_1
   because we're dealing with things like ADDR_EXPR of INTEGER_CST which
   don't really make sense outside of constant expression evaluation.  Also
   we want to allow folding to COMPONENT_REF, which could cause trouble
   with TBAA in fold_indirect_ref_1.

   Try to keep this function synced with fold_indirect_ref_1.  */

static tree
cxx_fold_indirect_ref (location_t loc, tree type, tree op0, bool *empty_base)
{
  tree sub, subtype;

  sub = op0;
  STRIP_NOPS (sub);
  subtype = TREE_TYPE (sub);
  if (!POINTER_TYPE_P (subtype))
    return NULL_TREE;

  if (TREE_CODE (sub) == ADDR_EXPR)
    {
      tree op = TREE_OPERAND (sub, 0);
      tree optype = TREE_TYPE (op);

      /* *&CONST_DECL -> to the value of the const decl.  */
      if (TREE_CODE (op) == CONST_DECL)
	return DECL_INITIAL (op);
      /* *&p => p;  make sure to handle *&"str"[cst] here.  */
      if (same_type_ignoring_top_level_qualifiers_p (optype, type))
	{
	  tree fop = fold_read_from_constant_string (op);
	  if (fop)
	    return fop;
	  else
	    return op;
	}
      /* *(foo *)&fooarray => fooarray[0] */
      else if (TREE_CODE (optype) == ARRAY_TYPE
	       && (same_type_ignoring_top_level_qualifiers_p
		   (type, TREE_TYPE (optype))))
	{
	  tree type_domain = TYPE_DOMAIN (optype);
	  tree min_val = size_zero_node;
	  if (type_domain && TYPE_MIN_VALUE (type_domain))
	    min_val = TYPE_MIN_VALUE (type_domain);
	  return build4_loc (loc, ARRAY_REF, type, op, min_val,
			     NULL_TREE, NULL_TREE);
	}
      /* *(foo *)&complexfoo => __real__ complexfoo */
      else if (TREE_CODE (optype) == COMPLEX_TYPE
	       && (same_type_ignoring_top_level_qualifiers_p
		   (type, TREE_TYPE (optype))))
	return fold_build1_loc (loc, REALPART_EXPR, type, op);
      /* *(foo *)&vectorfoo => BIT_FIELD_REF<vectorfoo,...> */
      else if (TREE_CODE (optype) == VECTOR_TYPE
	       && (same_type_ignoring_top_level_qualifiers_p
		   (type, TREE_TYPE (optype))))
	{
	  tree part_width = TYPE_SIZE (type);
	  tree index = bitsize_int (0);
	  return fold_build3_loc (loc, BIT_FIELD_REF, type, op, part_width, index);
	}
      /* Also handle conversion to an empty base class, which
	 is represented with a NOP_EXPR.  */
      else if (is_empty_class (type)
	       && CLASS_TYPE_P (optype)
	       && DERIVED_FROM_P (type, optype))
	{
	  *empty_base = true;
	  return op;
	}
      /* *(foo *)&struct_with_foo_field => COMPONENT_REF */
      else if (RECORD_OR_UNION_TYPE_P (optype))
	{
	  tree field = TYPE_FIELDS (optype);
	  for (; field; field = DECL_CHAIN (field))
	    if (TREE_CODE (field) == FIELD_DECL
		&& integer_zerop (byte_position (field))
		&& (same_type_ignoring_top_level_qualifiers_p
		    (TREE_TYPE (field), type)))
	      {
		return fold_build3 (COMPONENT_REF, type, op, field, NULL_TREE);
		break;
	      }
	}
    }
  else if (TREE_CODE (sub) == POINTER_PLUS_EXPR
	   && TREE_CODE (TREE_OPERAND (sub, 1)) == INTEGER_CST)
    {
      tree op00 = TREE_OPERAND (sub, 0);
      tree op01 = TREE_OPERAND (sub, 1);

      STRIP_NOPS (op00);
      if (TREE_CODE (op00) == ADDR_EXPR)
	{
	  tree op00type;
	  op00 = TREE_OPERAND (op00, 0);
	  op00type = TREE_TYPE (op00);

	  /* ((foo*)&vectorfoo)[1] => BIT_FIELD_REF<vectorfoo,...> */
	  if (TREE_CODE (op00type) == VECTOR_TYPE
	      && (same_type_ignoring_top_level_qualifiers_p
		  (type, TREE_TYPE (op00type))))
	    {
	      HOST_WIDE_INT offset = tree_to_shwi (op01);
	      tree part_width = TYPE_SIZE (type);
	      unsigned HOST_WIDE_INT part_widthi = tree_to_shwi (part_width)/BITS_PER_UNIT;
	      unsigned HOST_WIDE_INT indexi = offset * BITS_PER_UNIT;
	      tree index = bitsize_int (indexi);

	      if (offset / part_widthi < TYPE_VECTOR_SUBPARTS (op00type))
		return fold_build3_loc (loc,
					BIT_FIELD_REF, type, op00,
					part_width, index);

	    }
	  /* ((foo*)&complexfoo)[1] => __imag__ complexfoo */
	  else if (TREE_CODE (op00type) == COMPLEX_TYPE
		   && (same_type_ignoring_top_level_qualifiers_p
		       (type, TREE_TYPE (op00type))))
	    {
	      tree size = TYPE_SIZE_UNIT (type);
	      if (tree_int_cst_equal (size, op01))
		return fold_build1_loc (loc, IMAGPART_EXPR, type, op00);
	    }
	  /* ((foo *)&fooarray)[1] => fooarray[1] */
	  else if (TREE_CODE (op00type) == ARRAY_TYPE
		   && (same_type_ignoring_top_level_qualifiers_p
		       (type, TREE_TYPE (op00type))))
	    {
	      tree type_domain = TYPE_DOMAIN (op00type);
	      tree min_val = size_zero_node;
	      if (type_domain && TYPE_MIN_VALUE (type_domain))
		min_val = TYPE_MIN_VALUE (type_domain);
	      op01 = size_binop_loc (loc, EXACT_DIV_EXPR, op01,
				     TYPE_SIZE_UNIT (type));
	      op01 = size_binop_loc (loc, PLUS_EXPR, op01, min_val);
	      return build4_loc (loc, ARRAY_REF, type, op00, op01,
				 NULL_TREE, NULL_TREE);
	    }
	  /* Also handle conversion to an empty base class, which
	     is represented with a NOP_EXPR.  */
	  else if (is_empty_class (type)
		   && CLASS_TYPE_P (op00type)
		   && DERIVED_FROM_P (type, op00type))
	    {
	      *empty_base = true;
	      return op00;
	    }
	  /* ((foo *)&struct_with_foo_field)[1] => COMPONENT_REF */
	  else if (RECORD_OR_UNION_TYPE_P (op00type))
	    {
	      tree field = TYPE_FIELDS (op00type);
	      for (; field; field = DECL_CHAIN (field))
		if (TREE_CODE (field) == FIELD_DECL
		    && tree_int_cst_equal (byte_position (field), op01)
		    && (same_type_ignoring_top_level_qualifiers_p
			(TREE_TYPE (field), type)))
		  {
		    return fold_build3 (COMPONENT_REF, type, op00,
				     field, NULL_TREE);
		    break;
		  }
	    }
	}
    }
  /* *(foo *)fooarrptr => (*fooarrptr)[0] */
  else if (TREE_CODE (TREE_TYPE (subtype)) == ARRAY_TYPE
	   && (same_type_ignoring_top_level_qualifiers_p
	       (type, TREE_TYPE (TREE_TYPE (subtype)))))
    {
      tree type_domain;
      tree min_val = size_zero_node;
      tree newsub = cxx_fold_indirect_ref (loc, TREE_TYPE (subtype), sub, NULL);
      if (newsub)
	sub = newsub;
      else
	sub = build1_loc (loc, INDIRECT_REF, TREE_TYPE (subtype), sub);
      type_domain = TYPE_DOMAIN (TREE_TYPE (sub));
      if (type_domain && TYPE_MIN_VALUE (type_domain))
	min_val = TYPE_MIN_VALUE (type_domain);
      return build4_loc (loc, ARRAY_REF, type, sub, min_val, NULL_TREE,
			 NULL_TREE);
    }

  return NULL_TREE;
}

static tree
cxx_eval_indirect_ref (const constexpr_call *call, tree t,
		       bool allow_non_constant, bool addr,
		       bool *non_constant_p, bool *overflow_p)
{
  tree orig_op0 = TREE_OPERAND (t, 0);
  tree op0 = cxx_eval_constant_expression (call, orig_op0, allow_non_constant,
					   /*addr*/false, non_constant_p, overflow_p);
  bool empty_base = false;
  tree r;

  /* Don't VERIFY_CONSTANT here.  */
  if (*non_constant_p)
    return t;

  r = cxx_fold_indirect_ref (EXPR_LOCATION (t), TREE_TYPE (t), op0,
			     &empty_base);

  if (r)
    r = cxx_eval_constant_expression (call, r, allow_non_constant,
				      addr, non_constant_p, overflow_p);
  else
    {
      tree sub = op0;
      STRIP_NOPS (sub);
      if (TREE_CODE (sub) == ADDR_EXPR)
	{
	  /* We couldn't fold to a constant value.  Make sure it's not
	     something we should have been able to fold.  */
	  gcc_assert (!same_type_ignoring_top_level_qualifiers_p
		      (TREE_TYPE (TREE_TYPE (sub)), TREE_TYPE (t)));
	  /* DR 1188 says we don't have to deal with this.  */
	  if (!allow_non_constant)
	    error ("accessing value of %qE through a %qT glvalue in a "
		   "constant expression", build_fold_indirect_ref (sub),
		   TREE_TYPE (t));
	  *non_constant_p = true;
	  return t;
	}
    }

  /* If we're pulling out the value of an empty base, make sure
     that the whole object is constant and then return an empty
     CONSTRUCTOR.  */
  if (empty_base)
    {
      VERIFY_CONSTANT (r);
      r = build_constructor (TREE_TYPE (t), NULL);
      TREE_CONSTANT (r) = true;
    }

  if (r == NULL_TREE)
    {
      if (addr && op0 != orig_op0)
	return build1 (INDIRECT_REF, TREE_TYPE (t), op0);
      if (!addr)
	VERIFY_CONSTANT (t);
      return t;
    }
  return r;
}

/* Complain about R, a VAR_DECL, not being usable in a constant expression.
   Shared between potential_constant_expression and
   cxx_eval_constant_expression.  */

static void
non_const_var_error (tree r)
{
  tree type = TREE_TYPE (r);
  error ("the value of %qD is not usable in a constant "
	 "expression", r);
  /* Avoid error cascade.  */
  if (DECL_INITIAL (r) == error_mark_node)
    return;
  if (DECL_DECLARED_CONSTEXPR_P (r))
    inform (DECL_SOURCE_LOCATION (r),
	    "%qD used in its own initializer", r);
  else if (INTEGRAL_OR_ENUMERATION_TYPE_P (type))
    {
      if (!CP_TYPE_CONST_P (type))
	inform (DECL_SOURCE_LOCATION (r),
		"%q#D is not const", r);
      else if (CP_TYPE_VOLATILE_P (type))
	inform (DECL_SOURCE_LOCATION (r),
		"%q#D is volatile", r);
      else if (!DECL_INITIAL (r)
	       || !TREE_CONSTANT (DECL_INITIAL (r)))
	inform (DECL_SOURCE_LOCATION (r),
		"%qD was not initialized with a constant "
		"expression", r);
      else
	gcc_unreachable ();
    }
  else
    {
      if (cxx_dialect >= cxx11 && !DECL_DECLARED_CONSTEXPR_P (r))
	inform (DECL_SOURCE_LOCATION (r),
		"%qD was not declared %<constexpr%>", r);
      else
	inform (DECL_SOURCE_LOCATION (r),
		"%qD does not have integral or enumeration type",
		r);
    }
}

/* Subroutine of cxx_eval_constant_expression.
   Like cxx_eval_unary_expression, except for trinary expressions.  */

static tree
cxx_eval_trinary_expression (const constexpr_call *call, tree t,
			     bool allow_non_constant, bool addr,
			     bool *non_constant_p, bool *overflow_p)
{
  int i;
  tree args[3];
  tree val;

  for (i = 0; i < 3; i++)
    {
      args[i] = cxx_eval_constant_expression (call, TREE_OPERAND (t, i),
					      allow_non_constant, addr,
					      non_constant_p, overflow_p);
      VERIFY_CONSTANT (args[i]);
    }

  val = fold_ternary_loc (EXPR_LOCATION (t), TREE_CODE (t), TREE_TYPE (t),
			  args[0], args[1], args[2]);
  if (val == NULL_TREE)
    return t;
  VERIFY_CONSTANT (val);
  return val;
}

/* Attempt to reduce the expression T to a constant value.
   On failure, issue diagnostic and return error_mark_node.  */
/* FIXME unify with c_fully_fold */

static tree
cxx_eval_constant_expression (const constexpr_call *call, tree t,
			      bool allow_non_constant, bool addr,
			      bool *non_constant_p, bool *overflow_p)
{
  tree r = t;

  if (t == error_mark_node)
    {
      *non_constant_p = true;
      return t;
    }
  if (CONSTANT_CLASS_P (t))
    {
      if (TREE_CODE (t) == PTRMEM_CST)
	t = cplus_expand_constant (t);
      else if (TREE_OVERFLOW (t) && (!flag_permissive || allow_non_constant))
	*overflow_p = true;
      return t;
    }
  if (TREE_CODE (t) != NOP_EXPR
      && reduced_constant_expression_p (t))
    return fold (t);

  switch (TREE_CODE (t))
    {
    case VAR_DECL:
      if (addr)
	return t;
      /* else fall through. */
    case CONST_DECL:
      r = integral_constant_value (t);
      if (TREE_CODE (r) == TARGET_EXPR
	  && TREE_CODE (TARGET_EXPR_INITIAL (r)) == CONSTRUCTOR)
	r = TARGET_EXPR_INITIAL (r);
      if (DECL_P (r))
	{
	  if (!allow_non_constant)
	    non_const_var_error (r);
	  *non_constant_p = true;
	}
      break;

    case FUNCTION_DECL:
    case TEMPLATE_DECL:
    case LABEL_DECL:
      return t;

    case PARM_DECL:
      if (call && DECL_CONTEXT (t) == call->fundef->decl)
	{
	  if (DECL_ARTIFICIAL (t) && DECL_CONSTRUCTOR_P (DECL_CONTEXT (t)))
	    {
	      if (!allow_non_constant)
		sorry ("use of the value of the object being constructed "
		       "in a constant expression");
	      *non_constant_p = true;
	    }
	  else
	    r = lookup_parameter_binding (call, t);
	}
      else if (addr)
	/* Defer in case this is only used for its type.  */;
      else
	{
	  if (!allow_non_constant)
	    error ("%qE is not a constant expression", t);
	  *non_constant_p = true;
	}
      break;

    case CALL_EXPR:
    case AGGR_INIT_EXPR:
      r = cxx_eval_call_expression (call, t, allow_non_constant, addr,
				    non_constant_p, overflow_p);
      break;

    case TARGET_EXPR:
      if (!literal_type_p (TREE_TYPE (t)))
	{
	  if (!allow_non_constant)
	    {
	      error ("temporary of non-literal type %qT in a "
		     "constant expression", TREE_TYPE (t));
	      explain_non_literal_class (TREE_TYPE (t));
	    }
	  *non_constant_p = true;
	  break;
	}
      /* else fall through.  */
    case INIT_EXPR:
      /* Pass false for 'addr' because these codes indicate
	 initialization of a temporary.  */
      r = cxx_eval_constant_expression (call, TREE_OPERAND (t, 1),
					allow_non_constant, false,
					non_constant_p, overflow_p);
      if (!*non_constant_p)
	/* Adjust the type of the result to the type of the temporary.  */
	r = adjust_temp_type (TREE_TYPE (t), r);
      break;

    case SCOPE_REF:
      r = cxx_eval_constant_expression (call, TREE_OPERAND (t, 1),
					allow_non_constant, addr,
					non_constant_p, overflow_p);
      break;

    case RETURN_EXPR:
    case NON_LVALUE_EXPR:
    case TRY_CATCH_EXPR:
    case CLEANUP_POINT_EXPR:
    case MUST_NOT_THROW_EXPR:
    case SAVE_EXPR:
      r = cxx_eval_constant_expression (call, TREE_OPERAND (t, 0),
					allow_non_constant, addr,
					non_constant_p, overflow_p);
      break;

      /* These differ from cxx_eval_unary_expression in that this doesn't
	 check for a constant operand or result; an address can be
	 constant without its operand being, and vice versa.  */
    case INDIRECT_REF:
      r = cxx_eval_indirect_ref (call, t, allow_non_constant, addr,
				 non_constant_p, overflow_p);
      break;

    case ADDR_EXPR:
      {
	tree oldop = TREE_OPERAND (t, 0);
	tree op = cxx_eval_constant_expression (call, oldop,
						allow_non_constant,
						/*addr*/true,
						non_constant_p, overflow_p);
	/* Don't VERIFY_CONSTANT here.  */
	if (*non_constant_p)
	  return t;
	/* This function does more aggressive folding than fold itself.  */
	r = build_fold_addr_expr_with_type (op, TREE_TYPE (t));
	if (TREE_CODE (r) == ADDR_EXPR && TREE_OPERAND (r, 0) == oldop)
	  return t;
	break;
      }

    case REALPART_EXPR:
    case IMAGPART_EXPR:
    case CONJ_EXPR:
    case FIX_TRUNC_EXPR:
    case FLOAT_EXPR:
    case NEGATE_EXPR:
    case ABS_EXPR:
    case BIT_NOT_EXPR:
    case TRUTH_NOT_EXPR:
    case FIXED_CONVERT_EXPR:
      r = cxx_eval_unary_expression (call, t, allow_non_constant, addr,
				     non_constant_p, overflow_p);
      break;

    case SIZEOF_EXPR:
      if (SIZEOF_EXPR_TYPE_P (t))
	r = cxx_sizeof_or_alignof_type (TREE_TYPE (TREE_OPERAND (t, 0)),
					SIZEOF_EXPR, false);
      else if (TYPE_P (TREE_OPERAND (t, 0)))
	r = cxx_sizeof_or_alignof_type (TREE_OPERAND (t, 0), SIZEOF_EXPR,
					false);
      else
	r = cxx_sizeof_or_alignof_expr (TREE_OPERAND (t, 0), SIZEOF_EXPR,
					false);
      if (r == error_mark_node)
	r = size_one_node;
      VERIFY_CONSTANT (r);
      break;

    case COMPOUND_EXPR:
      {
	/* check_return_expr sometimes wraps a TARGET_EXPR in a
	   COMPOUND_EXPR; don't get confused.  Also handle EMPTY_CLASS_EXPR
	   introduced by build_call_a.  */
	tree op0 = TREE_OPERAND (t, 0);
	tree op1 = TREE_OPERAND (t, 1);
	STRIP_NOPS (op1);
	if ((TREE_CODE (op0) == TARGET_EXPR && op1 == TARGET_EXPR_SLOT (op0))
	    || TREE_CODE (op1) == EMPTY_CLASS_EXPR)
	  r = cxx_eval_constant_expression (call, op0, allow_non_constant,
					    addr, non_constant_p, overflow_p);
	else
	  {
	    /* Check that the LHS is constant and then discard it.  */
	    cxx_eval_constant_expression (call, op0, allow_non_constant,
					  false, non_constant_p, overflow_p);
	    op1 = TREE_OPERAND (t, 1);
	    r = cxx_eval_constant_expression (call, op1, allow_non_constant,
					      addr, non_constant_p, overflow_p);
	  }
      }
      break;

    case POINTER_PLUS_EXPR:
    case PLUS_EXPR:
    case MINUS_EXPR:
    case MULT_EXPR:
    case TRUNC_DIV_EXPR:
    case CEIL_DIV_EXPR:
    case FLOOR_DIV_EXPR:
    case ROUND_DIV_EXPR:
    case TRUNC_MOD_EXPR:
    case CEIL_MOD_EXPR:
    case ROUND_MOD_EXPR:
    case RDIV_EXPR:
    case EXACT_DIV_EXPR:
    case MIN_EXPR:
    case MAX_EXPR:
    case LSHIFT_EXPR:
    case RSHIFT_EXPR:
    case LROTATE_EXPR:
    case RROTATE_EXPR:
    case BIT_IOR_EXPR:
    case BIT_XOR_EXPR:
    case BIT_AND_EXPR:
    case TRUTH_XOR_EXPR:
    case LT_EXPR:
    case LE_EXPR:
    case GT_EXPR:
    case GE_EXPR:
    case EQ_EXPR:
    case NE_EXPR:
    case UNORDERED_EXPR:
    case ORDERED_EXPR:
    case UNLT_EXPR:
    case UNLE_EXPR:
    case UNGT_EXPR:
    case UNGE_EXPR:
    case UNEQ_EXPR:
    case LTGT_EXPR:
    case RANGE_EXPR:
    case COMPLEX_EXPR:
      r = cxx_eval_binary_expression (call, t, allow_non_constant, addr,
				      non_constant_p, overflow_p);
      break;

      /* fold can introduce non-IF versions of these; still treat them as
	 short-circuiting.  */
    case TRUTH_AND_EXPR:
    case TRUTH_ANDIF_EXPR:
      r = cxx_eval_logical_expression (call, t, boolean_false_node,
				       boolean_true_node,
				       allow_non_constant, addr,
				       non_constant_p, overflow_p);
      break;

    case TRUTH_OR_EXPR:
    case TRUTH_ORIF_EXPR:
      r = cxx_eval_logical_expression (call, t, boolean_true_node,
				       boolean_false_node,
				       allow_non_constant, addr,
				       non_constant_p, overflow_p);
      break;

    case ARRAY_REF:
      r = cxx_eval_array_reference (call, t, allow_non_constant, addr,
				    non_constant_p, overflow_p);
      break;

    case COMPONENT_REF:
      if (is_overloaded_fn (t))
	{
	  /* We can only get here in checking mode via 
	     build_non_dependent_expr,  because any expression that
	     calls or takes the address of the function will have
	     pulled a FUNCTION_DECL out of the COMPONENT_REF.  */
	  gcc_checking_assert (allow_non_constant || errorcount);
	  *non_constant_p = true;
	  return t;
	}
      r = cxx_eval_component_reference (call, t, allow_non_constant, addr,
					non_constant_p, overflow_p);
      break;

    case BIT_FIELD_REF:
      r = cxx_eval_bit_field_ref (call, t, allow_non_constant, addr,
				  non_constant_p, overflow_p);
      break;

    case COND_EXPR:
    case VEC_COND_EXPR:
      r = cxx_eval_conditional_expression (call, t, allow_non_constant, addr,
					   non_constant_p, overflow_p);
      break;

    case CONSTRUCTOR:
      r = cxx_eval_bare_aggregate (call, t, allow_non_constant, addr,
				   non_constant_p, overflow_p);
      break;

    case VEC_INIT_EXPR:
      /* We can get this in a defaulted constructor for a class with a
	 non-static data member of array type.  Either the initializer will
	 be NULL, meaning default-initialization, or it will be an lvalue
	 or xvalue of the same type, meaning direct-initialization from the
	 corresponding member.  */
      r = cxx_eval_vec_init (call, t, allow_non_constant, addr,
			     non_constant_p, overflow_p);
      break;

    case FMA_EXPR:
    case VEC_PERM_EXPR:
      r = cxx_eval_trinary_expression (call, t, allow_non_constant, addr,
				       non_constant_p, overflow_p);
      break;

    case CONVERT_EXPR:
    case VIEW_CONVERT_EXPR:
    case NOP_EXPR:
      {
	tree oldop = TREE_OPERAND (t, 0);
	tree op = cxx_eval_constant_expression (call, oldop,
						allow_non_constant, addr,
						non_constant_p, overflow_p);
	if (*non_constant_p)
	  return t;
	if (POINTER_TYPE_P (TREE_TYPE (t))
	    && TREE_CODE (op) == INTEGER_CST
	    && !integer_zerop (op))
	  {
	    if (!allow_non_constant)
	      error_at (EXPR_LOC_OR_LOC (t, input_location),
			"reinterpret_cast from integer to pointer");
	    *non_constant_p = true;
	    return t;
	  }
	if (op == oldop)
	  /* We didn't fold at the top so we could check for ptr-int
	     conversion.  */
	  return fold (t);
	r = fold_build1 (TREE_CODE (t), TREE_TYPE (t), op);
	/* Conversion of an out-of-range value has implementation-defined
	   behavior; the language considers it different from arithmetic
	   overflow, which is undefined.  */
	if (TREE_OVERFLOW_P (r) && !TREE_OVERFLOW_P (op))
	  TREE_OVERFLOW (r) = false;
      }
      break;

    case EMPTY_CLASS_EXPR:
      /* This is good enough for a function argument that might not get
	 used, and they can't do anything with it, so just return it.  */
      return t;

    case LAMBDA_EXPR:
    case PREINCREMENT_EXPR:
    case POSTINCREMENT_EXPR:
    case PREDECREMENT_EXPR:
    case POSTDECREMENT_EXPR:
    case NEW_EXPR:
    case VEC_NEW_EXPR:
    case DELETE_EXPR:
    case VEC_DELETE_EXPR:
    case THROW_EXPR:
    case MODIFY_EXPR:
    case MODOP_EXPR:
      /* GCC internal stuff.  */
    case VA_ARG_EXPR:
    case OBJ_TYPE_REF:
    case WITH_CLEANUP_EXPR:
    case STATEMENT_LIST:
    case BIND_EXPR:
    case NON_DEPENDENT_EXPR:
    case BASELINK:
    case EXPR_STMT:
    case OFFSET_REF:
      if (!allow_non_constant)
        error_at (EXPR_LOC_OR_LOC (t, input_location),
		  "expression %qE is not a constant-expression", t);
      *non_constant_p = true;
      break;

    default:
      internal_error ("unexpected expression %qE of kind %s", t,
		      get_tree_code_name (TREE_CODE (t)));
      *non_constant_p = true;
      break;
    }

  if (r == error_mark_node)
    *non_constant_p = true;

  if (*non_constant_p)
    return t;
  else
    return r;
}

static tree
cxx_eval_outermost_constant_expr (tree t, bool allow_non_constant)
{
  bool non_constant_p = false;
  bool overflow_p = false;
  tree r = cxx_eval_constant_expression (NULL, t, allow_non_constant,
					 false, &non_constant_p, &overflow_p);

  verify_constant (r, allow_non_constant, &non_constant_p, &overflow_p);

  if (TREE_CODE (t) != CONSTRUCTOR
      && cp_has_mutable_p (TREE_TYPE (t)))
    {
      /* We allow a mutable type if the original expression was a
	 CONSTRUCTOR so that we can do aggregate initialization of
	 constexpr variables.  */
      if (!allow_non_constant)
	error ("%qT cannot be the type of a complete constant expression "
	       "because it has mutable sub-objects", TREE_TYPE (t));
      non_constant_p = true;
    }

  /* Technically we should check this for all subexpressions, but that
     runs into problems with our internal representation of pointer
     subtraction and the 5.19 rules are still in flux.  */
  if (CONVERT_EXPR_CODE_P (TREE_CODE (r))
      && ARITHMETIC_TYPE_P (TREE_TYPE (r))
      && TREE_CODE (TREE_OPERAND (r, 0)) == ADDR_EXPR)
    {
      if (!allow_non_constant)
	error ("conversion from pointer type %qT "
	       "to arithmetic type %qT in a constant-expression",
	       TREE_TYPE (TREE_OPERAND (r, 0)), TREE_TYPE (r));
      non_constant_p = true;
    }

  if (!non_constant_p && overflow_p)
    non_constant_p = true;

  if (non_constant_p && !allow_non_constant)
    return error_mark_node;
  else if (non_constant_p && TREE_CONSTANT (r))
    {
      /* This isn't actually constant, so unset TREE_CONSTANT.  */
      if (EXPR_P (r))
	r = copy_node (r);
      else if (TREE_CODE (r) == CONSTRUCTOR)
	r = build1 (VIEW_CONVERT_EXPR, TREE_TYPE (r), r);
      else
	r = build_nop (TREE_TYPE (r), r);
      TREE_CONSTANT (r) = false;
    }
  else if (non_constant_p || r == t)
    return t;

  if (TREE_CODE (r) == CONSTRUCTOR && CLASS_TYPE_P (TREE_TYPE (r)))
    {
      if (TREE_CODE (t) == TARGET_EXPR
	  && TARGET_EXPR_INITIAL (t) == r)
	return t;
      else
	{
	  r = get_target_expr (r);
	  TREE_CONSTANT (r) = true;
	  return r;
	}
    }
  else
    return r;
}

/* Returns true if T is a valid subexpression of a constant expression,
   even if it isn't itself a constant expression.  */

bool
is_sub_constant_expr (tree t)
{
  bool non_constant_p = false;
  bool overflow_p = false;
  cxx_eval_constant_expression (NULL, t, true, false, &non_constant_p,
				&overflow_p);
  return !non_constant_p && !overflow_p;
}

/* If T represents a constant expression returns its reduced value.
   Otherwise return error_mark_node.  If T is dependent, then
   return NULL.  */

tree
cxx_constant_value (tree t)
{
  return cxx_eval_outermost_constant_expr (t, false);
}

/* If T is a constant expression, returns its reduced value.
   Otherwise, if T does not have TREE_CONSTANT set, returns T.
   Otherwise, returns a version of T without TREE_CONSTANT.  */

tree
maybe_constant_value (tree t)
{
  tree r;

  if (instantiation_dependent_expression_p (t)
      || type_unknown_p (t)
      || BRACE_ENCLOSED_INITIALIZER_P (t)
      || !potential_constant_expression (t))
    {
      if (TREE_OVERFLOW_P (t))
	{
	  t = build_nop (TREE_TYPE (t), t);
	  TREE_CONSTANT (t) = false;
	}
      return t;
    }

  r = cxx_eval_outermost_constant_expr (t, true);
#ifdef ENABLE_CHECKING
  /* cp_tree_equal looks through NOPs, so allow them.  */
  gcc_assert (r == t
	      || CONVERT_EXPR_P (t)
	      || (TREE_CONSTANT (t) && !TREE_CONSTANT (r))
	      || !cp_tree_equal (r, t));
#endif
  return r;
}

/* Like maybe_constant_value, but returns a CONSTRUCTOR directly, rather
   than wrapped in a TARGET_EXPR.  */

tree
maybe_constant_init (tree t)
{
  if (TREE_CODE (t) == EXPR_STMT)
    t = TREE_OPERAND (t, 0);
  if (TREE_CODE (t) == CONVERT_EXPR
      && VOID_TYPE_P (TREE_TYPE (t)))
    t = TREE_OPERAND (t, 0);
  t = maybe_constant_value (t);
  if (TREE_CODE (t) == TARGET_EXPR)
    {
      tree init = TARGET_EXPR_INITIAL (t);
      if (TREE_CODE (init) == CONSTRUCTOR)
	t = init;
    }
  return t;
}

#if 0
/* FIXME see ADDR_EXPR section in potential_constant_expression_1.  */
/* Return true if the object referred to by REF has automatic or thread
   local storage.  */

enum { ck_ok, ck_bad, ck_unknown };
static int
check_automatic_or_tls (tree ref)
{
  enum machine_mode mode;
  HOST_WIDE_INT bitsize, bitpos;
  tree offset;
  int volatilep = 0, unsignedp = 0;
  tree decl = get_inner_reference (ref, &bitsize, &bitpos, &offset,
				   &mode, &unsignedp, &volatilep, false);
  duration_kind dk;

  /* If there isn't a decl in the middle, we don't know the linkage here,
     and this isn't a constant expression anyway.  */
  if (!DECL_P (decl))
    return ck_unknown;
  dk = decl_storage_duration (decl);
  return (dk == dk_auto || dk == dk_thread) ? ck_bad : ck_ok;
}
#endif

/* Return true if T denotes a potentially constant expression.  Issue
   diagnostic as appropriate under control of FLAGS.  If WANT_RVAL is true,
   an lvalue-rvalue conversion is implied.

   C++0x [expr.const] used to say

   6 An expression is a potential constant expression if it is
     a constant expression where all occurrences of function
     parameters are replaced by arbitrary constant expressions
     of the appropriate type.

   2  A conditional expression is a constant expression unless it
      involves one of the following as a potentially evaluated
      subexpression (3.2), but subexpressions of logical AND (5.14),
      logical OR (5.15), and conditional (5.16) operations that are
      not evaluated are not considered.   */

static bool
potential_constant_expression_1 (tree t, bool want_rval, tsubst_flags_t flags)
{
  enum { any = false, rval = true };
  int i;
  tree tmp;

  if (t == error_mark_node)
    return false;
  if (t == NULL_TREE)
    return true;
  if (TREE_THIS_VOLATILE (t))
    {
      if (flags & tf_error)
        error ("expression %qE has side-effects", t);
      return false;
    }
  if (CONSTANT_CLASS_P (t))
    return true;

  switch (TREE_CODE (t))
    {
    case FUNCTION_DECL:
    case BASELINK:
    case TEMPLATE_DECL:
    case OVERLOAD:
    case TEMPLATE_ID_EXPR:
    case LABEL_DECL:
    case LABEL_EXPR:
    case CONST_DECL:
    case SIZEOF_EXPR:
    case ALIGNOF_EXPR:
    case OFFSETOF_EXPR:
    case NOEXCEPT_EXPR:
    case TEMPLATE_PARM_INDEX:
    case TRAIT_EXPR:
    case IDENTIFIER_NODE:
    case USERDEF_LITERAL:
      /* We can see a FIELD_DECL in a pointer-to-member expression.  */
    case FIELD_DECL:
    case PARM_DECL:
    case USING_DECL:
    case REQUIRES_EXPR:
    case EXPR_REQ:
    case TYPE_REQ:
    case NESTED_REQ:
    case VALIDEXPR_EXPR:
    case VALIDTYPE_EXPR:
    case CONSTEXPR_EXPR:
      return true;

    case AGGR_INIT_EXPR:
    case CALL_EXPR:
      /* -- an invocation of a function other than a constexpr function
            or a constexpr constructor.  */
      {
        tree fun = get_function_named_in_call (t);
        const int nargs = call_expr_nargs (t);
	i = 0;

	if (is_overloaded_fn (fun))
	  {
	    if (TREE_CODE (fun) == FUNCTION_DECL)
	      {
		if (builtin_valid_in_constant_expr_p (fun))
		  return true;
		if (!DECL_DECLARED_CONSTEXPR_P (fun)
		    /* Allow any built-in function; if the expansion
		       isn't constant, we'll deal with that then.  */
		    && !is_builtin_fn (fun))
		  {
		    if (flags & tf_error)
		      {
			error_at (EXPR_LOC_OR_LOC (t, input_location),
				  "call to non-constexpr function %qD", fun);
			explain_invalid_constexpr_fn (fun);
		      }
		    return false;
		  }
		/* A call to a non-static member function takes the address
		   of the object as the first argument.  But in a constant
		   expression the address will be folded away, so look
		   through it now.  */
		if (DECL_NONSTATIC_MEMBER_FUNCTION_P (fun)
		    && !DECL_CONSTRUCTOR_P (fun))
		  {
		    tree x = get_nth_callarg (t, 0);
		    if (is_this_parameter (x))
		      {
			if (DECL_CONTEXT (x) == NULL_TREE
			    || DECL_CONSTRUCTOR_P (DECL_CONTEXT (x)))
			  {
			    if (flags & tf_error)
			      sorry ("calling a member function of the "
				     "object being constructed in a constant "
				     "expression");
			    return false;
			  }
			/* Otherwise OK.  */;
		      }
		    else if (!potential_constant_expression_1 (x, rval, flags))
		      return false;
		    i = 1;
		  }
	      }
	    else
	      {
		if (!potential_constant_expression_1 (fun, true, flags))
		  return false;
		fun = get_first_fn (fun);
	      }
	    /* Skip initial arguments to base constructors.  */
	    if (DECL_BASE_CONSTRUCTOR_P (fun))
	      i = num_artificial_parms_for (fun);
	    fun = DECL_ORIGIN (fun);
	  }
	else
          {
	    if (potential_constant_expression_1 (fun, rval, flags))
	      /* Might end up being a constant function pointer.  */;
	    else
	      return false;
          }
        for (; i < nargs; ++i)
          {
            tree x = get_nth_callarg (t, i);
	    if (!potential_constant_expression_1 (x, rval, flags))
	      return false;
          }
        return true;
      }

    case NON_LVALUE_EXPR:
      /* -- an lvalue-to-rvalue conversion (4.1) unless it is applied to
            -- an lvalue of integral type that refers to a non-volatile
               const variable or static data member initialized with
               constant expressions, or

            -- an lvalue of literal type that refers to non-volatile
               object defined with constexpr, or that refers to a
               sub-object of such an object;  */
      return potential_constant_expression_1 (TREE_OPERAND (t, 0), rval, flags);

    case VAR_DECL:
      if (want_rval && !decl_constant_var_p (t)
	  && !dependent_type_p (TREE_TYPE (t)))
        {
          if (flags & tf_error)
            non_const_var_error (t);
          return false;
        }
      return true;

    case NOP_EXPR:
    case CONVERT_EXPR:
    case VIEW_CONVERT_EXPR:
      /* -- a reinterpret_cast.  FIXME not implemented, and this rule
	 may change to something more specific to type-punning (DR 1312).  */
      {
        tree from = TREE_OPERAND (t, 0);
	if (POINTER_TYPE_P (TREE_TYPE (t))
	    && TREE_CODE (from) == INTEGER_CST
	    && !integer_zerop (from))
	  {
	    if (flags & tf_error)
	      error_at (EXPR_LOC_OR_LOC (t, input_location),
			"reinterpret_cast from integer to pointer");
	    return false;
	  }
        return (potential_constant_expression_1
		(from, TREE_CODE (t) != VIEW_CONVERT_EXPR, flags));
      }

    case ADDR_EXPR:
      /* -- a unary operator & that is applied to an lvalue that
            designates an object with thread or automatic storage
            duration;  */
      t = TREE_OPERAND (t, 0);
#if 0
      /* FIXME adjust when issue 1197 is fully resolved.  For now don't do
         any checking here, as we might dereference the pointer later.  If
         we remove this code, also remove check_automatic_or_tls.  */
      i = check_automatic_or_tls (t);
      if (i == ck_ok)
	return true;
      if (i == ck_bad)
        {
          if (flags & tf_error)
            error ("address-of an object %qE with thread local or "
                   "automatic storage is not a constant expression", t);
          return false;
        }
#endif
      return potential_constant_expression_1 (t, any, flags);

    case COMPONENT_REF:
    case BIT_FIELD_REF:
    case ARROW_EXPR:
    case OFFSET_REF:
      /* -- a class member access unless its postfix-expression is
            of literal type or of pointer to literal type.  */
      /* This test would be redundant, as it follows from the
	 postfix-expression being a potential constant expression.  */
      return potential_constant_expression_1 (TREE_OPERAND (t, 0),
					      want_rval, flags);

    case EXPR_PACK_EXPANSION:
      return potential_constant_expression_1 (PACK_EXPANSION_PATTERN (t),
					      want_rval, flags);

    case INDIRECT_REF:
      {
        tree x = TREE_OPERAND (t, 0);
        STRIP_NOPS (x);
        if (is_this_parameter (x))
	  {
	    if (DECL_CONTEXT (x)
		&& !DECL_DECLARED_CONSTEXPR_P (DECL_CONTEXT (x)))
	      {
		if (flags & tf_error)
		  error ("use of %<this%> in a constant expression");
		return false;
	      }
	    if (want_rval && DECL_CONTEXT (x)
		&& DECL_CONSTRUCTOR_P (DECL_CONTEXT (x)))
	      {
		if (flags & tf_error)
		  sorry ("use of the value of the object being constructed "
			 "in a constant expression");
		return false;
	      }
	    return true;
	  }
	return potential_constant_expression_1 (x, rval, flags);
      }

    case LAMBDA_EXPR:
    case DYNAMIC_CAST_EXPR:
    case PSEUDO_DTOR_EXPR:
    case PREINCREMENT_EXPR:
    case POSTINCREMENT_EXPR:
    case PREDECREMENT_EXPR:
    case POSTDECREMENT_EXPR:
    case NEW_EXPR:
    case VEC_NEW_EXPR:
    case DELETE_EXPR:
    case VEC_DELETE_EXPR:
    case THROW_EXPR:
    case MODIFY_EXPR:
    case MODOP_EXPR:
    case OMP_ATOMIC:
    case OMP_ATOMIC_READ:
    case OMP_ATOMIC_CAPTURE_OLD:
    case OMP_ATOMIC_CAPTURE_NEW:
      /* GCC internal stuff.  */
    case VA_ARG_EXPR:
    case OBJ_TYPE_REF:
    case WITH_CLEANUP_EXPR:
    case CLEANUP_POINT_EXPR:
    case MUST_NOT_THROW_EXPR:
    case TRY_CATCH_EXPR:
    case STATEMENT_LIST:
      /* Don't bother trying to define a subset of statement-expressions to
	 be constant-expressions, at least for now.  */
    case STMT_EXPR:
    case EXPR_STMT:
    case BIND_EXPR:
    case TRANSACTION_EXPR:
    case IF_STMT:
    case DO_STMT:
    case FOR_STMT:
    case WHILE_STMT:
    case DECL_EXPR:
      if (flags & tf_error)
        error ("expression %qE is not a constant-expression", t);
      return false;

    case TYPEID_EXPR:
      /* -- a typeid expression whose operand is of polymorphic
            class type;  */
      {
        tree e = TREE_OPERAND (t, 0);
        if (!TYPE_P (e) && !type_dependent_expression_p (e)
	    && TYPE_POLYMORPHIC_P (TREE_TYPE (e)))
          {
            if (flags & tf_error)
              error ("typeid-expression is not a constant expression "
                     "because %qE is of polymorphic type", e);
            return false;
          }
        return true;
      }

    case MINUS_EXPR:
      /* -- a subtraction where both operands are pointers.   */
      if (TYPE_PTR_P (TREE_OPERAND (t, 0))
          && TYPE_PTR_P (TREE_OPERAND (t, 1)))
        {
          if (flags & tf_error)
            error ("difference of two pointer expressions is not "
                   "a constant expression");
          return false;
        }
      want_rval = true;
      goto binary;

    case LT_EXPR:
    case LE_EXPR:
    case GT_EXPR:
    case GE_EXPR:
    case EQ_EXPR:
    case NE_EXPR:
      /* -- a relational or equality operator where at least
            one of the operands is a pointer.  */
      if (TYPE_PTR_P (TREE_OPERAND (t, 0))
          || TYPE_PTR_P (TREE_OPERAND (t, 1)))
        {
          if (flags & tf_error)
            error ("pointer comparison expression is not a "
                   "constant expression");
          return false;
        }
      want_rval = true;
      goto binary;

    case BIT_NOT_EXPR:
      /* A destructor.  */
      if (TYPE_P (TREE_OPERAND (t, 0)))
	return true;
      /* else fall through.  */

    case REALPART_EXPR:
    case IMAGPART_EXPR:
    case CONJ_EXPR:
    case SAVE_EXPR:
    case FIX_TRUNC_EXPR:
    case FLOAT_EXPR:
    case NEGATE_EXPR:
    case ABS_EXPR:
    case TRUTH_NOT_EXPR:
    case FIXED_CONVERT_EXPR:
    case UNARY_PLUS_EXPR:
      return potential_constant_expression_1 (TREE_OPERAND (t, 0), rval,
					      flags);

    case CAST_EXPR:
    case CONST_CAST_EXPR:
    case STATIC_CAST_EXPR:
    case REINTERPRET_CAST_EXPR:
    case IMPLICIT_CONV_EXPR:
      if (cxx_dialect < cxx11
	  && !dependent_type_p (TREE_TYPE (t))
	  && !INTEGRAL_OR_ENUMERATION_TYPE_P (TREE_TYPE (t)))
	/* In C++98, a conversion to non-integral type can't be part of a
	   constant expression.  */
	{
	  if (flags & tf_error)
	    error ("cast to non-integral type %qT in a constant expression",
		   TREE_TYPE (t));
	  return false;
	}

      return (potential_constant_expression_1
	      (TREE_OPERAND (t, 0),
	       TREE_CODE (TREE_TYPE (t)) != REFERENCE_TYPE, flags));

    case PAREN_EXPR:
    case NON_DEPENDENT_EXPR:
      /* For convenience.  */
    case RETURN_EXPR:
      return potential_constant_expression_1 (TREE_OPERAND (t, 0),
					      want_rval, flags);

    case SCOPE_REF:
      return potential_constant_expression_1 (TREE_OPERAND (t, 1),
					      want_rval, flags);

    case TARGET_EXPR:
      if (!literal_type_p (TREE_TYPE (t)))
	{
	  if (flags & tf_error)
	    {
	      error ("temporary of non-literal type %qT in a "
		     "constant expression", TREE_TYPE (t));
	      explain_non_literal_class (TREE_TYPE (t));
	    }
	  return false;
	}
    case INIT_EXPR:
      return potential_constant_expression_1 (TREE_OPERAND (t, 1),
					      rval, flags);

    case CONSTRUCTOR:
      {
        vec<constructor_elt, va_gc> *v = CONSTRUCTOR_ELTS (t);
        constructor_elt *ce;
        for (i = 0; vec_safe_iterate (v, i, &ce); ++i)
	  if (!potential_constant_expression_1 (ce->value, want_rval, flags))
	    return false;
	return true;
      }

    case TREE_LIST:
      {
	gcc_assert (TREE_PURPOSE (t) == NULL_TREE
		    || DECL_P (TREE_PURPOSE (t)));
	if (!potential_constant_expression_1 (TREE_VALUE (t), want_rval,
					      flags))
	  return false;
	if (TREE_CHAIN (t) == NULL_TREE)
	  return true;
	return potential_constant_expression_1 (TREE_CHAIN (t), want_rval,
						flags);
      }

    case TRUNC_DIV_EXPR:
    case CEIL_DIV_EXPR:
    case FLOOR_DIV_EXPR:
    case ROUND_DIV_EXPR:
    case TRUNC_MOD_EXPR:
    case CEIL_MOD_EXPR:
    case ROUND_MOD_EXPR:
      {
	tree denom = TREE_OPERAND (t, 1);
	if (!potential_constant_expression_1 (denom, rval, flags))
	  return false;
	/* We can't call cxx_eval_outermost_constant_expr on an expression
	   that hasn't been through fold_non_dependent_expr yet.  */
	if (!processing_template_decl)
	  denom = cxx_eval_outermost_constant_expr (denom, true);
	if (integer_zerop (denom))
	  {
	    if (flags & tf_error)
	      error ("division by zero is not a constant-expression");
	    return false;
	  }
	else
	  {
	    want_rval = true;
	    return potential_constant_expression_1 (TREE_OPERAND (t, 0),
						    want_rval, flags);
	  }
      }

    case COMPOUND_EXPR:
      {
	/* check_return_expr sometimes wraps a TARGET_EXPR in a
	   COMPOUND_EXPR; don't get confused.  Also handle EMPTY_CLASS_EXPR
	   introduced by build_call_a.  */
	tree op0 = TREE_OPERAND (t, 0);
	tree op1 = TREE_OPERAND (t, 1);
	STRIP_NOPS (op1);
	if ((TREE_CODE (op0) == TARGET_EXPR && op1 == TARGET_EXPR_SLOT (op0))
	    || TREE_CODE (op1) == EMPTY_CLASS_EXPR)
	  return potential_constant_expression_1 (op0, want_rval, flags);
	else
	  goto binary;
      }

      /* If the first operand is the non-short-circuit constant, look at
	 the second operand; otherwise we only care about the first one for
	 potentiality.  */
    case TRUTH_AND_EXPR:
    case TRUTH_ANDIF_EXPR:
      tmp = boolean_true_node;
      goto truth;
    case TRUTH_OR_EXPR:
    case TRUTH_ORIF_EXPR:
      tmp = boolean_false_node;
    truth:
      {
	tree op = TREE_OPERAND (t, 0);
	if (!potential_constant_expression_1 (op, rval, flags))
	  return false;
	if (!processing_template_decl)
	  op = cxx_eval_outermost_constant_expr (op, true);
	if (tree_int_cst_equal (op, tmp))
	  return potential_constant_expression_1 (TREE_OPERAND (t, 1), rval, flags);
	else
	  return true;
      }

    case PLUS_EXPR:
    case MULT_EXPR:
    case POINTER_PLUS_EXPR:
    case RDIV_EXPR:
    case EXACT_DIV_EXPR:
    case MIN_EXPR:
    case MAX_EXPR:
    case LSHIFT_EXPR:
    case RSHIFT_EXPR:
    case LROTATE_EXPR:
    case RROTATE_EXPR:
    case BIT_IOR_EXPR:
    case BIT_XOR_EXPR:
    case BIT_AND_EXPR:
    case TRUTH_XOR_EXPR:
    case UNORDERED_EXPR:
    case ORDERED_EXPR:
    case UNLT_EXPR:
    case UNLE_EXPR:
    case UNGT_EXPR:
    case UNGE_EXPR:
    case UNEQ_EXPR:
    case LTGT_EXPR:
    case RANGE_EXPR:
    case COMPLEX_EXPR:
      want_rval = true;
      /* Fall through.  */
    case ARRAY_REF:
    case ARRAY_RANGE_REF:
    case MEMBER_REF:
    case DOTSTAR_EXPR:
    binary:
      for (i = 0; i < 2; ++i)
	if (!potential_constant_expression_1 (TREE_OPERAND (t, i),
					      want_rval, flags))
	  return false;
      return true;

    case CILK_SYNC_STMT:
    case CILK_SPAWN_STMT:
    case ARRAY_NOTATION_REF:
      return false;

    case FMA_EXPR:
    case VEC_PERM_EXPR:
     for (i = 0; i < 3; ++i)
      if (!potential_constant_expression_1 (TREE_OPERAND (t, i),
					    true, flags))
	return false;
     return true;

    case COND_EXPR:
    case VEC_COND_EXPR:
      /* If the condition is a known constant, we know which of the legs we
	 care about; otherwise we only require that the condition and
	 either of the legs be potentially constant.  */
      tmp = TREE_OPERAND (t, 0);
      if (!potential_constant_expression_1 (tmp, rval, flags))
	return false;
      if (!processing_template_decl)
	tmp = cxx_eval_outermost_constant_expr (tmp, true);
      if (integer_zerop (tmp))
	return potential_constant_expression_1 (TREE_OPERAND (t, 2),
						want_rval, flags);
      else if (TREE_CODE (tmp) == INTEGER_CST)
	return potential_constant_expression_1 (TREE_OPERAND (t, 1),
						want_rval, flags);
      for (i = 1; i < 3; ++i)
	if (potential_constant_expression_1 (TREE_OPERAND (t, i),
					     want_rval, tf_none))
	  return true;
      if (flags & tf_error)
        error ("expression %qE is not a constant-expression", t);
      return false;

    case VEC_INIT_EXPR:
      if (VEC_INIT_EXPR_IS_CONSTEXPR (t))
	return true;
      if (flags & tf_error)
	{
	  error ("non-constant array initialization");
	  diagnose_non_constexpr_vec_init (t);
	}
      return false;

    default:
      if (objc_is_property_ref (t))
	return false;

      sorry ("unexpected AST of kind %s", get_tree_code_name (TREE_CODE (t)));
      gcc_unreachable();
      return false;
    }
}

/* The main entry point to the above.  */

bool
potential_constant_expression (tree t)
{
  return potential_constant_expression_1 (t, false, tf_none);
}

/* As above, but require a constant rvalue.  */

bool
potential_rvalue_constant_expression (tree t)
{
  return potential_constant_expression_1 (t, true, tf_none);
}

/* Like above, but complain about non-constant expressions.  */

bool
require_potential_constant_expression (tree t)
{
  return potential_constant_expression_1 (t, false, tf_warning_or_error);
}

/* Cross product of the above.  */

bool
require_potential_rvalue_constant_expression (tree t)
{
  return potential_constant_expression_1 (t, true, tf_warning_or_error);
}

=======
>>>>>>> 20ba0684
/* Insert the deduced return type for an auto function.  */

void
apply_deduced_return_type (tree fco, tree return_type)
{
  tree result;

  if (return_type == error_mark_node)
    return;

  if (LAMBDA_FUNCTION_P (fco))
    {
      tree lambda = CLASSTYPE_LAMBDA_EXPR (current_class_type);
      LAMBDA_EXPR_RETURN_TYPE (lambda) = return_type;
    }

  if (DECL_CONV_FN_P (fco))
    DECL_NAME (fco) = mangle_conv_op_name_for_type (return_type);

  TREE_TYPE (fco) = change_return_type (return_type, TREE_TYPE (fco));

  result = DECL_RESULT (fco);
  if (result == NULL_TREE)
    return;
  if (TREE_TYPE (result) == return_type)
    return;

  /* We already have a DECL_RESULT from start_preparsed_function.
     Now we need to redo the work it and allocate_struct_function
     did to reflect the new type.  */
  gcc_assert (current_function_decl == fco);
  result = build_decl (input_location, RESULT_DECL, NULL_TREE,
		       TYPE_MAIN_VARIANT (return_type));
  DECL_ARTIFICIAL (result) = 1;
  DECL_IGNORED_P (result) = 1;
  cp_apply_type_quals_to_decl (cp_type_quals (return_type),
                               result);

  DECL_RESULT (fco) = result;

  if (!processing_template_decl)
    {
      if (!VOID_TYPE_P (TREE_TYPE (result)))
	complete_type_or_else (TREE_TYPE (result), NULL_TREE);
      bool aggr = aggregate_value_p (result, fco);
#ifdef PCC_STATIC_STRUCT_RETURN
      cfun->returns_pcc_struct = aggr;
#endif
      cfun->returns_struct = aggr;
    }

}

/* DECL is a local variable or parameter from the surrounding scope of a
   lambda-expression.  Returns the decltype for a use of the capture field
   for DECL even if it hasn't been captured yet.  */

static tree
capture_decltype (tree decl)
{
  tree lam = CLASSTYPE_LAMBDA_EXPR (DECL_CONTEXT (current_function_decl));
  /* FIXME do lookup instead of list walk? */
  tree cap = value_member (decl, LAMBDA_EXPR_CAPTURE_LIST (lam));
  tree type;

  if (cap)
    type = TREE_TYPE (TREE_PURPOSE (cap));
  else
    switch (LAMBDA_EXPR_DEFAULT_CAPTURE_MODE (lam))
      {
      case CPLD_NONE:
	error ("%qD is not captured", decl);
	return error_mark_node;

      case CPLD_COPY:
	type = TREE_TYPE (decl);
	if (TREE_CODE (type) == REFERENCE_TYPE
	    && TREE_CODE (TREE_TYPE (type)) != FUNCTION_TYPE)
	  type = TREE_TYPE (type);
	break;

      case CPLD_REFERENCE:
	type = TREE_TYPE (decl);
	if (TREE_CODE (type) != REFERENCE_TYPE)
	  type = build_reference_type (TREE_TYPE (decl));
	break;

      default:
	gcc_unreachable ();
      }

  if (TREE_CODE (type) != REFERENCE_TYPE)
    {
      if (!LAMBDA_EXPR_MUTABLE_P (lam))
	type = cp_build_qualified_type (type, (cp_type_quals (type)
					       |TYPE_QUAL_CONST));
      type = build_reference_type (type);
    }
  return type;
}

#include "gt-cp-semantics.h"<|MERGE_RESOLUTION|>--- conflicted
+++ resolved
@@ -7494,12 +7494,9 @@
     case CPTK_IS_CLASS:
       return (NON_UNION_CLASS_TYPE_P (type1));
 
-<<<<<<< HEAD
     case CPTK_IS_CONVERTIBLE_TO:
       return can_convert (type2, xvalue_result_type (type1), tf_none);
 
-=======
->>>>>>> 20ba0684
     case CPTK_IS_EMPTY:
       return (NON_UNION_CLASS_TYPE_P (type1) && CLASSTYPE_EMPTY_P (type1));
 
@@ -7573,36 +7570,8 @@
 tree
 finish_trait_expr (cp_trait_kind kind, tree type1, tree type2)
 {
-<<<<<<< HEAD
-  gcc_assert (kind == CPTK_HAS_NOTHROW_ASSIGN
-	      || kind == CPTK_HAS_NOTHROW_CONSTRUCTOR
-	      || kind == CPTK_HAS_NOTHROW_COPY
-	      || kind == CPTK_HAS_TRIVIAL_ASSIGN
-	      || kind == CPTK_HAS_TRIVIAL_CONSTRUCTOR
-	      || kind == CPTK_HAS_TRIVIAL_COPY
-	      || kind == CPTK_HAS_TRIVIAL_DESTRUCTOR
-	      || kind == CPTK_HAS_VIRTUAL_DESTRUCTOR	      
-	      || kind == CPTK_IS_ABSTRACT
-	      || kind == CPTK_IS_BASE_OF
-	      || kind == CPTK_IS_CLASS
-	      || kind == CPTK_IS_CONVERTIBLE_TO
-	      || kind == CPTK_IS_EMPTY
-	      || kind == CPTK_IS_ENUM
-	      || kind == CPTK_IS_FINAL
-	      || kind == CPTK_IS_LITERAL_TYPE
-	      || kind == CPTK_IS_POD
-	      || kind == CPTK_IS_POLYMORPHIC
-              || kind == CPTK_IS_SAME_AS
-	      || kind == CPTK_IS_STD_LAYOUT
-	      || kind == CPTK_IS_TRIVIAL
-	      || kind == CPTK_IS_UNION);
-
-  if (type1 == error_mark_node
-      || (is_binary_trait (kind) && type2 == error_mark_node))
-=======
   if (type1 == error_mark_node
       || type2 == error_mark_node)
->>>>>>> 20ba0684
     return error_mark_node;
 
   if (processing_template_decl)
@@ -7659,16 +7628,12 @@
     case CPTK_IS_SAME_AS:
       break;
     
-<<<<<<< HEAD
-    case CPTK_IS_CONVERTIBLE_TO:
       if (!check_trait_type (type1))
         return error_mark_node;
       if (!check_trait_type (type2))
         return error_mark_node;
       break;
 
-=======
->>>>>>> 20ba0684
     default:
       gcc_unreachable ();
     }
@@ -7709,3077 +7674,6 @@
   return true;
 }
 
-<<<<<<< HEAD
-/* Subroutine of  build_constexpr_constructor_member_initializers.
-   The expression tree T represents a data member initialization
-   in a (constexpr) constructor definition.  Build a pairing of
-   the data member with its initializer, and prepend that pair
-   to the existing initialization pair INITS.  */
-
-static bool
-build_data_member_initialization (tree t, vec<constructor_elt, va_gc> **vec)
-{
-  tree member, init;
-  if (TREE_CODE (t) == CLEANUP_POINT_EXPR)
-    t = TREE_OPERAND (t, 0);
-  if (TREE_CODE (t) == EXPR_STMT)
-    t = TREE_OPERAND (t, 0);
-  if (t == error_mark_node)
-    return false;
-  if (TREE_CODE (t) == STATEMENT_LIST)
-    {
-      tree_stmt_iterator i;
-      for (i = tsi_start (t); !tsi_end_p (i); tsi_next (&i))
-	{
-	  if (! build_data_member_initialization (tsi_stmt (i), vec))
-	    return false;
-	}
-      return true;
-    }
-  if (TREE_CODE (t) == CLEANUP_STMT)
-    {
-      /* We can't see a CLEANUP_STMT in a constructor for a literal class,
-	 but we can in a constexpr constructor for a non-literal class.  Just
-	 ignore it; either all the initialization will be constant, in which
-	 case the cleanup can't run, or it can't be constexpr.
-	 Still recurse into CLEANUP_BODY.  */
-      return build_data_member_initialization (CLEANUP_BODY (t), vec);
-    }
-  if (TREE_CODE (t) == CONVERT_EXPR)
-    t = TREE_OPERAND (t, 0);
-  if (TREE_CODE (t) == INIT_EXPR
-      || TREE_CODE (t) == MODIFY_EXPR)
-    {
-      member = TREE_OPERAND (t, 0);
-      init = break_out_target_exprs (TREE_OPERAND (t, 1));
-    }
-  else if (TREE_CODE (t) == CALL_EXPR)
-    {
-      member = CALL_EXPR_ARG (t, 0);
-      /* We don't use build_cplus_new here because it complains about
-	 abstract bases.  Leaving the call unwrapped means that it has the
-	 wrong type, but cxx_eval_constant_expression doesn't care.  */
-      init = break_out_target_exprs (t);
-    }
-  else if (TREE_CODE (t) == DECL_EXPR)
-    /* Declaring a temporary, don't add it to the CONSTRUCTOR.  */
-    return true;
-  else
-    gcc_unreachable ();
-  if (INDIRECT_REF_P (member))
-    member = TREE_OPERAND (member, 0);
-  if (TREE_CODE (member) == NOP_EXPR)
-    {
-      tree op = member;
-      STRIP_NOPS (op);
-      if (TREE_CODE (op) == ADDR_EXPR)
-	{
-	  gcc_assert (same_type_ignoring_top_level_qualifiers_p
-		      (TREE_TYPE (TREE_TYPE (op)),
-		       TREE_TYPE (TREE_TYPE (member))));
-	  /* Initializing a cv-qualified member; we need to look through
-	     the const_cast.  */
-	  member = op;
-	}
-      else if (op == current_class_ptr
-	       && (same_type_ignoring_top_level_qualifiers_p
-		   (TREE_TYPE (TREE_TYPE (member)),
-		    current_class_type)))
-	/* Delegating constructor.  */
-	member = op;
-      else
-	{
-	  /* This is an initializer for an empty base; keep it for now so
-	     we can check it in cxx_eval_bare_aggregate.  */
-	  gcc_assert (is_empty_class (TREE_TYPE (TREE_TYPE (member))));
-	}
-    }
-  if (TREE_CODE (member) == ADDR_EXPR)
-    member = TREE_OPERAND (member, 0);
-  if (TREE_CODE (member) == COMPONENT_REF)
-    {
-      tree aggr = TREE_OPERAND (member, 0);
-      if (TREE_CODE (aggr) != COMPONENT_REF)
-	/* Normal member initialization.  */
-	member = TREE_OPERAND (member, 1);
-      else if (ANON_AGGR_TYPE_P (TREE_TYPE (aggr)))
-	/* Initializing a member of an anonymous union.  */
-	return build_anon_member_initialization (member, init, vec);
-      else
-	/* We're initializing a vtable pointer in a base.  Leave it as
-	   COMPONENT_REF so we remember the path to get to the vfield.  */
-	gcc_assert (TREE_TYPE (member) == vtbl_ptr_type_node);
-    }
-
-  CONSTRUCTOR_APPEND_ELT (*vec, member, init);
-  return true;
-}
-
-/* Make sure that there are no statements after LAST in the constructor
-   body represented by LIST.  */
-
-bool
-check_constexpr_ctor_body (tree last, tree list)
-{
-  bool ok = true;
-  if (TREE_CODE (list) == STATEMENT_LIST)
-    {
-      tree_stmt_iterator i = tsi_last (list);
-      for (; !tsi_end_p (i); tsi_prev (&i))
-	{
-	  tree t = tsi_stmt (i);
-	  if (t == last)
-	    break;
-	  if (TREE_CODE (t) == BIND_EXPR)
-	    {
-	      if (BIND_EXPR_VARS (t))
-		{
-		  ok = false;
-		  break;
-		}
-	      if (!check_constexpr_ctor_body (last, BIND_EXPR_BODY (t)))
-		return false;
-	      else
-		continue;
-	    }
-	  /* We currently allow typedefs and static_assert.
-	     FIXME allow them in the standard, too.  */
-	  if (TREE_CODE (t) != STATIC_ASSERT)
-	    {
-	      ok = false;
-	      break;
-	    }
-	}
-    }
-  else if (list != last
-	   && TREE_CODE (list) != STATIC_ASSERT)
-    ok = false;
-  if (!ok)
-    {
-      error ("constexpr constructor does not have empty body");
-      DECL_DECLARED_CONSTEXPR_P (current_function_decl) = false;
-    }
-  return ok;
-}
-
-/* V is a vector of constructor elements built up for the base and member
-   initializers of a constructor for TYPE.  They need to be in increasing
-   offset order, which they might not be yet if TYPE has a primary base
-   which is not first in the base-clause or a vptr and at least one base
-   all of which are non-primary.  */
-
-static vec<constructor_elt, va_gc> *
-sort_constexpr_mem_initializers (tree type, vec<constructor_elt, va_gc> *v)
-{
-  tree pri = CLASSTYPE_PRIMARY_BINFO (type);
-  tree field_type;
-  unsigned i;
-  constructor_elt *ce;
-
-  if (pri)
-    field_type = BINFO_TYPE (pri);
-  else if (TYPE_CONTAINS_VPTR_P (type))
-    field_type = vtbl_ptr_type_node;
-  else
-    return v;
-
-  /* Find the element for the primary base or vptr and move it to the
-     beginning of the vec.  */
-  for (i = 0; vec_safe_iterate (v, i, &ce); ++i)
-    if (TREE_TYPE (ce->index) == field_type)
-      break;
-
-  if (i > 0 && i < vec_safe_length (v))
-    {
-      vec<constructor_elt, va_gc> &vref = *v;
-      constructor_elt elt = vref[i];
-      for (; i > 0; --i)
-	vref[i] = vref[i-1];
-      vref[0] = elt;
-    }
-
-  return v;
-}
-
-/* Build compile-time evalable representations of member-initializer list
-   for a constexpr constructor.  */
-
-static tree
-build_constexpr_constructor_member_initializers (tree type, tree body)
-{
-  vec<constructor_elt, va_gc> *vec = NULL;
-  bool ok = true;
-  if (TREE_CODE (body) == MUST_NOT_THROW_EXPR
-      || TREE_CODE (body) == EH_SPEC_BLOCK)
-    body = TREE_OPERAND (body, 0);
-  if (TREE_CODE (body) == STATEMENT_LIST)
-    body = STATEMENT_LIST_HEAD (body)->stmt;
-  body = BIND_EXPR_BODY (body);
-  if (TREE_CODE (body) == CLEANUP_POINT_EXPR)
-    {
-      body = TREE_OPERAND (body, 0);
-      if (TREE_CODE (body) == EXPR_STMT)
-	body = TREE_OPERAND (body, 0);
-      if (TREE_CODE (body) == INIT_EXPR
-	  && (same_type_ignoring_top_level_qualifiers_p
-	      (TREE_TYPE (TREE_OPERAND (body, 0)),
-	       current_class_type)))
-	{
-	  /* Trivial copy.  */
-	  return TREE_OPERAND (body, 1);
-	}
-      ok = build_data_member_initialization (body, &vec);
-    }
-  else if (TREE_CODE (body) == STATEMENT_LIST)
-    {
-      tree_stmt_iterator i;
-      for (i = tsi_start (body); !tsi_end_p (i); tsi_next (&i))
-	{
-	  ok = build_data_member_initialization (tsi_stmt (i), &vec);
-	  if (!ok)
-	    break;
-	}
-    }
-  else if (TREE_CODE (body) == TRY_BLOCK)
-    {
-      error ("body of %<constexpr%> constructor cannot be "
-	     "a function-try-block");
-      return error_mark_node;
-    }
-  else if (EXPR_P (body))
-    ok = build_data_member_initialization (body, &vec);
-  else
-    gcc_assert (errorcount > 0);
-  if (ok)
-    {
-      if (vec_safe_length (vec) > 0)
-	{
-	  /* In a delegating constructor, return the target.  */
-	  constructor_elt *ce = &(*vec)[0];
-	  if (ce->index == current_class_ptr)
-	    {
-	      body = ce->value;
-	      vec_free (vec);
-	      return body;
-	    }
-	}
-      vec = sort_constexpr_mem_initializers (type, vec);
-      return build_constructor (type, vec);
-    }
-  else
-    return error_mark_node;
-}
-
-/* Subroutine of register_constexpr_fundef.  BODY is the body of a function
-   declared to be constexpr, or a sub-statement thereof.  Returns the
-   return value if suitable, error_mark_node for a statement not allowed in
-   a constexpr function, or NULL_TREE if no return value was found.  */
-
-static tree
-constexpr_fn_retval (tree body)
-{
-  switch (TREE_CODE (body))
-    {
-    case STATEMENT_LIST:
-      {
-	tree_stmt_iterator i;
-	tree expr = NULL_TREE;
-	for (i = tsi_start (body); !tsi_end_p (i); tsi_next (&i))
-	  {
-	    tree s = constexpr_fn_retval (tsi_stmt (i));
-	    if (s == error_mark_node)
-	      return error_mark_node;
-	    else if (s == NULL_TREE)
-	      /* Keep iterating.  */;
-	    else if (expr)
-	      /* Multiple return statements.  */
-	      return error_mark_node;
-	    else
-	      expr = s;
-	  }
-	return expr;
-      }
-
-    case RETURN_EXPR:
-      return break_out_target_exprs (TREE_OPERAND (body, 0));
-
-    case DECL_EXPR:
-      if (TREE_CODE (DECL_EXPR_DECL (body)) == USING_DECL)
-	return NULL_TREE;
-      return error_mark_node;
-
-    case CLEANUP_POINT_EXPR:
-      return constexpr_fn_retval (TREE_OPERAND (body, 0));
-
-    case USING_STMT:
-      return NULL_TREE;
-
-    default:
-      return error_mark_node;
-    }
-}
-
-/* Subroutine of register_constexpr_fundef.  BODY is the DECL_SAVED_TREE of
-   FUN; do the necessary transformations to turn it into a single expression
-   that we can store in the hash table.  */
-
-static tree
-massage_constexpr_body (tree fun, tree body)
-{
-  if (DECL_CONSTRUCTOR_P (fun))
-    body = build_constexpr_constructor_member_initializers
-      (DECL_CONTEXT (fun), body);
-  else
-    {
-      if (TREE_CODE (body) == EH_SPEC_BLOCK)
-        body = EH_SPEC_STMTS (body);
-      if (TREE_CODE (body) == MUST_NOT_THROW_EXPR)
-	body = TREE_OPERAND (body, 0);
-      if (TREE_CODE (body) == BIND_EXPR)
-	body = BIND_EXPR_BODY (body);
-      body = constexpr_fn_retval (body);
-    }
-  return body;
-}
-
-/* FUN is a constexpr constructor with massaged body BODY.  Return true
-   if some bases/fields are uninitialized, and complain if COMPLAIN.  */
-
-static bool
-cx_check_missing_mem_inits (tree fun, tree body, bool complain)
-{
-  bool bad;
-  tree field;
-  unsigned i, nelts;
-  tree ctype;
-
-  if (TREE_CODE (body) != CONSTRUCTOR)
-    return false;
-
-  nelts = CONSTRUCTOR_NELTS (body);
-  ctype = DECL_CONTEXT (fun);
-  field = TYPE_FIELDS (ctype);
-
-  if (TREE_CODE (ctype) == UNION_TYPE)
-    {
-      if (nelts == 0 && next_initializable_field (field))
-	{
-	  if (complain)
-	    error ("%<constexpr%> constructor for union %qT must "
-		   "initialize exactly one non-static data member", ctype);
-	  return true;
-	}
-      return false;
-    }
-
-  bad = false;
-  for (i = 0; i <= nelts; ++i)
-    {
-      tree index;
-      if (i == nelts)
-	index = NULL_TREE;
-      else
-	{
-	  index = CONSTRUCTOR_ELT (body, i)->index;
-	  /* Skip base and vtable inits.  */
-	  if (TREE_CODE (index) != FIELD_DECL
-	      || DECL_ARTIFICIAL (index))
-	    continue;
-	}
-      for (; field != index; field = DECL_CHAIN (field))
-	{
-	  tree ftype;
-	  if (TREE_CODE (field) != FIELD_DECL
-	      || (DECL_C_BIT_FIELD (field) && !DECL_NAME (field))
-	      || DECL_ARTIFICIAL (field))
-	    continue;
-	  ftype = strip_array_types (TREE_TYPE (field));
-	  if (type_has_constexpr_default_constructor (ftype))
-	    {
-	      /* It's OK to skip a member with a trivial constexpr ctor.
-	         A constexpr ctor that isn't trivial should have been
-	         added in by now.  */
-	      gcc_checking_assert (!TYPE_HAS_COMPLEX_DFLT (ftype)
-				   || errorcount != 0);
-	      continue;
-	    }
-	  if (!complain)
-	    return true;
-	  error ("uninitialized member %qD in %<constexpr%> constructor",
-		 field);
-	  bad = true;
-	}
-      if (field == NULL_TREE)
-	break;
-      field = DECL_CHAIN (field);
-    }
-
-  return bad;
-}
-
-/* We are processing the definition of the constexpr function FUN.
-   Check that its BODY fulfills the propriate requirements and
-   enter it in the constexpr function definition table.
-   For constructor BODY is actually the TREE_LIST of the
-   member-initializer list.  */
-
-tree
-register_constexpr_fundef (tree fun, tree body)
-{
-  constexpr_fundef entry;
-  constexpr_fundef **slot;
-
-  if (!is_valid_constexpr_fn (fun, !DECL_GENERATED_P (fun)))
-    return NULL;
-
-  body = massage_constexpr_body (fun, body);
-  if (body == NULL_TREE || body == error_mark_node)
-    {
-      if (!DECL_CONSTRUCTOR_P (fun))
-	error ("body of constexpr function %qD not a return-statement", fun);
-      return NULL;
-    }
-
-  if (!potential_rvalue_constant_expression (body))
-    {
-      if (!DECL_GENERATED_P (fun))
-	require_potential_rvalue_constant_expression (body);
-      return NULL;
-    }
-
-  if (DECL_CONSTRUCTOR_P (fun)
-      && cx_check_missing_mem_inits (fun, body, !DECL_GENERATED_P (fun)))
-    return NULL;
-
-  /* Create the constexpr function table if necessary.  */
-  if (constexpr_fundef_table == NULL)
-    constexpr_fundef_table = htab_create_ggc (101,
-                                              constexpr_fundef_hash,
-                                              constexpr_fundef_equal,
-                                              ggc_free);
-  entry.decl = fun;
-  entry.body = body;
-  slot = (constexpr_fundef **)
-    htab_find_slot (constexpr_fundef_table, &entry, INSERT);
-
-  gcc_assert (*slot == NULL);
-  *slot = ggc_alloc<constexpr_fundef> ();
-  **slot = entry;
-
-  return fun;
-}
-
-/* FUN is a non-constexpr function called in a context that requires a
-   constant expression.  If it comes from a constexpr template, explain why
-   the instantiation isn't constexpr.  */
-
-void
-explain_invalid_constexpr_fn (tree fun)
-{
-  static hash_set<tree> *diagnosed;
-  tree body;
-  location_t save_loc;
-  /* Only diagnose defaulted functions or instantiations.  */
-  if (!DECL_DEFAULTED_FN (fun)
-      && !is_instantiation_of_constexpr (fun))
-    return;
-  if (diagnosed == NULL)
-    diagnosed = new hash_set<tree>;
-  if (diagnosed->add (fun))
-    /* Already explained.  */
-    return;
-
-  save_loc = input_location;
-  input_location = DECL_SOURCE_LOCATION (fun);
-  inform (0, "%q+D is not usable as a constexpr function because:", fun);
-  /* First check the declaration.  */
-  if (is_valid_constexpr_fn (fun, true))
-    {
-      /* Then if it's OK, the body.  */
-      if (!DECL_DECLARED_CONSTEXPR_P (fun))
-	explain_implicit_non_constexpr (fun);
-      else
-	{
-	  body = massage_constexpr_body (fun, DECL_SAVED_TREE (fun));
-	  require_potential_rvalue_constant_expression (body);
-	  if (DECL_CONSTRUCTOR_P (fun))
-	    cx_check_missing_mem_inits (fun, body, true);
-	}
-    }
-  input_location = save_loc;
-}
-
-/* Objects of this type represent calls to constexpr functions
-   along with the bindings of parameters to their arguments, for
-   the purpose of compile time evaluation.  */
-
-typedef struct GTY(()) constexpr_call {
-  /* Description of the constexpr function definition.  */
-  constexpr_fundef *fundef;
-  /* Parameter bindings environment.  A TREE_LIST where each TREE_PURPOSE
-     is a parameter _DECL and the TREE_VALUE is the value of the parameter.
-     Note: This arrangement is made to accommodate the use of
-     iterative_hash_template_arg (see pt.c).  If you change this
-     representation, also change the hash calculation in
-     cxx_eval_call_expression.  */
-  tree bindings;
-  /* Result of the call.
-       NULL means the call is being evaluated.
-       error_mark_node means that the evaluation was erroneous;
-       otherwise, the actuall value of the call.  */
-  tree result;
-  /* The hash of this call; we remember it here to avoid having to
-     recalculate it when expanding the hash table.  */
-  hashval_t hash;
-} constexpr_call;
-
-/* A table of all constexpr calls that have been evaluated by the
-   compiler in this translation unit.  */
-
-static GTY ((param_is (constexpr_call))) htab_t constexpr_call_table;
-
-static tree cxx_eval_constant_expression (const constexpr_call *, tree,
-					  bool, bool, bool *, bool *);
-
-/* Compute a hash value for a constexpr call representation.  */
-
-static hashval_t
-constexpr_call_hash (const void *p)
-{
-  const constexpr_call *info = (const constexpr_call *) p;
-  return info->hash;
-}
-
-/* Return 1 if the objects pointed to by P and Q represent calls
-   to the same constexpr function with the same arguments.
-   Otherwise, return 0.  */
-
-static int
-constexpr_call_equal (const void *p, const void *q)
-{
-  const constexpr_call *lhs = (const constexpr_call *) p;
-  const constexpr_call *rhs = (const constexpr_call *) q;
-  tree lhs_bindings;
-  tree rhs_bindings;
-  if (lhs == rhs)
-    return 1;
-  if (!constexpr_fundef_equal (lhs->fundef, rhs->fundef))
-    return 0;
-  lhs_bindings = lhs->bindings;
-  rhs_bindings = rhs->bindings;
-  while (lhs_bindings != NULL && rhs_bindings != NULL)
-    {
-      tree lhs_arg = TREE_VALUE (lhs_bindings);
-      tree rhs_arg = TREE_VALUE (rhs_bindings);
-      gcc_assert (TREE_TYPE (lhs_arg) == TREE_TYPE (rhs_arg));
-      if (!cp_tree_equal (lhs_arg, rhs_arg))
-        return 0;
-      lhs_bindings = TREE_CHAIN (lhs_bindings);
-      rhs_bindings = TREE_CHAIN (rhs_bindings);
-    }
-  return lhs_bindings == rhs_bindings;
-}
-
-/* Initialize the constexpr call table, if needed.  */
-
-static void
-maybe_initialize_constexpr_call_table (void)
-{
-  if (constexpr_call_table == NULL)
-    constexpr_call_table = htab_create_ggc (101,
-                                            constexpr_call_hash,
-                                            constexpr_call_equal,
-                                            ggc_free);
-}
-
-/* Return true if T designates the implied `this' parameter.  */
-
-bool
-is_this_parameter (tree t)
-{
-  if (!DECL_P (t) || DECL_NAME (t) != this_identifier)
-    return false;
-  gcc_assert (TREE_CODE (t) == PARM_DECL || is_capture_proxy (t));
-  return true;
-}
-
-/* We have an expression tree T that represents a call, either CALL_EXPR
-   or AGGR_INIT_EXPR.  If the call is lexically to a named function,
-   retrun the _DECL for that function.  */
-
-static tree
-get_function_named_in_call (tree t)
-{
-  tree fun = NULL;
-  switch (TREE_CODE (t))
-    {
-    case CALL_EXPR:
-      fun = CALL_EXPR_FN (t);
-      break;
-
-    case AGGR_INIT_EXPR:
-      fun = AGGR_INIT_EXPR_FN (t);
-      break;
-
-    default:
-      gcc_unreachable();
-      break;
-    }
-  if (TREE_CODE (fun) == ADDR_EXPR
-      && TREE_CODE (TREE_OPERAND (fun, 0)) == FUNCTION_DECL)
-    fun = TREE_OPERAND (fun, 0);
-  return fun;
-}
-
-/* We have an expression tree T that represents a call, either CALL_EXPR
-   or AGGR_INIT_EXPR.  Return the Nth argument.  */
-
-static inline tree
-get_nth_callarg (tree t, int n)
-{
-  switch (TREE_CODE (t))
-    {
-    case CALL_EXPR:
-      return CALL_EXPR_ARG (t, n);
-
-    case AGGR_INIT_EXPR:
-      return AGGR_INIT_EXPR_ARG (t, n);
-
-    default:
-      gcc_unreachable ();
-      return NULL;
-    }
-}
-
-/* Look up the binding of the function parameter T in a constexpr
-   function call context CALL.  */
-
-static tree
-lookup_parameter_binding (const constexpr_call *call, tree t)
-{
-  tree b = purpose_member (t, call->bindings);
-  return TREE_VALUE (b);
-}
-
-/* Attempt to evaluate T which represents a call to a builtin function.
-   We assume here that all builtin functions evaluate to scalar types
-   represented by _CST nodes.  */
-
-static tree
-cxx_eval_builtin_function_call (const constexpr_call *call, tree t,
-				bool allow_non_constant, bool addr,
-				bool *non_constant_p, bool *overflow_p)
-{
-  const int nargs = call_expr_nargs (t);
-  tree *args = (tree *) alloca (nargs * sizeof (tree));
-  tree new_call;
-  int i;
-  for (i = 0; i < nargs; ++i)
-    {
-      args[i] = cxx_eval_constant_expression (call, CALL_EXPR_ARG (t, i),
-					      allow_non_constant, addr,
-					      non_constant_p, overflow_p);
-      if (allow_non_constant && *non_constant_p)
-	return t;
-    }
-  if (*non_constant_p)
-    return t;
-  new_call = build_call_array_loc (EXPR_LOCATION (t), TREE_TYPE (t),
-                                   CALL_EXPR_FN (t), nargs, args);
-  new_call = fold (new_call);
-  VERIFY_CONSTANT (new_call);
-  return new_call;
-}
-
-/* TEMP is the constant value of a temporary object of type TYPE.  Adjust
-   the type of the value to match.  */
-
-static tree
-adjust_temp_type (tree type, tree temp)
-{
-  if (TREE_TYPE (temp) == type)
-    return temp;
-  /* Avoid wrapping an aggregate value in a NOP_EXPR.  */
-  if (TREE_CODE (temp) == CONSTRUCTOR)
-    return build_constructor (type, CONSTRUCTOR_ELTS (temp));
-  gcc_assert (scalarish_type_p (type));
-  return cp_fold_convert (type, temp);
-}
-
-/* Subroutine of cxx_eval_call_expression.
-   We are processing a call expression (either CALL_EXPR or
-   AGGR_INIT_EXPR) in the call context of OLD_CALL.  Evaluate
-   all arguments and bind their values to correspondings
-   parameters, making up the NEW_CALL context.  */
-
-static void
-cxx_bind_parameters_in_call (const constexpr_call *old_call, tree t,
-                             constexpr_call *new_call,
-			     bool allow_non_constant,
-			     bool *non_constant_p, bool *overflow_p)
-{
-  const int nargs = call_expr_nargs (t);
-  tree fun = new_call->fundef->decl;
-  tree parms = DECL_ARGUMENTS (fun);
-  int i;
-  for (i = 0; i < nargs; ++i)
-    {
-      tree x, arg;
-      tree type = parms ? TREE_TYPE (parms) : void_type_node;
-      /* For member function, the first argument is a pointer to the implied
-         object.  And for an object construction, don't bind `this' before
-         it is fully constructed.  */
-      if (i == 0 && DECL_CONSTRUCTOR_P (fun))
-        goto next;
-      x = get_nth_callarg (t, i);
-      if (parms && DECL_BY_REFERENCE (parms))
-	{
-	  /* cp_genericize made this a reference for argument passing, but
-	     we don't want to treat it like one for constexpr evaluation.  */
-	  gcc_assert (TREE_CODE (type) == REFERENCE_TYPE);
-	  gcc_assert (TREE_CODE (TREE_TYPE (x)) == REFERENCE_TYPE);
-	  type = TREE_TYPE (type);
-	  x = convert_from_reference (x);
-	}
-      arg = cxx_eval_constant_expression (old_call, x, allow_non_constant,
-					  TREE_CODE (type) == REFERENCE_TYPE,
-					  non_constant_p, overflow_p);
-      /* Don't VERIFY_CONSTANT here.  */
-      if (*non_constant_p && allow_non_constant)
-	return;
-      /* Just discard ellipsis args after checking their constantitude.  */
-      if (!parms)
-	continue;
-      if (*non_constant_p)
-	/* Don't try to adjust the type of non-constant args.  */
-	goto next;
-
-      /* Make sure the binding has the same type as the parm.  */
-      if (TREE_CODE (type) != REFERENCE_TYPE)
-	arg = adjust_temp_type (type, arg);
-      new_call->bindings = tree_cons (parms, arg, new_call->bindings);
-    next:
-      parms = TREE_CHAIN (parms);
-    }
-}
-
-/* Variables and functions to manage constexpr call expansion context.
-   These do not need to be marked for PCH or GC.  */
-
-/* FIXME remember and print actual constant arguments.  */
-static vec<tree> call_stack = vNULL;
-static int call_stack_tick;
-static int last_cx_error_tick;
-
-static bool
-push_cx_call_context (tree call)
-{
-  ++call_stack_tick;
-  if (!EXPR_HAS_LOCATION (call))
-    SET_EXPR_LOCATION (call, input_location);
-  call_stack.safe_push (call);
-  if (call_stack.length () > (unsigned) max_constexpr_depth)
-    return false;
-  return true;
-}
-
-static void
-pop_cx_call_context (void)
-{
-  ++call_stack_tick;
-  call_stack.pop ();
-}
-
-vec<tree> 
-cx_error_context (void)
-{
-  vec<tree> r = vNULL;
-  if (call_stack_tick != last_cx_error_tick
-      && !call_stack.is_empty ())
-    r = call_stack;
-  last_cx_error_tick = call_stack_tick;
-  return r;
-}
-
-/* Subroutine of cxx_eval_constant_expression.
-   Evaluate the call expression tree T in the context of OLD_CALL expression
-   evaluation.  */
-
-static tree
-cxx_eval_call_expression (const constexpr_call *old_call, tree t,
-			  bool allow_non_constant, bool addr,
-			  bool *non_constant_p, bool *overflow_p)
-{
-  location_t loc = EXPR_LOC_OR_LOC (t, input_location);
-  tree fun = get_function_named_in_call (t);
-  tree result;
-  constexpr_call new_call = { NULL, NULL, NULL, 0 };
-  constexpr_call **slot;
-  constexpr_call *entry;
-  bool depth_ok;
-
-  if (TREE_CODE (fun) != FUNCTION_DECL)
-    {
-      /* Might be a constexpr function pointer.  */
-      fun = cxx_eval_constant_expression (old_call, fun, allow_non_constant,
-					  /*addr*/false, non_constant_p, overflow_p);
-      if (TREE_CODE (fun) == ADDR_EXPR)
-	fun = TREE_OPERAND (fun, 0);
-    }
-  if (TREE_CODE (fun) != FUNCTION_DECL)
-    {
-      if (!allow_non_constant && !*non_constant_p)
-	error_at (loc, "expression %qE does not designate a constexpr "
-		  "function", fun);
-      *non_constant_p = true;
-      return t;
-    }
-  if (DECL_CLONED_FUNCTION_P (fun))
-    fun = DECL_CLONED_FUNCTION (fun);
-  if (is_builtin_fn (fun))
-    return cxx_eval_builtin_function_call (old_call, t, allow_non_constant,
-					   addr, non_constant_p, overflow_p);
-  if (!DECL_DECLARED_CONSTEXPR_P (fun))
-    {
-      if (!allow_non_constant)
-	{
-	  error_at (loc, "call to non-constexpr function %qD", fun);
-	  explain_invalid_constexpr_fn (fun);
-	}
-      *non_constant_p = true;
-      return t;
-    }
-
-  /* Shortcut trivial constructor/op=.  */
-  if (trivial_fn_p (fun))
-    {
-      if (call_expr_nargs (t) == 2)
-	{
-	  tree arg = convert_from_reference (get_nth_callarg (t, 1));
-	  return cxx_eval_constant_expression (old_call, arg, allow_non_constant,
-					       addr, non_constant_p, overflow_p);
-	}
-      else if (TREE_CODE (t) == AGGR_INIT_EXPR
-	       && AGGR_INIT_ZERO_FIRST (t))
-	return build_zero_init (DECL_CONTEXT (fun), NULL_TREE, false);
-    }
-
-  /* If in direct recursive call, optimize definition search.  */
-  if (old_call != NULL && old_call->fundef->decl == fun)
-    new_call.fundef = old_call->fundef;
-  else
-    {
-      new_call.fundef = retrieve_constexpr_fundef (fun);
-      if (new_call.fundef == NULL || new_call.fundef->body == NULL)
-        {
-	  if (!allow_non_constant)
-	    {
-	      if (DECL_INITIAL (fun))
-		{
-		  /* The definition of fun was somehow unsuitable.  */
-		  error_at (loc, "%qD called in a constant expression", fun);
-		  explain_invalid_constexpr_fn (fun);
-		}
-	      else
-		error_at (loc, "%qD used before its definition", fun);
-	    }
-	  *non_constant_p = true;
-          return t;
-        }
-    }
-  cxx_bind_parameters_in_call (old_call, t, &new_call,
-			       allow_non_constant, non_constant_p, overflow_p);
-  if (*non_constant_p)
-    return t;
-
-  depth_ok = push_cx_call_context (t);
-
-  new_call.hash
-    = iterative_hash_template_arg (new_call.bindings,
-				   constexpr_fundef_hash (new_call.fundef));
-
-  /* If we have seen this call before, we are done.  */
-  maybe_initialize_constexpr_call_table ();
-  slot = (constexpr_call **)
-    htab_find_slot (constexpr_call_table, &new_call, INSERT);
-  entry = *slot;
-  if (entry == NULL)
-    {
-      /* We need to keep a pointer to the entry, not just the slot, as the
-	 slot can move in the call to cxx_eval_builtin_function_call.  */
-      *slot = entry = ggc_alloc<constexpr_call> ();
-      *entry = new_call;
-    }
-  /* Calls which are in progress have their result set to NULL
-     so that we can detect circular dependencies.  */
-  else if (entry->result == NULL)
-    {
-      if (!allow_non_constant)
-	error ("call has circular dependency");
-      *non_constant_p = true;
-      entry->result = result = error_mark_node;
-    }
-
-  if (!depth_ok)
-    {
-      if (!allow_non_constant)
-	error ("constexpr evaluation depth exceeds maximum of %d (use "
-	       "-fconstexpr-depth= to increase the maximum)",
-	       max_constexpr_depth);
-      *non_constant_p = true;
-      entry->result = result = error_mark_node;
-    }
-  else
-    {
-      result = entry->result;
-      if (!result || result == error_mark_node)
-	result = (cxx_eval_constant_expression
-		  (&new_call, new_call.fundef->body,
-		   allow_non_constant, addr,
-		   non_constant_p, overflow_p));
-      if (result == error_mark_node)
-	*non_constant_p = true;
-      if (*non_constant_p)
-	entry->result = result = error_mark_node;
-      else
-	{
-	  /* If this was a call to initialize an object, set the type of
-	     the CONSTRUCTOR to the type of that object.  */
-	  if (DECL_CONSTRUCTOR_P (fun))
-	    {
-	      tree ob_arg = get_nth_callarg (t, 0);
-	      STRIP_NOPS (ob_arg);
-	      gcc_assert (TYPE_PTR_P (TREE_TYPE (ob_arg))
-			  && CLASS_TYPE_P (TREE_TYPE (TREE_TYPE (ob_arg))));
-	      result = adjust_temp_type (TREE_TYPE (TREE_TYPE (ob_arg)),
-					 result);
-	    }
-	  entry->result = result;
-	}
-    }
-
-  pop_cx_call_context ();
-  return unshare_expr (result);
-}
-
-/* FIXME speed this up, it's taking 16% of compile time on sieve testcase.  */
-
-bool
-reduced_constant_expression_p (tree t)
-{
-  switch (TREE_CODE (t))
-    {
-    case PTRMEM_CST:
-      /* Even if we can't lower this yet, it's constant.  */
-      return true;
-
-    case CONSTRUCTOR:
-      /* And we need to handle PTRMEM_CST wrapped in a CONSTRUCTOR.  */
-      tree elt; unsigned HOST_WIDE_INT idx;
-      FOR_EACH_CONSTRUCTOR_VALUE (CONSTRUCTOR_ELTS (t), idx, elt)
-	if (!reduced_constant_expression_p (elt))
-	  return false;
-      return true;
-
-    default:
-      /* FIXME are we calling this too much?  */
-      return initializer_constant_valid_p (t, TREE_TYPE (t)) != NULL_TREE;
-    }
-}
-
-/* Some expressions may have constant operands but are not constant
-   themselves, such as 1/0.  Call this function (or rather, the macro
-   following it) to check for that condition.
-
-   We only call this in places that require an arithmetic constant, not in
-   places where we might have a non-constant expression that can be a
-   component of a constant expression, such as the address of a constexpr
-   variable that might be dereferenced later.  */
-
-static bool
-verify_constant (tree t, bool allow_non_constant, bool *non_constant_p,
-		 bool *overflow_p)
-{
-  if (!*non_constant_p && !reduced_constant_expression_p (t))
-    {
-      if (!allow_non_constant)
-	error ("%q+E is not a constant expression", t);
-      *non_constant_p = true;
-    }
-  if (TREE_OVERFLOW_P (t))
-    {
-      if (!allow_non_constant)
-	{
-	  permerror (input_location, "overflow in constant expression");
-	  /* If we're being permissive (and are in an enforcing
-	     context), ignore the overflow.  */
-	  if (flag_permissive)
-	    return *non_constant_p;
-	}
-      *overflow_p = true;
-    }
-  return *non_constant_p;
-}
-
-/* Subroutine of cxx_eval_constant_expression.
-   Attempt to reduce the unary expression tree T to a compile time value.
-   If successful, return the value.  Otherwise issue a diagnostic
-   and return error_mark_node.  */
-
-static tree
-cxx_eval_unary_expression (const constexpr_call *call, tree t,
-			   bool allow_non_constant, bool addr,
-			   bool *non_constant_p, bool *overflow_p)
-{
-  tree r;
-  tree orig_arg = TREE_OPERAND (t, 0);
-  tree arg = cxx_eval_constant_expression (call, orig_arg, allow_non_constant,
-					   addr, non_constant_p, overflow_p);
-  VERIFY_CONSTANT (arg);
-  if (arg == orig_arg)
-    return t;
-  r = fold_build1 (TREE_CODE (t), TREE_TYPE (t), arg);
-  VERIFY_CONSTANT (r);
-  return r;
-}
-
-/* Subroutine of cxx_eval_constant_expression.
-   Like cxx_eval_unary_expression, except for binary expressions.  */
-
-static tree
-cxx_eval_binary_expression (const constexpr_call *call, tree t,
-			    bool allow_non_constant, bool addr,
-			    bool *non_constant_p, bool *overflow_p)
-{
-  tree r;
-  tree orig_lhs = TREE_OPERAND (t, 0);
-  tree orig_rhs = TREE_OPERAND (t, 1);
-  tree lhs, rhs;
-  lhs = cxx_eval_constant_expression (call, orig_lhs,
-				      allow_non_constant, addr,
-				      non_constant_p, overflow_p);
-  VERIFY_CONSTANT (lhs);
-  rhs = cxx_eval_constant_expression (call, orig_rhs,
-				      allow_non_constant, addr,
-				      non_constant_p, overflow_p);
-  VERIFY_CONSTANT (rhs);
-  if (lhs == orig_lhs && rhs == orig_rhs)
-    return t;
-  r = fold_build2 (TREE_CODE (t), TREE_TYPE (t), lhs, rhs);
-  VERIFY_CONSTANT (r);
-  return r;
-}
-
-/* Subroutine of cxx_eval_constant_expression.
-   Attempt to evaluate condition expressions.  Dead branches are not
-   looked into.  */
-
-static tree
-cxx_eval_conditional_expression (const constexpr_call *call, tree t,
-				 bool allow_non_constant, bool addr,
-				 bool *non_constant_p, bool *overflow_p)
-{
-  tree val = cxx_eval_constant_expression (call, TREE_OPERAND (t, 0),
-					   allow_non_constant, addr,
-					   non_constant_p, overflow_p);
-  VERIFY_CONSTANT (val);
-  /* Don't VERIFY_CONSTANT the other operands.  */
-  if (integer_zerop (val))
-    return cxx_eval_constant_expression (call, TREE_OPERAND (t, 2),
-					 allow_non_constant, addr,
-					 non_constant_p, overflow_p);
-  return cxx_eval_constant_expression (call, TREE_OPERAND (t, 1),
-				       allow_non_constant, addr,
-				       non_constant_p, overflow_p);
-}
-
-/* Subroutine of cxx_eval_constant_expression.
-   Attempt to reduce a reference to an array slot.  */
-
-static tree
-cxx_eval_array_reference (const constexpr_call *call, tree t,
-			  bool allow_non_constant, bool addr,
-			  bool *non_constant_p, bool *overflow_p)
-{
-  tree oldary = TREE_OPERAND (t, 0);
-  tree ary = cxx_eval_constant_expression (call, oldary,
-					   allow_non_constant, addr,
-					   non_constant_p, overflow_p);
-  tree index, oldidx;
-  HOST_WIDE_INT i;
-  tree elem_type;
-  unsigned len, elem_nchars = 1;
-  if (*non_constant_p)
-    return t;
-  oldidx = TREE_OPERAND (t, 1);
-  index = cxx_eval_constant_expression (call, oldidx,
-					allow_non_constant, false,
-					non_constant_p, overflow_p);
-  VERIFY_CONSTANT (index);
-  if (addr && ary == oldary && index == oldidx)
-    return t;
-  else if (addr)
-    return build4 (ARRAY_REF, TREE_TYPE (t), ary, index, NULL, NULL);
-  elem_type = TREE_TYPE (TREE_TYPE (ary));
-  if (TREE_CODE (ary) == CONSTRUCTOR)
-    len = CONSTRUCTOR_NELTS (ary);
-  else if (TREE_CODE (ary) == STRING_CST)
-    {
-      elem_nchars = (TYPE_PRECISION (elem_type)
-		     / TYPE_PRECISION (char_type_node));
-      len = (unsigned) TREE_STRING_LENGTH (ary) / elem_nchars;
-    }
-  else
-    {
-      /* We can't do anything with other tree codes, so use
-	 VERIFY_CONSTANT to complain and fail.  */
-      VERIFY_CONSTANT (ary);
-      gcc_unreachable ();
-    }
-  if (compare_tree_int (index, len) >= 0)
-    {
-      if (tree_int_cst_lt (index, array_type_nelts_top (TREE_TYPE (ary))))
-	{
-	  /* If it's within the array bounds but doesn't have an explicit
-	     initializer, it's value-initialized.  */
-	  tree val = build_value_init (elem_type, tf_warning_or_error);
-	  return cxx_eval_constant_expression (call, val,
-					       allow_non_constant, addr,
-					       non_constant_p, overflow_p);
-	}
-
-      if (!allow_non_constant)
-	error ("array subscript out of bound");
-      *non_constant_p = true;
-      return t;
-    }
-  else if (tree_int_cst_lt (index, integer_zero_node))
-    {
-      if (!allow_non_constant)
-	error ("negative array subscript");
-      *non_constant_p = true;
-      return t;
-    }
-  i = tree_to_shwi (index);
-  if (TREE_CODE (ary) == CONSTRUCTOR)
-    return (*CONSTRUCTOR_ELTS (ary))[i].value;
-  else if (elem_nchars == 1)
-    return build_int_cst (cv_unqualified (TREE_TYPE (TREE_TYPE (ary))),
-			  TREE_STRING_POINTER (ary)[i]);
-  else
-    {
-      tree type = cv_unqualified (TREE_TYPE (TREE_TYPE (ary)));
-      return native_interpret_expr (type, (const unsigned char *)
-					  TREE_STRING_POINTER (ary)
-					  + i * elem_nchars, elem_nchars);
-    }
-  /* Don't VERIFY_CONSTANT here.  */
-}
-
-/* Subroutine of cxx_eval_constant_expression.
-   Attempt to reduce a field access of a value of class type.  */
-
-static tree
-cxx_eval_component_reference (const constexpr_call *call, tree t,
-			      bool allow_non_constant, bool addr,
-			      bool *non_constant_p, bool *overflow_p)
-{
-  unsigned HOST_WIDE_INT i;
-  tree field;
-  tree value;
-  tree part = TREE_OPERAND (t, 1);
-  tree orig_whole = TREE_OPERAND (t, 0);
-  tree whole = cxx_eval_constant_expression (call, orig_whole,
-					     allow_non_constant, addr,
-					     non_constant_p, overflow_p);
-  if (whole == orig_whole)
-    return t;
-  if (addr)
-    return fold_build3 (COMPONENT_REF, TREE_TYPE (t),
-			whole, part, NULL_TREE);
-  /* Don't VERIFY_CONSTANT here; we only want to check that we got a
-     CONSTRUCTOR.  */
-  if (!*non_constant_p && TREE_CODE (whole) != CONSTRUCTOR)
-    {
-      if (!allow_non_constant)
-	error ("%qE is not a constant expression", orig_whole);
-      *non_constant_p = true;
-    }
-  if (DECL_MUTABLE_P (part))
-    {
-      if (!allow_non_constant)
-	error ("mutable %qD is not usable in a constant expression", part);
-      *non_constant_p = true;
-    }
-  if (*non_constant_p)
-    return t;
-  FOR_EACH_CONSTRUCTOR_ELT (CONSTRUCTOR_ELTS (whole), i, field, value)
-    {
-      if (field == part)
-        return value;
-    }
-  if (TREE_CODE (TREE_TYPE (whole)) == UNION_TYPE
-      && CONSTRUCTOR_NELTS (whole) > 0)
-    {
-      /* DR 1188 says we don't have to deal with this.  */
-      if (!allow_non_constant)
-	error ("accessing %qD member instead of initialized %qD member in "
-	       "constant expression", part, CONSTRUCTOR_ELT (whole, 0)->index);
-      *non_constant_p = true;
-      return t;
-    }
-
-  /* If there's no explicit init for this field, it's value-initialized.  */
-  value = build_value_init (TREE_TYPE (t), tf_warning_or_error);
-  return cxx_eval_constant_expression (call, value,
-				       allow_non_constant, addr,
-				       non_constant_p, overflow_p);
-}
-
-/* Subroutine of cxx_eval_constant_expression.
-   Attempt to reduce a field access of a value of class type that is
-   expressed as a BIT_FIELD_REF.  */
-
-static tree
-cxx_eval_bit_field_ref (const constexpr_call *call, tree t,
-			bool allow_non_constant, bool addr,
-			bool *non_constant_p, bool *overflow_p)
-{
-  tree orig_whole = TREE_OPERAND (t, 0);
-  tree retval, fldval, utype, mask;
-  bool fld_seen = false;
-  HOST_WIDE_INT istart, isize;
-  tree whole = cxx_eval_constant_expression (call, orig_whole,
-					     allow_non_constant, addr,
-					     non_constant_p, overflow_p);
-  tree start, field, value;
-  unsigned HOST_WIDE_INT i;
-
-  if (whole == orig_whole)
-    return t;
-  /* Don't VERIFY_CONSTANT here; we only want to check that we got a
-     CONSTRUCTOR.  */
-  if (!*non_constant_p
-      && TREE_CODE (whole) != VECTOR_CST
-      && TREE_CODE (whole) != CONSTRUCTOR)
-    {
-      if (!allow_non_constant)
-	error ("%qE is not a constant expression", orig_whole);
-      *non_constant_p = true;
-    }
-  if (*non_constant_p)
-    return t;
-
-  if (TREE_CODE (whole) == VECTOR_CST)
-    return fold_ternary (BIT_FIELD_REF, TREE_TYPE (t), whole,
-			 TREE_OPERAND (t, 1), TREE_OPERAND (t, 2));
-
-  start = TREE_OPERAND (t, 2);
-  istart = tree_to_shwi (start);
-  isize = tree_to_shwi (TREE_OPERAND (t, 1));
-  utype = TREE_TYPE (t);
-  if (!TYPE_UNSIGNED (utype))
-    utype = build_nonstandard_integer_type (TYPE_PRECISION (utype), 1);
-  retval = build_int_cst (utype, 0);
-  FOR_EACH_CONSTRUCTOR_ELT (CONSTRUCTOR_ELTS (whole), i, field, value)
-    {
-      tree bitpos = bit_position (field);
-      if (bitpos == start && DECL_SIZE (field) == TREE_OPERAND (t, 1))
-	return value;
-      if (TREE_CODE (TREE_TYPE (field)) == INTEGER_TYPE
-	  && TREE_CODE (value) == INTEGER_CST
-	  && tree_fits_shwi_p (bitpos)
-	  && tree_fits_shwi_p (DECL_SIZE (field)))
-	{
-	  HOST_WIDE_INT bit = tree_to_shwi (bitpos);
-	  HOST_WIDE_INT sz = tree_to_shwi (DECL_SIZE (field));
-	  HOST_WIDE_INT shift;
-	  if (bit >= istart && bit + sz <= istart + isize)
-	    {
-	      fldval = fold_convert (utype, value);
-	      mask = build_int_cst_type (utype, -1);
-	      mask = fold_build2 (LSHIFT_EXPR, utype, mask,
-				  size_int (TYPE_PRECISION (utype) - sz));
-	      mask = fold_build2 (RSHIFT_EXPR, utype, mask,
-				  size_int (TYPE_PRECISION (utype) - sz));
-	      fldval = fold_build2 (BIT_AND_EXPR, utype, fldval, mask);
-	      shift = bit - istart;
-	      if (BYTES_BIG_ENDIAN)
-		shift = TYPE_PRECISION (utype) - shift - sz;
-	      fldval = fold_build2 (LSHIFT_EXPR, utype, fldval,
-				    size_int (shift));
-	      retval = fold_build2 (BIT_IOR_EXPR, utype, retval, fldval);
-	      fld_seen = true;
-	    }
-	}
-    }
-  if (fld_seen)
-    return fold_convert (TREE_TYPE (t), retval);
-  gcc_unreachable ();
-  return error_mark_node;
-}
-
-/* Subroutine of cxx_eval_constant_expression.
-   Evaluate a short-circuited logical expression T in the context
-   of a given constexpr CALL.  BAILOUT_VALUE is the value for
-   early return.  CONTINUE_VALUE is used here purely for
-   sanity check purposes.  */
-
-static tree
-cxx_eval_logical_expression (const constexpr_call *call, tree t,
-                             tree bailout_value, tree continue_value,
-			     bool allow_non_constant, bool addr,
-			     bool *non_constant_p, bool *overflow_p)
-{
-  tree r;
-  tree lhs = cxx_eval_constant_expression (call, TREE_OPERAND (t, 0),
-					   allow_non_constant, addr,
-					   non_constant_p, overflow_p);
-  VERIFY_CONSTANT (lhs);
-  if (tree_int_cst_equal (lhs, bailout_value))
-    return lhs;
-  gcc_assert (tree_int_cst_equal (lhs, continue_value));
-  r = cxx_eval_constant_expression (call, TREE_OPERAND (t, 1),
-				    allow_non_constant, addr, non_constant_p, overflow_p);
-  VERIFY_CONSTANT (r);
-  return r;
-}
-
-/* REF is a COMPONENT_REF designating a particular field.  V is a vector of
-   CONSTRUCTOR elements to initialize (part of) an object containing that
-   field.  Return a pointer to the constructor_elt corresponding to the
-   initialization of the field.  */
-
-static constructor_elt *
-base_field_constructor_elt (vec<constructor_elt, va_gc> *v, tree ref)
-{
-  tree aggr = TREE_OPERAND (ref, 0);
-  tree field = TREE_OPERAND (ref, 1);
-  HOST_WIDE_INT i;
-  constructor_elt *ce;
-
-  gcc_assert (TREE_CODE (ref) == COMPONENT_REF);
-
-  if (TREE_CODE (aggr) == COMPONENT_REF)
-    {
-      constructor_elt *base_ce
-	= base_field_constructor_elt (v, aggr);
-      v = CONSTRUCTOR_ELTS (base_ce->value);
-    }
-
-  for (i = 0; vec_safe_iterate (v, i, &ce); ++i)
-    if (ce->index == field)
-      return ce;
-
-  gcc_unreachable ();
-  return NULL;
-}
-
-/* Subroutine of cxx_eval_constant_expression.
-   The expression tree T denotes a C-style array or a C-style
-   aggregate.  Reduce it to a constant expression.  */
-
-static tree
-cxx_eval_bare_aggregate (const constexpr_call *call, tree t,
-			 bool allow_non_constant, bool addr,
-			 bool *non_constant_p, bool *overflow_p)
-{
-  vec<constructor_elt, va_gc> *v = CONSTRUCTOR_ELTS (t);
-  vec<constructor_elt, va_gc> *n;
-  vec_alloc (n, vec_safe_length (v));
-  constructor_elt *ce;
-  HOST_WIDE_INT i;
-  bool changed = false;
-  gcc_assert (!BRACE_ENCLOSED_INITIALIZER_P (t));
-  for (i = 0; vec_safe_iterate (v, i, &ce); ++i)
-    {
-      tree elt = cxx_eval_constant_expression (call, ce->value,
-					       allow_non_constant, addr,
-					       non_constant_p, overflow_p);
-      /* Don't VERIFY_CONSTANT here.  */
-      if (allow_non_constant && *non_constant_p)
-	goto fail;
-      if (elt != ce->value)
-	changed = true;
-      if (ce->index && TREE_CODE (ce->index) == COMPONENT_REF)
-	{
-	  /* This is an initialization of a vfield inside a base
-	     subaggregate that we already initialized; push this
-	     initialization into the previous initialization.  */
-	  constructor_elt *inner = base_field_constructor_elt (n, ce->index);
-	  inner->value = elt;
-	}
-      else if (ce->index
-	       && (TREE_CODE (ce->index) == NOP_EXPR
-		   || TREE_CODE (ce->index) == POINTER_PLUS_EXPR))
-	{
-	  /* This is an initializer for an empty base; now that we've
-	     checked that it's constant, we can ignore it.  */
-	  gcc_assert (is_empty_class (TREE_TYPE (TREE_TYPE (ce->index))));
-	}
-      else
-	CONSTRUCTOR_APPEND_ELT (n, ce->index, elt);
-    }
-  if (*non_constant_p || !changed)
-    {
-    fail:
-      vec_free (n);
-      return t;
-    }
-  t = build_constructor (TREE_TYPE (t), n);
-  TREE_CONSTANT (t) = true;
-  if (TREE_CODE (TREE_TYPE (t)) == VECTOR_TYPE)
-    t = fold (t);
-  return t;
-}
-
-/* Subroutine of cxx_eval_constant_expression.
-   The expression tree T is a VEC_INIT_EXPR which denotes the desired
-   initialization of a non-static data member of array type.  Reduce it to a
-   CONSTRUCTOR.
-
-   Note that apart from value-initialization (when VALUE_INIT is true),
-   this is only intended to support value-initialization and the
-   initializations done by defaulted constructors for classes with
-   non-static data members of array type.  In this case, VEC_INIT_EXPR_INIT
-   will either be NULL_TREE for the default constructor, or a COMPONENT_REF
-   for the copy/move constructor.  */
-
-static tree
-cxx_eval_vec_init_1 (const constexpr_call *call, tree atype, tree init,
-		     bool value_init, bool allow_non_constant, bool addr,
-		     bool *non_constant_p, bool *overflow_p)
-{
-  tree elttype = TREE_TYPE (atype);
-  int max = tree_to_shwi (array_type_nelts (atype));
-  vec<constructor_elt, va_gc> *n;
-  vec_alloc (n, max + 1);
-  bool pre_init = false;
-  int i;
-
-  /* For the default constructor, build up a call to the default
-     constructor of the element type.  We only need to handle class types
-     here, as for a constructor to be constexpr, all members must be
-     initialized, which for a defaulted default constructor means they must
-     be of a class type with a constexpr default constructor.  */
-  if (TREE_CODE (elttype) == ARRAY_TYPE)
-    /* We only do this at the lowest level.  */;
-  else if (value_init)
-    {
-      init = build_value_init (elttype, tf_warning_or_error);
-      init = cxx_eval_constant_expression
-	    (call, init, allow_non_constant, addr, non_constant_p, overflow_p);
-      pre_init = true;
-    }
-  else if (!init)
-    {
-      vec<tree, va_gc> *argvec = make_tree_vector ();
-      init = build_special_member_call (NULL_TREE, complete_ctor_identifier,
-					&argvec, elttype, LOOKUP_NORMAL,
-					tf_warning_or_error);
-      release_tree_vector (argvec);
-      init = cxx_eval_constant_expression (call, init, allow_non_constant,
-					   addr, non_constant_p, overflow_p);
-      pre_init = true;
-    }
-
-  if (*non_constant_p && !allow_non_constant)
-    goto fail;
-
-  for (i = 0; i <= max; ++i)
-    {
-      tree idx = build_int_cst (size_type_node, i);
-      tree eltinit;
-      if (TREE_CODE (elttype) == ARRAY_TYPE)
-	{
-	  /* A multidimensional array; recurse.  */
-	  if (value_init || init == NULL_TREE)
-	    eltinit = NULL_TREE;
-	  else
-	    eltinit = cp_build_array_ref (input_location, init, idx,
-					  tf_warning_or_error);
-	  eltinit = cxx_eval_vec_init_1 (call, elttype, eltinit, value_init,
-					 allow_non_constant, addr,
-					 non_constant_p, overflow_p);
-	}
-      else if (pre_init)
-	{
-	  /* Initializing an element using value or default initialization
-	     we just pre-built above.  */
-	  if (i == 0)
-	    eltinit = init;
-	  else
-	    eltinit = unshare_expr (init);
-	}
-      else
-	{
-	  /* Copying an element.  */
-	  gcc_assert (same_type_ignoring_top_level_qualifiers_p
-		      (atype, TREE_TYPE (init)));
-	  eltinit = cp_build_array_ref (input_location, init, idx,
-					tf_warning_or_error);
-	  if (!real_lvalue_p (init))
-	    eltinit = move (eltinit);
-	  eltinit = force_rvalue (eltinit, tf_warning_or_error);
-	  eltinit = cxx_eval_constant_expression
-	    (call, eltinit, allow_non_constant, addr, non_constant_p, overflow_p);
-	}
-      if (*non_constant_p && !allow_non_constant)
-	goto fail;
-      CONSTRUCTOR_APPEND_ELT (n, idx, eltinit);
-    }
-
-  if (!*non_constant_p)
-    {
-      init = build_constructor (atype, n);
-      TREE_CONSTANT (init) = true;
-      return init;
-    }
-
- fail:
-  vec_free (n);
-  return init;
-}
-
-static tree
-cxx_eval_vec_init (const constexpr_call *call, tree t,
-		   bool allow_non_constant, bool addr,
-		   bool *non_constant_p, bool *overflow_p)
-{
-  tree atype = TREE_TYPE (t);
-  tree init = VEC_INIT_EXPR_INIT (t);
-  tree r = cxx_eval_vec_init_1 (call, atype, init,
-				VEC_INIT_EXPR_VALUE_INIT (t),
-				allow_non_constant, addr, non_constant_p, overflow_p);
-  if (*non_constant_p)
-    return t;
-  else
-    return r;
-}
-
-/* A less strict version of fold_indirect_ref_1, which requires cv-quals to
-   match.  We want to be less strict for simple *& folding; if we have a
-   non-const temporary that we access through a const pointer, that should
-   work.  We handle this here rather than change fold_indirect_ref_1
-   because we're dealing with things like ADDR_EXPR of INTEGER_CST which
-   don't really make sense outside of constant expression evaluation.  Also
-   we want to allow folding to COMPONENT_REF, which could cause trouble
-   with TBAA in fold_indirect_ref_1.
-
-   Try to keep this function synced with fold_indirect_ref_1.  */
-
-static tree
-cxx_fold_indirect_ref (location_t loc, tree type, tree op0, bool *empty_base)
-{
-  tree sub, subtype;
-
-  sub = op0;
-  STRIP_NOPS (sub);
-  subtype = TREE_TYPE (sub);
-  if (!POINTER_TYPE_P (subtype))
-    return NULL_TREE;
-
-  if (TREE_CODE (sub) == ADDR_EXPR)
-    {
-      tree op = TREE_OPERAND (sub, 0);
-      tree optype = TREE_TYPE (op);
-
-      /* *&CONST_DECL -> to the value of the const decl.  */
-      if (TREE_CODE (op) == CONST_DECL)
-	return DECL_INITIAL (op);
-      /* *&p => p;  make sure to handle *&"str"[cst] here.  */
-      if (same_type_ignoring_top_level_qualifiers_p (optype, type))
-	{
-	  tree fop = fold_read_from_constant_string (op);
-	  if (fop)
-	    return fop;
-	  else
-	    return op;
-	}
-      /* *(foo *)&fooarray => fooarray[0] */
-      else if (TREE_CODE (optype) == ARRAY_TYPE
-	       && (same_type_ignoring_top_level_qualifiers_p
-		   (type, TREE_TYPE (optype))))
-	{
-	  tree type_domain = TYPE_DOMAIN (optype);
-	  tree min_val = size_zero_node;
-	  if (type_domain && TYPE_MIN_VALUE (type_domain))
-	    min_val = TYPE_MIN_VALUE (type_domain);
-	  return build4_loc (loc, ARRAY_REF, type, op, min_val,
-			     NULL_TREE, NULL_TREE);
-	}
-      /* *(foo *)&complexfoo => __real__ complexfoo */
-      else if (TREE_CODE (optype) == COMPLEX_TYPE
-	       && (same_type_ignoring_top_level_qualifiers_p
-		   (type, TREE_TYPE (optype))))
-	return fold_build1_loc (loc, REALPART_EXPR, type, op);
-      /* *(foo *)&vectorfoo => BIT_FIELD_REF<vectorfoo,...> */
-      else if (TREE_CODE (optype) == VECTOR_TYPE
-	       && (same_type_ignoring_top_level_qualifiers_p
-		   (type, TREE_TYPE (optype))))
-	{
-	  tree part_width = TYPE_SIZE (type);
-	  tree index = bitsize_int (0);
-	  return fold_build3_loc (loc, BIT_FIELD_REF, type, op, part_width, index);
-	}
-      /* Also handle conversion to an empty base class, which
-	 is represented with a NOP_EXPR.  */
-      else if (is_empty_class (type)
-	       && CLASS_TYPE_P (optype)
-	       && DERIVED_FROM_P (type, optype))
-	{
-	  *empty_base = true;
-	  return op;
-	}
-      /* *(foo *)&struct_with_foo_field => COMPONENT_REF */
-      else if (RECORD_OR_UNION_TYPE_P (optype))
-	{
-	  tree field = TYPE_FIELDS (optype);
-	  for (; field; field = DECL_CHAIN (field))
-	    if (TREE_CODE (field) == FIELD_DECL
-		&& integer_zerop (byte_position (field))
-		&& (same_type_ignoring_top_level_qualifiers_p
-		    (TREE_TYPE (field), type)))
-	      {
-		return fold_build3 (COMPONENT_REF, type, op, field, NULL_TREE);
-		break;
-	      }
-	}
-    }
-  else if (TREE_CODE (sub) == POINTER_PLUS_EXPR
-	   && TREE_CODE (TREE_OPERAND (sub, 1)) == INTEGER_CST)
-    {
-      tree op00 = TREE_OPERAND (sub, 0);
-      tree op01 = TREE_OPERAND (sub, 1);
-
-      STRIP_NOPS (op00);
-      if (TREE_CODE (op00) == ADDR_EXPR)
-	{
-	  tree op00type;
-	  op00 = TREE_OPERAND (op00, 0);
-	  op00type = TREE_TYPE (op00);
-
-	  /* ((foo*)&vectorfoo)[1] => BIT_FIELD_REF<vectorfoo,...> */
-	  if (TREE_CODE (op00type) == VECTOR_TYPE
-	      && (same_type_ignoring_top_level_qualifiers_p
-		  (type, TREE_TYPE (op00type))))
-	    {
-	      HOST_WIDE_INT offset = tree_to_shwi (op01);
-	      tree part_width = TYPE_SIZE (type);
-	      unsigned HOST_WIDE_INT part_widthi = tree_to_shwi (part_width)/BITS_PER_UNIT;
-	      unsigned HOST_WIDE_INT indexi = offset * BITS_PER_UNIT;
-	      tree index = bitsize_int (indexi);
-
-	      if (offset / part_widthi < TYPE_VECTOR_SUBPARTS (op00type))
-		return fold_build3_loc (loc,
-					BIT_FIELD_REF, type, op00,
-					part_width, index);
-
-	    }
-	  /* ((foo*)&complexfoo)[1] => __imag__ complexfoo */
-	  else if (TREE_CODE (op00type) == COMPLEX_TYPE
-		   && (same_type_ignoring_top_level_qualifiers_p
-		       (type, TREE_TYPE (op00type))))
-	    {
-	      tree size = TYPE_SIZE_UNIT (type);
-	      if (tree_int_cst_equal (size, op01))
-		return fold_build1_loc (loc, IMAGPART_EXPR, type, op00);
-	    }
-	  /* ((foo *)&fooarray)[1] => fooarray[1] */
-	  else if (TREE_CODE (op00type) == ARRAY_TYPE
-		   && (same_type_ignoring_top_level_qualifiers_p
-		       (type, TREE_TYPE (op00type))))
-	    {
-	      tree type_domain = TYPE_DOMAIN (op00type);
-	      tree min_val = size_zero_node;
-	      if (type_domain && TYPE_MIN_VALUE (type_domain))
-		min_val = TYPE_MIN_VALUE (type_domain);
-	      op01 = size_binop_loc (loc, EXACT_DIV_EXPR, op01,
-				     TYPE_SIZE_UNIT (type));
-	      op01 = size_binop_loc (loc, PLUS_EXPR, op01, min_val);
-	      return build4_loc (loc, ARRAY_REF, type, op00, op01,
-				 NULL_TREE, NULL_TREE);
-	    }
-	  /* Also handle conversion to an empty base class, which
-	     is represented with a NOP_EXPR.  */
-	  else if (is_empty_class (type)
-		   && CLASS_TYPE_P (op00type)
-		   && DERIVED_FROM_P (type, op00type))
-	    {
-	      *empty_base = true;
-	      return op00;
-	    }
-	  /* ((foo *)&struct_with_foo_field)[1] => COMPONENT_REF */
-	  else if (RECORD_OR_UNION_TYPE_P (op00type))
-	    {
-	      tree field = TYPE_FIELDS (op00type);
-	      for (; field; field = DECL_CHAIN (field))
-		if (TREE_CODE (field) == FIELD_DECL
-		    && tree_int_cst_equal (byte_position (field), op01)
-		    && (same_type_ignoring_top_level_qualifiers_p
-			(TREE_TYPE (field), type)))
-		  {
-		    return fold_build3 (COMPONENT_REF, type, op00,
-				     field, NULL_TREE);
-		    break;
-		  }
-	    }
-	}
-    }
-  /* *(foo *)fooarrptr => (*fooarrptr)[0] */
-  else if (TREE_CODE (TREE_TYPE (subtype)) == ARRAY_TYPE
-	   && (same_type_ignoring_top_level_qualifiers_p
-	       (type, TREE_TYPE (TREE_TYPE (subtype)))))
-    {
-      tree type_domain;
-      tree min_val = size_zero_node;
-      tree newsub = cxx_fold_indirect_ref (loc, TREE_TYPE (subtype), sub, NULL);
-      if (newsub)
-	sub = newsub;
-      else
-	sub = build1_loc (loc, INDIRECT_REF, TREE_TYPE (subtype), sub);
-      type_domain = TYPE_DOMAIN (TREE_TYPE (sub));
-      if (type_domain && TYPE_MIN_VALUE (type_domain))
-	min_val = TYPE_MIN_VALUE (type_domain);
-      return build4_loc (loc, ARRAY_REF, type, sub, min_val, NULL_TREE,
-			 NULL_TREE);
-    }
-
-  return NULL_TREE;
-}
-
-static tree
-cxx_eval_indirect_ref (const constexpr_call *call, tree t,
-		       bool allow_non_constant, bool addr,
-		       bool *non_constant_p, bool *overflow_p)
-{
-  tree orig_op0 = TREE_OPERAND (t, 0);
-  tree op0 = cxx_eval_constant_expression (call, orig_op0, allow_non_constant,
-					   /*addr*/false, non_constant_p, overflow_p);
-  bool empty_base = false;
-  tree r;
-
-  /* Don't VERIFY_CONSTANT here.  */
-  if (*non_constant_p)
-    return t;
-
-  r = cxx_fold_indirect_ref (EXPR_LOCATION (t), TREE_TYPE (t), op0,
-			     &empty_base);
-
-  if (r)
-    r = cxx_eval_constant_expression (call, r, allow_non_constant,
-				      addr, non_constant_p, overflow_p);
-  else
-    {
-      tree sub = op0;
-      STRIP_NOPS (sub);
-      if (TREE_CODE (sub) == ADDR_EXPR)
-	{
-	  /* We couldn't fold to a constant value.  Make sure it's not
-	     something we should have been able to fold.  */
-	  gcc_assert (!same_type_ignoring_top_level_qualifiers_p
-		      (TREE_TYPE (TREE_TYPE (sub)), TREE_TYPE (t)));
-	  /* DR 1188 says we don't have to deal with this.  */
-	  if (!allow_non_constant)
-	    error ("accessing value of %qE through a %qT glvalue in a "
-		   "constant expression", build_fold_indirect_ref (sub),
-		   TREE_TYPE (t));
-	  *non_constant_p = true;
-	  return t;
-	}
-    }
-
-  /* If we're pulling out the value of an empty base, make sure
-     that the whole object is constant and then return an empty
-     CONSTRUCTOR.  */
-  if (empty_base)
-    {
-      VERIFY_CONSTANT (r);
-      r = build_constructor (TREE_TYPE (t), NULL);
-      TREE_CONSTANT (r) = true;
-    }
-
-  if (r == NULL_TREE)
-    {
-      if (addr && op0 != orig_op0)
-	return build1 (INDIRECT_REF, TREE_TYPE (t), op0);
-      if (!addr)
-	VERIFY_CONSTANT (t);
-      return t;
-    }
-  return r;
-}
-
-/* Complain about R, a VAR_DECL, not being usable in a constant expression.
-   Shared between potential_constant_expression and
-   cxx_eval_constant_expression.  */
-
-static void
-non_const_var_error (tree r)
-{
-  tree type = TREE_TYPE (r);
-  error ("the value of %qD is not usable in a constant "
-	 "expression", r);
-  /* Avoid error cascade.  */
-  if (DECL_INITIAL (r) == error_mark_node)
-    return;
-  if (DECL_DECLARED_CONSTEXPR_P (r))
-    inform (DECL_SOURCE_LOCATION (r),
-	    "%qD used in its own initializer", r);
-  else if (INTEGRAL_OR_ENUMERATION_TYPE_P (type))
-    {
-      if (!CP_TYPE_CONST_P (type))
-	inform (DECL_SOURCE_LOCATION (r),
-		"%q#D is not const", r);
-      else if (CP_TYPE_VOLATILE_P (type))
-	inform (DECL_SOURCE_LOCATION (r),
-		"%q#D is volatile", r);
-      else if (!DECL_INITIAL (r)
-	       || !TREE_CONSTANT (DECL_INITIAL (r)))
-	inform (DECL_SOURCE_LOCATION (r),
-		"%qD was not initialized with a constant "
-		"expression", r);
-      else
-	gcc_unreachable ();
-    }
-  else
-    {
-      if (cxx_dialect >= cxx11 && !DECL_DECLARED_CONSTEXPR_P (r))
-	inform (DECL_SOURCE_LOCATION (r),
-		"%qD was not declared %<constexpr%>", r);
-      else
-	inform (DECL_SOURCE_LOCATION (r),
-		"%qD does not have integral or enumeration type",
-		r);
-    }
-}
-
-/* Subroutine of cxx_eval_constant_expression.
-   Like cxx_eval_unary_expression, except for trinary expressions.  */
-
-static tree
-cxx_eval_trinary_expression (const constexpr_call *call, tree t,
-			     bool allow_non_constant, bool addr,
-			     bool *non_constant_p, bool *overflow_p)
-{
-  int i;
-  tree args[3];
-  tree val;
-
-  for (i = 0; i < 3; i++)
-    {
-      args[i] = cxx_eval_constant_expression (call, TREE_OPERAND (t, i),
-					      allow_non_constant, addr,
-					      non_constant_p, overflow_p);
-      VERIFY_CONSTANT (args[i]);
-    }
-
-  val = fold_ternary_loc (EXPR_LOCATION (t), TREE_CODE (t), TREE_TYPE (t),
-			  args[0], args[1], args[2]);
-  if (val == NULL_TREE)
-    return t;
-  VERIFY_CONSTANT (val);
-  return val;
-}
-
-/* Attempt to reduce the expression T to a constant value.
-   On failure, issue diagnostic and return error_mark_node.  */
-/* FIXME unify with c_fully_fold */
-
-static tree
-cxx_eval_constant_expression (const constexpr_call *call, tree t,
-			      bool allow_non_constant, bool addr,
-			      bool *non_constant_p, bool *overflow_p)
-{
-  tree r = t;
-
-  if (t == error_mark_node)
-    {
-      *non_constant_p = true;
-      return t;
-    }
-  if (CONSTANT_CLASS_P (t))
-    {
-      if (TREE_CODE (t) == PTRMEM_CST)
-	t = cplus_expand_constant (t);
-      else if (TREE_OVERFLOW (t) && (!flag_permissive || allow_non_constant))
-	*overflow_p = true;
-      return t;
-    }
-  if (TREE_CODE (t) != NOP_EXPR
-      && reduced_constant_expression_p (t))
-    return fold (t);
-
-  switch (TREE_CODE (t))
-    {
-    case VAR_DECL:
-      if (addr)
-	return t;
-      /* else fall through. */
-    case CONST_DECL:
-      r = integral_constant_value (t);
-      if (TREE_CODE (r) == TARGET_EXPR
-	  && TREE_CODE (TARGET_EXPR_INITIAL (r)) == CONSTRUCTOR)
-	r = TARGET_EXPR_INITIAL (r);
-      if (DECL_P (r))
-	{
-	  if (!allow_non_constant)
-	    non_const_var_error (r);
-	  *non_constant_p = true;
-	}
-      break;
-
-    case FUNCTION_DECL:
-    case TEMPLATE_DECL:
-    case LABEL_DECL:
-      return t;
-
-    case PARM_DECL:
-      if (call && DECL_CONTEXT (t) == call->fundef->decl)
-	{
-	  if (DECL_ARTIFICIAL (t) && DECL_CONSTRUCTOR_P (DECL_CONTEXT (t)))
-	    {
-	      if (!allow_non_constant)
-		sorry ("use of the value of the object being constructed "
-		       "in a constant expression");
-	      *non_constant_p = true;
-	    }
-	  else
-	    r = lookup_parameter_binding (call, t);
-	}
-      else if (addr)
-	/* Defer in case this is only used for its type.  */;
-      else
-	{
-	  if (!allow_non_constant)
-	    error ("%qE is not a constant expression", t);
-	  *non_constant_p = true;
-	}
-      break;
-
-    case CALL_EXPR:
-    case AGGR_INIT_EXPR:
-      r = cxx_eval_call_expression (call, t, allow_non_constant, addr,
-				    non_constant_p, overflow_p);
-      break;
-
-    case TARGET_EXPR:
-      if (!literal_type_p (TREE_TYPE (t)))
-	{
-	  if (!allow_non_constant)
-	    {
-	      error ("temporary of non-literal type %qT in a "
-		     "constant expression", TREE_TYPE (t));
-	      explain_non_literal_class (TREE_TYPE (t));
-	    }
-	  *non_constant_p = true;
-	  break;
-	}
-      /* else fall through.  */
-    case INIT_EXPR:
-      /* Pass false for 'addr' because these codes indicate
-	 initialization of a temporary.  */
-      r = cxx_eval_constant_expression (call, TREE_OPERAND (t, 1),
-					allow_non_constant, false,
-					non_constant_p, overflow_p);
-      if (!*non_constant_p)
-	/* Adjust the type of the result to the type of the temporary.  */
-	r = adjust_temp_type (TREE_TYPE (t), r);
-      break;
-
-    case SCOPE_REF:
-      r = cxx_eval_constant_expression (call, TREE_OPERAND (t, 1),
-					allow_non_constant, addr,
-					non_constant_p, overflow_p);
-      break;
-
-    case RETURN_EXPR:
-    case NON_LVALUE_EXPR:
-    case TRY_CATCH_EXPR:
-    case CLEANUP_POINT_EXPR:
-    case MUST_NOT_THROW_EXPR:
-    case SAVE_EXPR:
-      r = cxx_eval_constant_expression (call, TREE_OPERAND (t, 0),
-					allow_non_constant, addr,
-					non_constant_p, overflow_p);
-      break;
-
-      /* These differ from cxx_eval_unary_expression in that this doesn't
-	 check for a constant operand or result; an address can be
-	 constant without its operand being, and vice versa.  */
-    case INDIRECT_REF:
-      r = cxx_eval_indirect_ref (call, t, allow_non_constant, addr,
-				 non_constant_p, overflow_p);
-      break;
-
-    case ADDR_EXPR:
-      {
-	tree oldop = TREE_OPERAND (t, 0);
-	tree op = cxx_eval_constant_expression (call, oldop,
-						allow_non_constant,
-						/*addr*/true,
-						non_constant_p, overflow_p);
-	/* Don't VERIFY_CONSTANT here.  */
-	if (*non_constant_p)
-	  return t;
-	/* This function does more aggressive folding than fold itself.  */
-	r = build_fold_addr_expr_with_type (op, TREE_TYPE (t));
-	if (TREE_CODE (r) == ADDR_EXPR && TREE_OPERAND (r, 0) == oldop)
-	  return t;
-	break;
-      }
-
-    case REALPART_EXPR:
-    case IMAGPART_EXPR:
-    case CONJ_EXPR:
-    case FIX_TRUNC_EXPR:
-    case FLOAT_EXPR:
-    case NEGATE_EXPR:
-    case ABS_EXPR:
-    case BIT_NOT_EXPR:
-    case TRUTH_NOT_EXPR:
-    case FIXED_CONVERT_EXPR:
-      r = cxx_eval_unary_expression (call, t, allow_non_constant, addr,
-				     non_constant_p, overflow_p);
-      break;
-
-    case SIZEOF_EXPR:
-      if (SIZEOF_EXPR_TYPE_P (t))
-	r = cxx_sizeof_or_alignof_type (TREE_TYPE (TREE_OPERAND (t, 0)),
-					SIZEOF_EXPR, false);
-      else if (TYPE_P (TREE_OPERAND (t, 0)))
-	r = cxx_sizeof_or_alignof_type (TREE_OPERAND (t, 0), SIZEOF_EXPR,
-					false);
-      else
-	r = cxx_sizeof_or_alignof_expr (TREE_OPERAND (t, 0), SIZEOF_EXPR,
-					false);
-      if (r == error_mark_node)
-	r = size_one_node;
-      VERIFY_CONSTANT (r);
-      break;
-
-    case COMPOUND_EXPR:
-      {
-	/* check_return_expr sometimes wraps a TARGET_EXPR in a
-	   COMPOUND_EXPR; don't get confused.  Also handle EMPTY_CLASS_EXPR
-	   introduced by build_call_a.  */
-	tree op0 = TREE_OPERAND (t, 0);
-	tree op1 = TREE_OPERAND (t, 1);
-	STRIP_NOPS (op1);
-	if ((TREE_CODE (op0) == TARGET_EXPR && op1 == TARGET_EXPR_SLOT (op0))
-	    || TREE_CODE (op1) == EMPTY_CLASS_EXPR)
-	  r = cxx_eval_constant_expression (call, op0, allow_non_constant,
-					    addr, non_constant_p, overflow_p);
-	else
-	  {
-	    /* Check that the LHS is constant and then discard it.  */
-	    cxx_eval_constant_expression (call, op0, allow_non_constant,
-					  false, non_constant_p, overflow_p);
-	    op1 = TREE_OPERAND (t, 1);
-	    r = cxx_eval_constant_expression (call, op1, allow_non_constant,
-					      addr, non_constant_p, overflow_p);
-	  }
-      }
-      break;
-
-    case POINTER_PLUS_EXPR:
-    case PLUS_EXPR:
-    case MINUS_EXPR:
-    case MULT_EXPR:
-    case TRUNC_DIV_EXPR:
-    case CEIL_DIV_EXPR:
-    case FLOOR_DIV_EXPR:
-    case ROUND_DIV_EXPR:
-    case TRUNC_MOD_EXPR:
-    case CEIL_MOD_EXPR:
-    case ROUND_MOD_EXPR:
-    case RDIV_EXPR:
-    case EXACT_DIV_EXPR:
-    case MIN_EXPR:
-    case MAX_EXPR:
-    case LSHIFT_EXPR:
-    case RSHIFT_EXPR:
-    case LROTATE_EXPR:
-    case RROTATE_EXPR:
-    case BIT_IOR_EXPR:
-    case BIT_XOR_EXPR:
-    case BIT_AND_EXPR:
-    case TRUTH_XOR_EXPR:
-    case LT_EXPR:
-    case LE_EXPR:
-    case GT_EXPR:
-    case GE_EXPR:
-    case EQ_EXPR:
-    case NE_EXPR:
-    case UNORDERED_EXPR:
-    case ORDERED_EXPR:
-    case UNLT_EXPR:
-    case UNLE_EXPR:
-    case UNGT_EXPR:
-    case UNGE_EXPR:
-    case UNEQ_EXPR:
-    case LTGT_EXPR:
-    case RANGE_EXPR:
-    case COMPLEX_EXPR:
-      r = cxx_eval_binary_expression (call, t, allow_non_constant, addr,
-				      non_constant_p, overflow_p);
-      break;
-
-      /* fold can introduce non-IF versions of these; still treat them as
-	 short-circuiting.  */
-    case TRUTH_AND_EXPR:
-    case TRUTH_ANDIF_EXPR:
-      r = cxx_eval_logical_expression (call, t, boolean_false_node,
-				       boolean_true_node,
-				       allow_non_constant, addr,
-				       non_constant_p, overflow_p);
-      break;
-
-    case TRUTH_OR_EXPR:
-    case TRUTH_ORIF_EXPR:
-      r = cxx_eval_logical_expression (call, t, boolean_true_node,
-				       boolean_false_node,
-				       allow_non_constant, addr,
-				       non_constant_p, overflow_p);
-      break;
-
-    case ARRAY_REF:
-      r = cxx_eval_array_reference (call, t, allow_non_constant, addr,
-				    non_constant_p, overflow_p);
-      break;
-
-    case COMPONENT_REF:
-      if (is_overloaded_fn (t))
-	{
-	  /* We can only get here in checking mode via 
-	     build_non_dependent_expr,  because any expression that
-	     calls or takes the address of the function will have
-	     pulled a FUNCTION_DECL out of the COMPONENT_REF.  */
-	  gcc_checking_assert (allow_non_constant || errorcount);
-	  *non_constant_p = true;
-	  return t;
-	}
-      r = cxx_eval_component_reference (call, t, allow_non_constant, addr,
-					non_constant_p, overflow_p);
-      break;
-
-    case BIT_FIELD_REF:
-      r = cxx_eval_bit_field_ref (call, t, allow_non_constant, addr,
-				  non_constant_p, overflow_p);
-      break;
-
-    case COND_EXPR:
-    case VEC_COND_EXPR:
-      r = cxx_eval_conditional_expression (call, t, allow_non_constant, addr,
-					   non_constant_p, overflow_p);
-      break;
-
-    case CONSTRUCTOR:
-      r = cxx_eval_bare_aggregate (call, t, allow_non_constant, addr,
-				   non_constant_p, overflow_p);
-      break;
-
-    case VEC_INIT_EXPR:
-      /* We can get this in a defaulted constructor for a class with a
-	 non-static data member of array type.  Either the initializer will
-	 be NULL, meaning default-initialization, or it will be an lvalue
-	 or xvalue of the same type, meaning direct-initialization from the
-	 corresponding member.  */
-      r = cxx_eval_vec_init (call, t, allow_non_constant, addr,
-			     non_constant_p, overflow_p);
-      break;
-
-    case FMA_EXPR:
-    case VEC_PERM_EXPR:
-      r = cxx_eval_trinary_expression (call, t, allow_non_constant, addr,
-				       non_constant_p, overflow_p);
-      break;
-
-    case CONVERT_EXPR:
-    case VIEW_CONVERT_EXPR:
-    case NOP_EXPR:
-      {
-	tree oldop = TREE_OPERAND (t, 0);
-	tree op = cxx_eval_constant_expression (call, oldop,
-						allow_non_constant, addr,
-						non_constant_p, overflow_p);
-	if (*non_constant_p)
-	  return t;
-	if (POINTER_TYPE_P (TREE_TYPE (t))
-	    && TREE_CODE (op) == INTEGER_CST
-	    && !integer_zerop (op))
-	  {
-	    if (!allow_non_constant)
-	      error_at (EXPR_LOC_OR_LOC (t, input_location),
-			"reinterpret_cast from integer to pointer");
-	    *non_constant_p = true;
-	    return t;
-	  }
-	if (op == oldop)
-	  /* We didn't fold at the top so we could check for ptr-int
-	     conversion.  */
-	  return fold (t);
-	r = fold_build1 (TREE_CODE (t), TREE_TYPE (t), op);
-	/* Conversion of an out-of-range value has implementation-defined
-	   behavior; the language considers it different from arithmetic
-	   overflow, which is undefined.  */
-	if (TREE_OVERFLOW_P (r) && !TREE_OVERFLOW_P (op))
-	  TREE_OVERFLOW (r) = false;
-      }
-      break;
-
-    case EMPTY_CLASS_EXPR:
-      /* This is good enough for a function argument that might not get
-	 used, and they can't do anything with it, so just return it.  */
-      return t;
-
-    case LAMBDA_EXPR:
-    case PREINCREMENT_EXPR:
-    case POSTINCREMENT_EXPR:
-    case PREDECREMENT_EXPR:
-    case POSTDECREMENT_EXPR:
-    case NEW_EXPR:
-    case VEC_NEW_EXPR:
-    case DELETE_EXPR:
-    case VEC_DELETE_EXPR:
-    case THROW_EXPR:
-    case MODIFY_EXPR:
-    case MODOP_EXPR:
-      /* GCC internal stuff.  */
-    case VA_ARG_EXPR:
-    case OBJ_TYPE_REF:
-    case WITH_CLEANUP_EXPR:
-    case STATEMENT_LIST:
-    case BIND_EXPR:
-    case NON_DEPENDENT_EXPR:
-    case BASELINK:
-    case EXPR_STMT:
-    case OFFSET_REF:
-      if (!allow_non_constant)
-        error_at (EXPR_LOC_OR_LOC (t, input_location),
-		  "expression %qE is not a constant-expression", t);
-      *non_constant_p = true;
-      break;
-
-    default:
-      internal_error ("unexpected expression %qE of kind %s", t,
-		      get_tree_code_name (TREE_CODE (t)));
-      *non_constant_p = true;
-      break;
-    }
-
-  if (r == error_mark_node)
-    *non_constant_p = true;
-
-  if (*non_constant_p)
-    return t;
-  else
-    return r;
-}
-
-static tree
-cxx_eval_outermost_constant_expr (tree t, bool allow_non_constant)
-{
-  bool non_constant_p = false;
-  bool overflow_p = false;
-  tree r = cxx_eval_constant_expression (NULL, t, allow_non_constant,
-					 false, &non_constant_p, &overflow_p);
-
-  verify_constant (r, allow_non_constant, &non_constant_p, &overflow_p);
-
-  if (TREE_CODE (t) != CONSTRUCTOR
-      && cp_has_mutable_p (TREE_TYPE (t)))
-    {
-      /* We allow a mutable type if the original expression was a
-	 CONSTRUCTOR so that we can do aggregate initialization of
-	 constexpr variables.  */
-      if (!allow_non_constant)
-	error ("%qT cannot be the type of a complete constant expression "
-	       "because it has mutable sub-objects", TREE_TYPE (t));
-      non_constant_p = true;
-    }
-
-  /* Technically we should check this for all subexpressions, but that
-     runs into problems with our internal representation of pointer
-     subtraction and the 5.19 rules are still in flux.  */
-  if (CONVERT_EXPR_CODE_P (TREE_CODE (r))
-      && ARITHMETIC_TYPE_P (TREE_TYPE (r))
-      && TREE_CODE (TREE_OPERAND (r, 0)) == ADDR_EXPR)
-    {
-      if (!allow_non_constant)
-	error ("conversion from pointer type %qT "
-	       "to arithmetic type %qT in a constant-expression",
-	       TREE_TYPE (TREE_OPERAND (r, 0)), TREE_TYPE (r));
-      non_constant_p = true;
-    }
-
-  if (!non_constant_p && overflow_p)
-    non_constant_p = true;
-
-  if (non_constant_p && !allow_non_constant)
-    return error_mark_node;
-  else if (non_constant_p && TREE_CONSTANT (r))
-    {
-      /* This isn't actually constant, so unset TREE_CONSTANT.  */
-      if (EXPR_P (r))
-	r = copy_node (r);
-      else if (TREE_CODE (r) == CONSTRUCTOR)
-	r = build1 (VIEW_CONVERT_EXPR, TREE_TYPE (r), r);
-      else
-	r = build_nop (TREE_TYPE (r), r);
-      TREE_CONSTANT (r) = false;
-    }
-  else if (non_constant_p || r == t)
-    return t;
-
-  if (TREE_CODE (r) == CONSTRUCTOR && CLASS_TYPE_P (TREE_TYPE (r)))
-    {
-      if (TREE_CODE (t) == TARGET_EXPR
-	  && TARGET_EXPR_INITIAL (t) == r)
-	return t;
-      else
-	{
-	  r = get_target_expr (r);
-	  TREE_CONSTANT (r) = true;
-	  return r;
-	}
-    }
-  else
-    return r;
-}
-
-/* Returns true if T is a valid subexpression of a constant expression,
-   even if it isn't itself a constant expression.  */
-
-bool
-is_sub_constant_expr (tree t)
-{
-  bool non_constant_p = false;
-  bool overflow_p = false;
-  cxx_eval_constant_expression (NULL, t, true, false, &non_constant_p,
-				&overflow_p);
-  return !non_constant_p && !overflow_p;
-}
-
-/* If T represents a constant expression returns its reduced value.
-   Otherwise return error_mark_node.  If T is dependent, then
-   return NULL.  */
-
-tree
-cxx_constant_value (tree t)
-{
-  return cxx_eval_outermost_constant_expr (t, false);
-}
-
-/* If T is a constant expression, returns its reduced value.
-   Otherwise, if T does not have TREE_CONSTANT set, returns T.
-   Otherwise, returns a version of T without TREE_CONSTANT.  */
-
-tree
-maybe_constant_value (tree t)
-{
-  tree r;
-
-  if (instantiation_dependent_expression_p (t)
-      || type_unknown_p (t)
-      || BRACE_ENCLOSED_INITIALIZER_P (t)
-      || !potential_constant_expression (t))
-    {
-      if (TREE_OVERFLOW_P (t))
-	{
-	  t = build_nop (TREE_TYPE (t), t);
-	  TREE_CONSTANT (t) = false;
-	}
-      return t;
-    }
-
-  r = cxx_eval_outermost_constant_expr (t, true);
-#ifdef ENABLE_CHECKING
-  /* cp_tree_equal looks through NOPs, so allow them.  */
-  gcc_assert (r == t
-	      || CONVERT_EXPR_P (t)
-	      || (TREE_CONSTANT (t) && !TREE_CONSTANT (r))
-	      || !cp_tree_equal (r, t));
-#endif
-  return r;
-}
-
-/* Like maybe_constant_value, but returns a CONSTRUCTOR directly, rather
-   than wrapped in a TARGET_EXPR.  */
-
-tree
-maybe_constant_init (tree t)
-{
-  if (TREE_CODE (t) == EXPR_STMT)
-    t = TREE_OPERAND (t, 0);
-  if (TREE_CODE (t) == CONVERT_EXPR
-      && VOID_TYPE_P (TREE_TYPE (t)))
-    t = TREE_OPERAND (t, 0);
-  t = maybe_constant_value (t);
-  if (TREE_CODE (t) == TARGET_EXPR)
-    {
-      tree init = TARGET_EXPR_INITIAL (t);
-      if (TREE_CODE (init) == CONSTRUCTOR)
-	t = init;
-    }
-  return t;
-}
-
-#if 0
-/* FIXME see ADDR_EXPR section in potential_constant_expression_1.  */
-/* Return true if the object referred to by REF has automatic or thread
-   local storage.  */
-
-enum { ck_ok, ck_bad, ck_unknown };
-static int
-check_automatic_or_tls (tree ref)
-{
-  enum machine_mode mode;
-  HOST_WIDE_INT bitsize, bitpos;
-  tree offset;
-  int volatilep = 0, unsignedp = 0;
-  tree decl = get_inner_reference (ref, &bitsize, &bitpos, &offset,
-				   &mode, &unsignedp, &volatilep, false);
-  duration_kind dk;
-
-  /* If there isn't a decl in the middle, we don't know the linkage here,
-     and this isn't a constant expression anyway.  */
-  if (!DECL_P (decl))
-    return ck_unknown;
-  dk = decl_storage_duration (decl);
-  return (dk == dk_auto || dk == dk_thread) ? ck_bad : ck_ok;
-}
-#endif
-
-/* Return true if T denotes a potentially constant expression.  Issue
-   diagnostic as appropriate under control of FLAGS.  If WANT_RVAL is true,
-   an lvalue-rvalue conversion is implied.
-
-   C++0x [expr.const] used to say
-
-   6 An expression is a potential constant expression if it is
-     a constant expression where all occurrences of function
-     parameters are replaced by arbitrary constant expressions
-     of the appropriate type.
-
-   2  A conditional expression is a constant expression unless it
-      involves one of the following as a potentially evaluated
-      subexpression (3.2), but subexpressions of logical AND (5.14),
-      logical OR (5.15), and conditional (5.16) operations that are
-      not evaluated are not considered.   */
-
-static bool
-potential_constant_expression_1 (tree t, bool want_rval, tsubst_flags_t flags)
-{
-  enum { any = false, rval = true };
-  int i;
-  tree tmp;
-
-  if (t == error_mark_node)
-    return false;
-  if (t == NULL_TREE)
-    return true;
-  if (TREE_THIS_VOLATILE (t))
-    {
-      if (flags & tf_error)
-        error ("expression %qE has side-effects", t);
-      return false;
-    }
-  if (CONSTANT_CLASS_P (t))
-    return true;
-
-  switch (TREE_CODE (t))
-    {
-    case FUNCTION_DECL:
-    case BASELINK:
-    case TEMPLATE_DECL:
-    case OVERLOAD:
-    case TEMPLATE_ID_EXPR:
-    case LABEL_DECL:
-    case LABEL_EXPR:
-    case CONST_DECL:
-    case SIZEOF_EXPR:
-    case ALIGNOF_EXPR:
-    case OFFSETOF_EXPR:
-    case NOEXCEPT_EXPR:
-    case TEMPLATE_PARM_INDEX:
-    case TRAIT_EXPR:
-    case IDENTIFIER_NODE:
-    case USERDEF_LITERAL:
-      /* We can see a FIELD_DECL in a pointer-to-member expression.  */
-    case FIELD_DECL:
-    case PARM_DECL:
-    case USING_DECL:
-    case REQUIRES_EXPR:
-    case EXPR_REQ:
-    case TYPE_REQ:
-    case NESTED_REQ:
-    case VALIDEXPR_EXPR:
-    case VALIDTYPE_EXPR:
-    case CONSTEXPR_EXPR:
-      return true;
-
-    case AGGR_INIT_EXPR:
-    case CALL_EXPR:
-      /* -- an invocation of a function other than a constexpr function
-            or a constexpr constructor.  */
-      {
-        tree fun = get_function_named_in_call (t);
-        const int nargs = call_expr_nargs (t);
-	i = 0;
-
-	if (is_overloaded_fn (fun))
-	  {
-	    if (TREE_CODE (fun) == FUNCTION_DECL)
-	      {
-		if (builtin_valid_in_constant_expr_p (fun))
-		  return true;
-		if (!DECL_DECLARED_CONSTEXPR_P (fun)
-		    /* Allow any built-in function; if the expansion
-		       isn't constant, we'll deal with that then.  */
-		    && !is_builtin_fn (fun))
-		  {
-		    if (flags & tf_error)
-		      {
-			error_at (EXPR_LOC_OR_LOC (t, input_location),
-				  "call to non-constexpr function %qD", fun);
-			explain_invalid_constexpr_fn (fun);
-		      }
-		    return false;
-		  }
-		/* A call to a non-static member function takes the address
-		   of the object as the first argument.  But in a constant
-		   expression the address will be folded away, so look
-		   through it now.  */
-		if (DECL_NONSTATIC_MEMBER_FUNCTION_P (fun)
-		    && !DECL_CONSTRUCTOR_P (fun))
-		  {
-		    tree x = get_nth_callarg (t, 0);
-		    if (is_this_parameter (x))
-		      {
-			if (DECL_CONTEXT (x) == NULL_TREE
-			    || DECL_CONSTRUCTOR_P (DECL_CONTEXT (x)))
-			  {
-			    if (flags & tf_error)
-			      sorry ("calling a member function of the "
-				     "object being constructed in a constant "
-				     "expression");
-			    return false;
-			  }
-			/* Otherwise OK.  */;
-		      }
-		    else if (!potential_constant_expression_1 (x, rval, flags))
-		      return false;
-		    i = 1;
-		  }
-	      }
-	    else
-	      {
-		if (!potential_constant_expression_1 (fun, true, flags))
-		  return false;
-		fun = get_first_fn (fun);
-	      }
-	    /* Skip initial arguments to base constructors.  */
-	    if (DECL_BASE_CONSTRUCTOR_P (fun))
-	      i = num_artificial_parms_for (fun);
-	    fun = DECL_ORIGIN (fun);
-	  }
-	else
-          {
-	    if (potential_constant_expression_1 (fun, rval, flags))
-	      /* Might end up being a constant function pointer.  */;
-	    else
-	      return false;
-          }
-        for (; i < nargs; ++i)
-          {
-            tree x = get_nth_callarg (t, i);
-	    if (!potential_constant_expression_1 (x, rval, flags))
-	      return false;
-          }
-        return true;
-      }
-
-    case NON_LVALUE_EXPR:
-      /* -- an lvalue-to-rvalue conversion (4.1) unless it is applied to
-            -- an lvalue of integral type that refers to a non-volatile
-               const variable or static data member initialized with
-               constant expressions, or
-
-            -- an lvalue of literal type that refers to non-volatile
-               object defined with constexpr, or that refers to a
-               sub-object of such an object;  */
-      return potential_constant_expression_1 (TREE_OPERAND (t, 0), rval, flags);
-
-    case VAR_DECL:
-      if (want_rval && !decl_constant_var_p (t)
-	  && !dependent_type_p (TREE_TYPE (t)))
-        {
-          if (flags & tf_error)
-            non_const_var_error (t);
-          return false;
-        }
-      return true;
-
-    case NOP_EXPR:
-    case CONVERT_EXPR:
-    case VIEW_CONVERT_EXPR:
-      /* -- a reinterpret_cast.  FIXME not implemented, and this rule
-	 may change to something more specific to type-punning (DR 1312).  */
-      {
-        tree from = TREE_OPERAND (t, 0);
-	if (POINTER_TYPE_P (TREE_TYPE (t))
-	    && TREE_CODE (from) == INTEGER_CST
-	    && !integer_zerop (from))
-	  {
-	    if (flags & tf_error)
-	      error_at (EXPR_LOC_OR_LOC (t, input_location),
-			"reinterpret_cast from integer to pointer");
-	    return false;
-	  }
-        return (potential_constant_expression_1
-		(from, TREE_CODE (t) != VIEW_CONVERT_EXPR, flags));
-      }
-
-    case ADDR_EXPR:
-      /* -- a unary operator & that is applied to an lvalue that
-            designates an object with thread or automatic storage
-            duration;  */
-      t = TREE_OPERAND (t, 0);
-#if 0
-      /* FIXME adjust when issue 1197 is fully resolved.  For now don't do
-         any checking here, as we might dereference the pointer later.  If
-         we remove this code, also remove check_automatic_or_tls.  */
-      i = check_automatic_or_tls (t);
-      if (i == ck_ok)
-	return true;
-      if (i == ck_bad)
-        {
-          if (flags & tf_error)
-            error ("address-of an object %qE with thread local or "
-                   "automatic storage is not a constant expression", t);
-          return false;
-        }
-#endif
-      return potential_constant_expression_1 (t, any, flags);
-
-    case COMPONENT_REF:
-    case BIT_FIELD_REF:
-    case ARROW_EXPR:
-    case OFFSET_REF:
-      /* -- a class member access unless its postfix-expression is
-            of literal type or of pointer to literal type.  */
-      /* This test would be redundant, as it follows from the
-	 postfix-expression being a potential constant expression.  */
-      return potential_constant_expression_1 (TREE_OPERAND (t, 0),
-					      want_rval, flags);
-
-    case EXPR_PACK_EXPANSION:
-      return potential_constant_expression_1 (PACK_EXPANSION_PATTERN (t),
-					      want_rval, flags);
-
-    case INDIRECT_REF:
-      {
-        tree x = TREE_OPERAND (t, 0);
-        STRIP_NOPS (x);
-        if (is_this_parameter (x))
-	  {
-	    if (DECL_CONTEXT (x)
-		&& !DECL_DECLARED_CONSTEXPR_P (DECL_CONTEXT (x)))
-	      {
-		if (flags & tf_error)
-		  error ("use of %<this%> in a constant expression");
-		return false;
-	      }
-	    if (want_rval && DECL_CONTEXT (x)
-		&& DECL_CONSTRUCTOR_P (DECL_CONTEXT (x)))
-	      {
-		if (flags & tf_error)
-		  sorry ("use of the value of the object being constructed "
-			 "in a constant expression");
-		return false;
-	      }
-	    return true;
-	  }
-	return potential_constant_expression_1 (x, rval, flags);
-      }
-
-    case LAMBDA_EXPR:
-    case DYNAMIC_CAST_EXPR:
-    case PSEUDO_DTOR_EXPR:
-    case PREINCREMENT_EXPR:
-    case POSTINCREMENT_EXPR:
-    case PREDECREMENT_EXPR:
-    case POSTDECREMENT_EXPR:
-    case NEW_EXPR:
-    case VEC_NEW_EXPR:
-    case DELETE_EXPR:
-    case VEC_DELETE_EXPR:
-    case THROW_EXPR:
-    case MODIFY_EXPR:
-    case MODOP_EXPR:
-    case OMP_ATOMIC:
-    case OMP_ATOMIC_READ:
-    case OMP_ATOMIC_CAPTURE_OLD:
-    case OMP_ATOMIC_CAPTURE_NEW:
-      /* GCC internal stuff.  */
-    case VA_ARG_EXPR:
-    case OBJ_TYPE_REF:
-    case WITH_CLEANUP_EXPR:
-    case CLEANUP_POINT_EXPR:
-    case MUST_NOT_THROW_EXPR:
-    case TRY_CATCH_EXPR:
-    case STATEMENT_LIST:
-      /* Don't bother trying to define a subset of statement-expressions to
-	 be constant-expressions, at least for now.  */
-    case STMT_EXPR:
-    case EXPR_STMT:
-    case BIND_EXPR:
-    case TRANSACTION_EXPR:
-    case IF_STMT:
-    case DO_STMT:
-    case FOR_STMT:
-    case WHILE_STMT:
-    case DECL_EXPR:
-      if (flags & tf_error)
-        error ("expression %qE is not a constant-expression", t);
-      return false;
-
-    case TYPEID_EXPR:
-      /* -- a typeid expression whose operand is of polymorphic
-            class type;  */
-      {
-        tree e = TREE_OPERAND (t, 0);
-        if (!TYPE_P (e) && !type_dependent_expression_p (e)
-	    && TYPE_POLYMORPHIC_P (TREE_TYPE (e)))
-          {
-            if (flags & tf_error)
-              error ("typeid-expression is not a constant expression "
-                     "because %qE is of polymorphic type", e);
-            return false;
-          }
-        return true;
-      }
-
-    case MINUS_EXPR:
-      /* -- a subtraction where both operands are pointers.   */
-      if (TYPE_PTR_P (TREE_OPERAND (t, 0))
-          && TYPE_PTR_P (TREE_OPERAND (t, 1)))
-        {
-          if (flags & tf_error)
-            error ("difference of two pointer expressions is not "
-                   "a constant expression");
-          return false;
-        }
-      want_rval = true;
-      goto binary;
-
-    case LT_EXPR:
-    case LE_EXPR:
-    case GT_EXPR:
-    case GE_EXPR:
-    case EQ_EXPR:
-    case NE_EXPR:
-      /* -- a relational or equality operator where at least
-            one of the operands is a pointer.  */
-      if (TYPE_PTR_P (TREE_OPERAND (t, 0))
-          || TYPE_PTR_P (TREE_OPERAND (t, 1)))
-        {
-          if (flags & tf_error)
-            error ("pointer comparison expression is not a "
-                   "constant expression");
-          return false;
-        }
-      want_rval = true;
-      goto binary;
-
-    case BIT_NOT_EXPR:
-      /* A destructor.  */
-      if (TYPE_P (TREE_OPERAND (t, 0)))
-	return true;
-      /* else fall through.  */
-
-    case REALPART_EXPR:
-    case IMAGPART_EXPR:
-    case CONJ_EXPR:
-    case SAVE_EXPR:
-    case FIX_TRUNC_EXPR:
-    case FLOAT_EXPR:
-    case NEGATE_EXPR:
-    case ABS_EXPR:
-    case TRUTH_NOT_EXPR:
-    case FIXED_CONVERT_EXPR:
-    case UNARY_PLUS_EXPR:
-      return potential_constant_expression_1 (TREE_OPERAND (t, 0), rval,
-					      flags);
-
-    case CAST_EXPR:
-    case CONST_CAST_EXPR:
-    case STATIC_CAST_EXPR:
-    case REINTERPRET_CAST_EXPR:
-    case IMPLICIT_CONV_EXPR:
-      if (cxx_dialect < cxx11
-	  && !dependent_type_p (TREE_TYPE (t))
-	  && !INTEGRAL_OR_ENUMERATION_TYPE_P (TREE_TYPE (t)))
-	/* In C++98, a conversion to non-integral type can't be part of a
-	   constant expression.  */
-	{
-	  if (flags & tf_error)
-	    error ("cast to non-integral type %qT in a constant expression",
-		   TREE_TYPE (t));
-	  return false;
-	}
-
-      return (potential_constant_expression_1
-	      (TREE_OPERAND (t, 0),
-	       TREE_CODE (TREE_TYPE (t)) != REFERENCE_TYPE, flags));
-
-    case PAREN_EXPR:
-    case NON_DEPENDENT_EXPR:
-      /* For convenience.  */
-    case RETURN_EXPR:
-      return potential_constant_expression_1 (TREE_OPERAND (t, 0),
-					      want_rval, flags);
-
-    case SCOPE_REF:
-      return potential_constant_expression_1 (TREE_OPERAND (t, 1),
-					      want_rval, flags);
-
-    case TARGET_EXPR:
-      if (!literal_type_p (TREE_TYPE (t)))
-	{
-	  if (flags & tf_error)
-	    {
-	      error ("temporary of non-literal type %qT in a "
-		     "constant expression", TREE_TYPE (t));
-	      explain_non_literal_class (TREE_TYPE (t));
-	    }
-	  return false;
-	}
-    case INIT_EXPR:
-      return potential_constant_expression_1 (TREE_OPERAND (t, 1),
-					      rval, flags);
-
-    case CONSTRUCTOR:
-      {
-        vec<constructor_elt, va_gc> *v = CONSTRUCTOR_ELTS (t);
-        constructor_elt *ce;
-        for (i = 0; vec_safe_iterate (v, i, &ce); ++i)
-	  if (!potential_constant_expression_1 (ce->value, want_rval, flags))
-	    return false;
-	return true;
-      }
-
-    case TREE_LIST:
-      {
-	gcc_assert (TREE_PURPOSE (t) == NULL_TREE
-		    || DECL_P (TREE_PURPOSE (t)));
-	if (!potential_constant_expression_1 (TREE_VALUE (t), want_rval,
-					      flags))
-	  return false;
-	if (TREE_CHAIN (t) == NULL_TREE)
-	  return true;
-	return potential_constant_expression_1 (TREE_CHAIN (t), want_rval,
-						flags);
-      }
-
-    case TRUNC_DIV_EXPR:
-    case CEIL_DIV_EXPR:
-    case FLOOR_DIV_EXPR:
-    case ROUND_DIV_EXPR:
-    case TRUNC_MOD_EXPR:
-    case CEIL_MOD_EXPR:
-    case ROUND_MOD_EXPR:
-      {
-	tree denom = TREE_OPERAND (t, 1);
-	if (!potential_constant_expression_1 (denom, rval, flags))
-	  return false;
-	/* We can't call cxx_eval_outermost_constant_expr on an expression
-	   that hasn't been through fold_non_dependent_expr yet.  */
-	if (!processing_template_decl)
-	  denom = cxx_eval_outermost_constant_expr (denom, true);
-	if (integer_zerop (denom))
-	  {
-	    if (flags & tf_error)
-	      error ("division by zero is not a constant-expression");
-	    return false;
-	  }
-	else
-	  {
-	    want_rval = true;
-	    return potential_constant_expression_1 (TREE_OPERAND (t, 0),
-						    want_rval, flags);
-	  }
-      }
-
-    case COMPOUND_EXPR:
-      {
-	/* check_return_expr sometimes wraps a TARGET_EXPR in a
-	   COMPOUND_EXPR; don't get confused.  Also handle EMPTY_CLASS_EXPR
-	   introduced by build_call_a.  */
-	tree op0 = TREE_OPERAND (t, 0);
-	tree op1 = TREE_OPERAND (t, 1);
-	STRIP_NOPS (op1);
-	if ((TREE_CODE (op0) == TARGET_EXPR && op1 == TARGET_EXPR_SLOT (op0))
-	    || TREE_CODE (op1) == EMPTY_CLASS_EXPR)
-	  return potential_constant_expression_1 (op0, want_rval, flags);
-	else
-	  goto binary;
-      }
-
-      /* If the first operand is the non-short-circuit constant, look at
-	 the second operand; otherwise we only care about the first one for
-	 potentiality.  */
-    case TRUTH_AND_EXPR:
-    case TRUTH_ANDIF_EXPR:
-      tmp = boolean_true_node;
-      goto truth;
-    case TRUTH_OR_EXPR:
-    case TRUTH_ORIF_EXPR:
-      tmp = boolean_false_node;
-    truth:
-      {
-	tree op = TREE_OPERAND (t, 0);
-	if (!potential_constant_expression_1 (op, rval, flags))
-	  return false;
-	if (!processing_template_decl)
-	  op = cxx_eval_outermost_constant_expr (op, true);
-	if (tree_int_cst_equal (op, tmp))
-	  return potential_constant_expression_1 (TREE_OPERAND (t, 1), rval, flags);
-	else
-	  return true;
-      }
-
-    case PLUS_EXPR:
-    case MULT_EXPR:
-    case POINTER_PLUS_EXPR:
-    case RDIV_EXPR:
-    case EXACT_DIV_EXPR:
-    case MIN_EXPR:
-    case MAX_EXPR:
-    case LSHIFT_EXPR:
-    case RSHIFT_EXPR:
-    case LROTATE_EXPR:
-    case RROTATE_EXPR:
-    case BIT_IOR_EXPR:
-    case BIT_XOR_EXPR:
-    case BIT_AND_EXPR:
-    case TRUTH_XOR_EXPR:
-    case UNORDERED_EXPR:
-    case ORDERED_EXPR:
-    case UNLT_EXPR:
-    case UNLE_EXPR:
-    case UNGT_EXPR:
-    case UNGE_EXPR:
-    case UNEQ_EXPR:
-    case LTGT_EXPR:
-    case RANGE_EXPR:
-    case COMPLEX_EXPR:
-      want_rval = true;
-      /* Fall through.  */
-    case ARRAY_REF:
-    case ARRAY_RANGE_REF:
-    case MEMBER_REF:
-    case DOTSTAR_EXPR:
-    binary:
-      for (i = 0; i < 2; ++i)
-	if (!potential_constant_expression_1 (TREE_OPERAND (t, i),
-					      want_rval, flags))
-	  return false;
-      return true;
-
-    case CILK_SYNC_STMT:
-    case CILK_SPAWN_STMT:
-    case ARRAY_NOTATION_REF:
-      return false;
-
-    case FMA_EXPR:
-    case VEC_PERM_EXPR:
-     for (i = 0; i < 3; ++i)
-      if (!potential_constant_expression_1 (TREE_OPERAND (t, i),
-					    true, flags))
-	return false;
-     return true;
-
-    case COND_EXPR:
-    case VEC_COND_EXPR:
-      /* If the condition is a known constant, we know which of the legs we
-	 care about; otherwise we only require that the condition and
-	 either of the legs be potentially constant.  */
-      tmp = TREE_OPERAND (t, 0);
-      if (!potential_constant_expression_1 (tmp, rval, flags))
-	return false;
-      if (!processing_template_decl)
-	tmp = cxx_eval_outermost_constant_expr (tmp, true);
-      if (integer_zerop (tmp))
-	return potential_constant_expression_1 (TREE_OPERAND (t, 2),
-						want_rval, flags);
-      else if (TREE_CODE (tmp) == INTEGER_CST)
-	return potential_constant_expression_1 (TREE_OPERAND (t, 1),
-						want_rval, flags);
-      for (i = 1; i < 3; ++i)
-	if (potential_constant_expression_1 (TREE_OPERAND (t, i),
-					     want_rval, tf_none))
-	  return true;
-      if (flags & tf_error)
-        error ("expression %qE is not a constant-expression", t);
-      return false;
-
-    case VEC_INIT_EXPR:
-      if (VEC_INIT_EXPR_IS_CONSTEXPR (t))
-	return true;
-      if (flags & tf_error)
-	{
-	  error ("non-constant array initialization");
-	  diagnose_non_constexpr_vec_init (t);
-	}
-      return false;
-
-    default:
-      if (objc_is_property_ref (t))
-	return false;
-
-      sorry ("unexpected AST of kind %s", get_tree_code_name (TREE_CODE (t)));
-      gcc_unreachable();
-      return false;
-    }
-}
-
-/* The main entry point to the above.  */
-
-bool
-potential_constant_expression (tree t)
-{
-  return potential_constant_expression_1 (t, false, tf_none);
-}
-
-/* As above, but require a constant rvalue.  */
-
-bool
-potential_rvalue_constant_expression (tree t)
-{
-  return potential_constant_expression_1 (t, true, tf_none);
-}
-
-/* Like above, but complain about non-constant expressions.  */
-
-bool
-require_potential_constant_expression (tree t)
-{
-  return potential_constant_expression_1 (t, false, tf_warning_or_error);
-}
-
-/* Cross product of the above.  */
-
-bool
-require_potential_rvalue_constant_expression (tree t)
-{
-  return potential_constant_expression_1 (t, true, tf_warning_or_error);
-}
--
-=======
->>>>>>> 20ba0684
 /* Insert the deduced return type for an auto function.  */
 
 void
