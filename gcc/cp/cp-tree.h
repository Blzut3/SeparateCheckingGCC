--- conflicted
+++ resolved
@@ -5902,12 +5902,9 @@
 extern bool reduced_constant_expression_p (tree);
 extern void explain_invalid_constexpr_fn (tree);
 extern vec<tree> cx_error_context (void);
-<<<<<<< HEAD
 extern bool is_unary_trait                      (cp_trait_kind);
 extern bool is_binary_trait                     (cp_trait_kind);
-=======
 extern bool is_this_parameter (tree);
->>>>>>> c2bd30f8
 
 enum {
   BCS_NO_SCOPE = 1,
