--- conflicted
+++ resolved
@@ -93,12 +93,9 @@
       PACK_EXPANSION_LOCAL_P (in *_PACK_EXPANSION)
       TINFO_HAS_ACCESS_ERRORS (in TEMPLATE_INFO)
       SIZEOF_EXPR_TYPE_P (in SIZEOF_EXPR)
-<<<<<<< HEAD
       COMPOUND_REQ_NOEXCEPT_P (in COMPOUND_REQ)
       INTRODUCED_PACK_P (in INTRODUCED_PARM_DECL)
-=======
       BLOCK_OUTER_CURLY_BRACE_P (in BLOCK)
->>>>>>> 051d7389
    1: IDENTIFIER_VIRTUAL_P (in IDENTIFIER_NODE)
       TI_PENDING_TEMPLATE_FLAG.
       TEMPLATE_PARMS_FOR_INLINE.
@@ -6581,7 +6578,7 @@
 extern tree strip_using_decl                    (tree);
 
 /* in constraint.cc */
-
+extern void init_constraint_processing          ();
 extern bool constraint_p                        (tree);
 extern tree make_predicate_constraint           (tree);
 extern tree conjoin_constraints                 (tree, tree);
